<<<<<<< HEAD

JUNITXML_PATH ?= nncf-tests.xml
MODELS_DIR ?= /models
DATA_DIR ?= /datasets
OUTPUT_DIR ?= /output
ANNO_DIR ?= /annots

install-onnx-dev:
=======
PYLINT_VERSION := 2.13.9
JUNITXML_PATH ?= nncf-tests.xml

ifdef DATA
	DATA_ARG := --data $(DATA)
endif

###############################################################################
# ONNX backend
install-onnx-test:
>>>>>>> c60566bb
	pip install -U pip
	pip install -e .[onnx]
	pip install -r tests/onnx/requirements.txt
	pip install -r tests/cross_fw/install/requirements.txt
	pip install -r tests/onnx/benchmarking/requirements.txt
	pip install -r examples/post_training_quantization/onnx/mobilenet_v2/requirements.txt

install-onnx-dev: install-onnx-test 
	pip install pylint==$(PYLINT_VERSION)

test-onnx:
	pytest tests/onnx --junitxml ${JUNITXML_PATH}

ONNX_PYFILES := $(shell find examples/post_training_quantization/onnx -type f -name "*.py")
pylint-onnx:
	pylint --rcfile .pylintrc               \
		nncf/experimental/onnx              \
		nncf/quantization                   \
		tests/onnx                          \
		$(ONNX_PYFILES)

test-install-onnx:
<<<<<<< HEAD
	pytest tests/cross_fw/install/ --backend onnx --junitxml ${JUNITXML_PATH}

ONNX_E2E_PTQ_SIZE ?= 100
ONNX_E2E_PTQ_EVAL_SIZE ?= 1000
ONNX_E2E_OPTIONS=--model-dir ${MODELS_DIR} --data-dir ${DATA_DIR}  \
				 --output-dir ${OUTPUT_DIR} --anno-dir ${ANNO_DIR} \
                 --junitxml ${JUNITXML_PATH} --ptq-size ${ONNX_E2E_PTQ_SIZE} \
                 --eval-size ${ONNX_E2E_PTQ_EVAL_SIZE}

test-e2e-ptq-ov-ep-only:
	pytest tests/onnx -m e2e_ptq ${ONNX_E2E_OPTIONS}

test-e2e-ptq-cpu-ep-only:
	pytest tests/onnx -m e2e_ptq ${ONNX_E2E_OPTIONS} --enable-cpu-ep --disable-ov-ep
=======
	pytest tests/cross_fw/install/ -s       \
		--backend onnx                      \
		--junitxml ${JUNITXML_PATH}

###############################################################################
# OpenVino backend
install-openvino-test:
	pip install -U pip
	pip install -e .[openvino]
	pip install -r tests/openvino/requirements.txt
	pip install -r tests/cross_fw/install/requirements.txt
	pip install -r examples/experimental/openvino/bert/requirements.txt
	pip install -r examples/experimental/openvino/yolo_v5/requirements.txt

install-openvino-dev: install-openvino-test
	pip install pylint==$(PYLINT_VERSION)

test-openvino:
	pytest tests/openvino --junitxml ${JUNITXML_PATH}

pylint-openvino:
	pylint --rcfile .pylintrc               \
		nncf/openvino/                      \
		tests/openvino/                     \
		examples/experimental/openvino/

test-install-openvino:
	pytest tests/cross_fw/install -s        \
		--backend openvino                  \
		--junitxml ${JUNITXML_PATH}

###############################################################################
# TensorFlow backend
install-tensorflow-test:
	pip install -U pip
	pip install -e .[tf]
	pip install -r tests/tensorflow/requirements.txt
	pip install -r tests/cross_fw/install/requirements.txt
	pip install -r examples/tensorflow/requirements.txt

install-tensorflow-dev: install-tensorflow-test
	pip install pylint==$(PYLINT_VERSION)

test-tensorflow:
	pytest tests/common tests/tensorflow    \
		--junitxml ${JUNITXML_PATH}         \
		$(DATA_ARG)

pylint-tensorflow:
	pylint --rcfile .pylintrc               \
		nncf/tensorflow                     \
		nncf/experimental/tensorflow        \
		tests/tensorflow                    \
		tests/experimental/tensorflow       \
		examples/tensorflow

test-install-tensorflow:
	pytest tests/cross_fw/install/ -s --backend tf --junitxml ${JUNITXML_PATH}

###############################################################################
# PyTorch backend
install-torch-test:
	pip install -U pip
	pip install -e .[torch]
	pip install -r tests/torch/requirements.txt
	pip install -r tests/cross_fw/install/requirements.txt
	pip install -r examples/torch/requirements.txt

install-torch-dev: install-torch-test
	pip install pylint==$(PYLINT_VERSION)

test-torch:
	pytest tests/common tests/torch --junitxml ${JUNITXML_PATH} $(DATA_ARG)

pylint-torch:
	pylint --rcfile .pylintrc               \
		nncf/common                         \
		nncf/config                         \
		nncf/api                            \
		nncf/torch                          \
		nncf/experimental/torch             \
		tests/common                        \
		tests/torch                         \
		examples/torch                      \
		examples/experimental/torch

test-install-torch-cpu:
	pytest tests/cross_fw/install/ -s       \
		--backend torch                     \
		--host-configuration cpu            \
		--junitxml ${JUNITXML_PATH}

test-install-torch-gpu:
	pytest tests/cross_fw/install -s        \
		--backend torch                     \
		--junitxml ${JUNITXML_PATH}
>>>>>>> c60566bb
<|MERGE_RESOLUTION|>--- conflicted
+++ resolved
@@ -1,15 +1,9 @@
-<<<<<<< HEAD
-
+PYLINT_VERSION := 2.13.9
 JUNITXML_PATH ?= nncf-tests.xml
 MODELS_DIR ?= /models
 DATA_DIR ?= /datasets
 OUTPUT_DIR ?= /output
 ANNO_DIR ?= /annots
-
-install-onnx-dev:
-=======
-PYLINT_VERSION := 2.13.9
-JUNITXML_PATH ?= nncf-tests.xml
 
 ifdef DATA
 	DATA_ARG := --data $(DATA)
@@ -18,7 +12,6 @@
 ###############################################################################
 # ONNX backend
 install-onnx-test:
->>>>>>> c60566bb
 	pip install -U pip
 	pip install -e .[onnx]
 	pip install -r tests/onnx/requirements.txt
@@ -26,7 +19,7 @@
 	pip install -r tests/onnx/benchmarking/requirements.txt
 	pip install -r examples/post_training_quantization/onnx/mobilenet_v2/requirements.txt
 
-install-onnx-dev: install-onnx-test 
+install-onnx-dev: install-onnx-test
 	pip install pylint==$(PYLINT_VERSION)
 
 test-onnx:
@@ -41,25 +34,21 @@
 		$(ONNX_PYFILES)
 
 test-install-onnx:
-<<<<<<< HEAD
-	pytest tests/cross_fw/install/ --backend onnx --junitxml ${JUNITXML_PATH}
+	pytest tests/cross_fw/install/ -s       \
+		--backend onnx                      \
+		--junitxml ${JUNITXML_PATH}
 
-ONNX_E2E_PTQ_SIZE ?= 100
-ONNX_E2E_PTQ_EVAL_SIZE ?= 1000
+ONNX_E2E_PTQ_SIZE ?= 300
+ONNX_E2E_PTQ_EVAL_SIZE ?=
 ONNX_E2E_OPTIONS=--model-dir ${MODELS_DIR} --data-dir ${DATA_DIR}  \
 				 --output-dir ${OUTPUT_DIR} --anno-dir ${ANNO_DIR} \
                  --junitxml ${JUNITXML_PATH} --ptq-size ${ONNX_E2E_PTQ_SIZE} \
                  --eval-size ${ONNX_E2E_PTQ_EVAL_SIZE}
 
-test-e2e-ptq-ov-ep-only:
-	pytest tests/onnx -m e2e_ptq ${ONNX_E2E_OPTIONS}
+test-e2e-ptq:
+	pytest tests/onnx -m e2e_ptq ${ONNX_E2E_OPTIONS} --enable-cpu-ep --disable-ov-ep
 
-test-e2e-ptq-cpu-ep-only:
-	pytest tests/onnx -m e2e_ptq ${ONNX_E2E_OPTIONS} --enable-cpu-ep --disable-ov-ep
-=======
-	pytest tests/cross_fw/install/ -s       \
-		--backend onnx                      \
-		--junitxml ${JUNITXML_PATH}
+
 
 ###############################################################################
 # OpenVino backend
@@ -152,5 +141,4 @@
 test-install-torch-gpu:
 	pytest tests/cross_fw/install -s        \
 		--backend torch                     \
-		--junitxml ${JUNITXML_PATH}
->>>>>>> c60566bb
+		--junitxml ${JUNITXML_PATH}