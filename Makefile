--- conflicted
+++ resolved
@@ -15,7 +15,7 @@
 	pip install -r tests/onnx/benchmarking/requirements.txt
 	pip install -r examples/post_training_quantization/onnx/mobilenet_v2/requirements.txt
 
-install-onnx-dev: install-onnx-test 
+install-onnx-dev: install-onnx-test
 	pip install pylint==$(PYLINT_VERSION)
 
 test-onnx:
@@ -30,25 +30,6 @@
 		$(ONNX_PYFILES)
 
 test-install-onnx:
-<<<<<<< HEAD
-	pytest tests/cross_fw/install/ --backend onnx --junitxml ${JUNITXML_PATH}
-
-NNCF_DIR ?=
-create_onnx_ptq_e2e_venv:
-	pip install -U pip
-	pip install -e ${NNCF_DIR}[onnx]
-	pip install -r ${NNCF_DIR}/tests/onnx/requirements.txt
-	pip install pycocotools
-	pip install cython
-	yes | pip uninstall onnxruntime-openvino
-	git lfs pull --include ${NNCF_DIR}tests/onnx/onnxruntime_openvino-1.14.0-cp38-cp38-linux_x86_64.whl
-	git lfs pull --include ${NNCF_DIR}tests/onnx/openvino-2022.3.0-8784-cp38-cp38-manylinux_2_31_x86_64.whl
-	git lfs pull --include ${NNCF_DIR}tests/onnx/openvino_dev-2022.3.0-8784-py3-none-any.whl
-	pip install ${NNCF_DIR}/tests/onnx/openvino-2022.3.0-8784-cp38-cp38-manylinux_2_31_x86_64.whl
-	pip install ${NNCF_DIR}/tests/onnx/openvino_dev-2022.3.0-8784-py3-none-any.whl
-	pip install ${NNCF_DIR}/tests/onnx/onnxruntime_openvino-1.14.0-cp38-cp38-linux_x86_64.whl
-	pip install numpy==1.23.1
-=======
 	pytest tests/cross_fw/install/ -s       \
 		--backend onnx                      \
 		--junitxml ${JUNITXML_PATH}
@@ -145,4 +126,19 @@
 	pytest tests/cross_fw/install -s        \
 		--backend torch                     \
 		--junitxml ${JUNITXML_PATH}
->>>>>>> ada7ee07
+
+NNCF_DIR ?=
+create_onnx_ptq_e2e_venv:
+	pip install -U pip
+	pip install -e ${NNCF_DIR}[onnx]
+	pip install -r ${NNCF_DIR}/tests/onnx/requirements.txt
+	pip install pycocotools
+	pip install cython
+	yes | pip uninstall onnxruntime-openvino
+	git lfs pull --include ${NNCF_DIR}tests/onnx/onnxruntime_openvino-1.14.0-cp38-cp38-linux_x86_64.whl
+	git lfs pull --include ${NNCF_DIR}tests/onnx/openvino-2022.3.0-8784-cp38-cp38-manylinux_2_31_x86_64.whl
+	git lfs pull --include ${NNCF_DIR}tests/onnx/openvino_dev-2022.3.0-8784-py3-none-any.whl
+	pip install ${NNCF_DIR}/tests/onnx/openvino-2022.3.0-8784-cp38-cp38-manylinux_2_31_x86_64.whl
+	pip install ${NNCF_DIR}/tests/onnx/openvino_dev-2022.3.0-8784-py3-none-any.whl
+	pip install ${NNCF_DIR}/tests/onnx/onnxruntime_openvino-1.14.0-cp38-cp38-linux_x86_64.whl
+	pip install numpy==1.23.1