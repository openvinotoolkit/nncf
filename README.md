<div align="center">

# Neural Network Compression Framework (NNCF)

[Key Features](#key-features) •
[Installation](#installation-guide) •
[Documentation](#documentation) •
[Usage](#usage) •
[Tutorials and Samples](#demos-tutorials-and-samples) •
[Third-party integration](#third-party-repository-integration) •
[Model Zoo](./docs/ModelZoo.md)

[![GitHub Release](https://img.shields.io/github/v/release/openvinotoolkit/nncf?color=green)](https://github.com/openvinotoolkit/nncf/releases)
[![Website](https://img.shields.io/website?up_color=blue&up_message=docs&url=https%3A%2F%2Fdocs.openvino.ai%2Flatest%2Fopenvino_docs_model_optimization_guide.html)](https://docs.openvino.ai/latest/openvino_docs_model_optimization_guide.html)
[![Apache License Version 2.0](https://img.shields.io/badge/license-Apache_2.0-green.svg)](LICENSE)
[![PyPI Downloads](https://static.pepy.tech/badge/nncf)](https://pypi.org/project/nncf/)

</div>

Neural Network Compression Framework (NNCF) provides a suite of post-training and training-time algorithms for neural networks inference optimization in [OpenVINO&trade;](https://docs.openvino.ai) with minimal accuracy drop.

NNCF is designed to work with models from [PyTorch](https://pytorch.org/), [TensorFlow](https://www.tensorflow.org/), [ONNX](https://onnx.ai/) and [OpenVINO&trade;](https://docs.openvino.ai/latest/home.html).

NNCF provides [samples](#demos-tutorials-and-samples) that demonstrate the usage of compression algorithms for different use cases and models. See compression results achievable with the NNCF-powered samples at [Model Zoo page](./docs/ModelZoo.md).

The framework is organized as a Python\* package that can be built and used in a standalone mode. The framework
architecture is unified to make it easy to add different compression algorithms for both PyTorch and TensorFlow deep
learning frameworks.

## Key Features

### Post-Training Compression Algorithms

| Compression algorithm                                                       |OpenVINO|PyTorch|   TensorFlow   |     ONNX       |
|:----------------------------------------------------------------------------| :---: | :---: |:--------:|:------------------:|
| [Post-Training Quantization](./docs/compression_algorithms/post_training/Quantization.md) | Supported | Supported |Supported| Supported |
| [Weights Compression](./docs/compression_algorithms/CompressWeights.md) | Supported | Supported |Not supported| Not supported |

### Training-Time Compression Algorithms

|Compression algorithm|PyTorch|TensorFlow|
| :--- | :---: | :---: |
|[Quantization Aware Training](./docs/compression_algorithms/Quantization.md) | Supported | Supported |
|[Mixed-Precision Quantization](./docs/compression_algorithms/Quantization.md#mixed-precision-quantization) | Supported | Not supported |
|[Sparsity](./docs/compression_algorithms/Sparsity.md) | Supported | Supported |
|[Filter pruning](./docs/compression_algorithms/Pruning.md) | Supported | Supported |
|[Movement pruning](./nncf/experimental/torch/sparsity/movement/MovementSparsity.md) | Experimental | Not supported |

- Automatic, configurable model graph transformation to obtain the compressed model.
  > **NOTE**: Limited support for TensorFlow models. The models created using Sequential or Keras Functional API are only supported.
- Common interface for compression methods.
- GPU-accelerated layers for faster compressed model fine-tuning.
- Distributed training support.
- Git patch for prominent third-party repository ([huggingface-transformers](https://github.com/huggingface/transformers)) demonstrating the process of integrating NNCF into custom training pipelines
- Seamless combination of pruning, sparsity and quantization algorithms. Please refer to [optimum-intel](https://github.com/huggingface/optimum-intel/tree/main/examples/openvino) for examples of
joint (movement) pruning, quantization and distillation (JPQD), end-to-end from NNCF optimization to compressed OpenVINO IR.
- Exporting PyTorch compressed models to ONNX\* checkpoints and TensorFlow compressed models to SavedModel or Frozen Graph format, ready to use with [OpenVINO&trade; toolkit](https://docs.openvino.ai).
- Support for [Accuracy-Aware model training](./docs/Usage.md#accuracy-aware-model-training) pipelines via the [Adaptive Compression Level Training](./docs/accuracy_aware_model_training/AdaptiveCompressionLevelTraining.md) and [Early Exit Training](./docs/accuracy_aware_model_training/EarlyExitTraining.md).

## Documentation

This documentation covers detailed information about NNCF algorithms and functions needed for the contribution to NNCF.

The latest user documentation for NNCF is available [here](https://docs.openvino.ai/latest/openvino_docs_model_optimization_guide.html).

NNCF API documentation can be found [here](https://openvinotoolkit.github.io/nncf/autoapi/nncf/).

## Usage

### Post-Training Quantization

The NNCF PTQ is the simplest way to apply 8-bit quantization. To run the algorithm you only need your model and a small (~300 samples) calibration dataset.

[OpenVINO](https://github.com/openvinotoolkit/openvino) is the preferred backend to run PTQ with, and PyTorch, TensorFlow and ONNX are also supported.

<details open><summary><b>OpenVINO</b></summary>

```python
import nncf
import openvino.runtime as ov
import torch
from torchvision import datasets, transforms

# Instantiate your uncompressed model
model = ov.Core().read_model("/model_path")

# Provide validation part of the dataset to collect statistics needed for the compression algorithm
val_dataset = datasets.ImageFolder("/path", transform=transforms.Compose([transforms.ToTensor()]))
dataset_loader = torch.utils.data.DataLoader(val_dataset, batch_size=1)

# Step 1: Initialize transformation function
def transform_fn(data_item):
    images, _ = data_item
    return images

# Step 2: Initialize NNCF Dataset
calibration_dataset = nncf.Dataset(dataset_loader, transform_fn)
# Step 3: Run the quantization pipeline
quantized_model = nncf.quantize(model, calibration_dataset)
```

</details>

<details><summary><b>PyTorch</b></summary>

```python
import nncf
import torch
from torchvision import datasets, models

# Instantiate your uncompressed model
model = models.mobilenet_v2()

# Provide validation part of the dataset to collect statistics needed for the compression algorithm
val_dataset = datasets.ImageFolder("/path", transform=transforms.Compose([transforms.ToTensor()]))
dataset_loader = torch.utils.data.DataLoader(val_dataset)

# Step 1: Initialize the transformation function
def transform_fn(data_item):
    images, _ = data_item
    return images

# Step 2: Initialize NNCF Dataset
calibration_dataset = nncf.Dataset(dataset_loader, transform_fn)
# Step 3: Run the quantization pipeline
quantized_model = nncf.quantize(model, calibration_dataset)

```

**NOTE**  In case the Post-Training Quantization algorithm could not reach quality requirements you can fine-tune the quantized pytorch model. Example of the Quantization-Aware training pipeline for a pytorch model could be found [here](examples/quantization_aware_training/torch/resnet18/README.md).

</details>

<details><summary><b>TensorFlow</b></summary>

```python
import nncf
import tensorflow as tf
import tensorflow_datasets as tfds

# Instantiate your uncompressed model
model = tf.keras.applications.MobileNetV2()

# Provide validation part of the dataset to collect statistics needed for the compression algorithm
val_dataset = tfds.load("/path", split="validation",
                        shuffle_files=False, as_supervised=True)

# Step 1: Initialize transformation function
def transform_fn(data_item):
    images, _ = data_item
    return images

# Step 2: Initialize NNCF Dataset
calibration_dataset = nncf.Dataset(val_dataset, transform_fn)
# Step 3: Run the quantization pipeline
quantized_model = nncf.quantize(model, calibration_dataset)
```

</details>

<details><summary><b>ONNX</b></summary>

```python
import onnx
import nncf
import torch
from torchvision import datasets

# Instantiate your uncompressed model
onnx_model = onnx.load_model("/model_path")

# Provide validation part of the dataset to collect statistics needed for the compression algorithm
val_dataset = datasets.ImageFolder("/path", transform=transforms.Compose([transforms.ToTensor()]))
dataset_loader = torch.utils.data.DataLoader(val_dataset, batch_size=1)

# Step 1: Initialize transformation function
input_name = onnx_model.graph.input[0].name
def transform_fn(data_item):
    images, _ = data_item
    return {input_name: images.numpy()}

# Step 2: Initialize NNCF Dataset
calibration_dataset = nncf.Dataset(dataset_loader, transform_fn)
# Step 3: Run the quantization pipeline
quantized_model = nncf.quantize(onnx_model, calibration_dataset)
```

</details>

[//]: # (NNCF provides full  [samples]&#40;#post-training-quantization-samples&#41;, which demonstrate Post-Training Quantization usage for PyTorch, TensorFlow, ONNX, OpenVINO.)

### Training-Time Compression

Below is an example of Accuracy Aware Quantization pipeline where model weights and compression parameters may be fine-tuned to achieve a higher accuracy.

<details><summary><b>PyTorch</b></summary>

```python
import torch
import nncf.torch  # Important - must be imported before any other external package that depends on torch

from nncf import NNCFConfig
from nncf.torch import create_compressed_model, register_default_init_args

# Instantiate your uncompressed model
from torchvision.models.resnet import resnet50
model = resnet50()

# Load a configuration file to specify compression
nncf_config = NNCFConfig.from_json("resnet50_int8.json")

# Provide data loaders for compression algorithm initialization, if necessary
import torchvision.datasets as datasets
representative_dataset = datasets.ImageFolder("/path", transform=transforms.Compose([transforms.ToTensor()]))
init_loader = torch.utils.data.DataLoader(representative_dataset)
nncf_config = register_default_init_args(nncf_config, init_loader)

# Apply the specified compression algorithms to the model
compression_ctrl, compressed_model = create_compressed_model(model, nncf_config)

# Now use compressed_model as a usual torch.nn.Module
# to fine-tune compression parameters along with the model weights

# ... the rest of the usual PyTorch-powered training pipeline

# Export to ONNX or .pth when done fine-tuning
compression_ctrl.export_model("compressed_model.onnx")
torch.save(compressed_model.state_dict(), "compressed_model.pth")
```

**NOTE (PyTorch)**: Due to the way NNCF works within the PyTorch backend, `import nncf` must be done before any other import of `torch` in your package _or_ in third-party packages that your code utilizes, otherwise the compression may be applied incompletely.

</details>

<details><summary><b>Tensorflow</b></summary>

```python
import tensorflow as tf

from nncf import NNCFConfig
from nncf.tensorflow import create_compressed_model, register_default_init_args

# Instantiate your uncompressed model
from tensorflow.keras.applications import ResNet50
model = ResNet50()

# Load a configuration file to specify compression
nncf_config = NNCFConfig.from_json("resnet50_int8.json")

# Provide dataset for compression algorithm initialization
representative_dataset = tf.data.Dataset.list_files("/path/*.jpeg")
nncf_config = register_default_init_args(nncf_config, representative_dataset, batch_size=1)

# Apply the specified compression algorithms to the model
compression_ctrl, compressed_model = create_compressed_model(model, nncf_config)

# Now use compressed_model as a usual Keras model
# to fine-tune compression parameters along with the model weights

# ... the rest of the usual TensorFlow-powered training pipeline

# Export to Frozen Graph, TensorFlow SavedModel or .h5  when done fine-tuning
compression_ctrl.export_model("compressed_model.pb", save_format="frozen_graph")
```

</details>

For a more detailed description of NNCF usage in your training code, see [this tutorial](docs/Usage.md).

## Demos, Tutorials and Samples

For a quicker start with NNCF-powered compression, try sample notebooks and scripts presented below.

### Jupyter* Notebook Tutorials and Demos

A collection of ready-to-run Jupyter* notebooks tutorials and demos are available to explain and display NNCF compression algorithms for optimizing models for inference with the OpenVINO Toolkit.

| Notebook Tutorial Name                                                                                                                                                                                                                                                                                                                                 |                                  Compression Algorithm                                  |  Backend   |               Domain                |
|:-------------------------------------------------------------------------------------------------------------------------------------------------------------------------------------------------------------------------------------------------------------------------------------------------------------------------------------------------------|:---------------------------------------------------------------------------------------:|:----------:|:-----------------------------------:|
| [BERT Quantization](https://github.com/openvinotoolkit/openvino_notebooks/tree/latest/notebooks/language-quantize-bert)<br>[![Colab](https://colab.research.google.com/assets/colab-badge.svg)](https://colab.research.google.com/github/openvinotoolkit/openvino_notebooks/blob/latest/notebooks/language-quantize-bert/language-quantize-bert.ipynb) |                               Post-Training Quantization                                |  OpenVINO  |                 NLP                 |
| [MONAI Segmentation Model Quantization](https://github.com/openvinotoolkit/openvino_notebooks/tree/latest/notebooks/ct-segmentation-quantize)<br>[![Binder](https://mybinder.org/badge_logo.svg)](https://mybinder.org/v2/gh/openvinotoolkit/openvino_notebooks/HEAD?filepath=notebooks%2Fct-segmentation-quantize%2Fct-scan-live-inference.ipynb)     |                               Post-Training Quantization                                |  OpenVINO  |            Segmentation             |
| [PyTorch Model Quantization](https://github.com/openvinotoolkit/openvino_notebooks/tree/latest/notebooks/pytorch-post-training-quantization-nncf)                                                                                                                                                                                                      |                               Post-Training Quantization                                |  PyTorch   |        Image Classification         |
| [TensorFlow Model Quantization](https://github.com/openvinotoolkit/openvino_notebooks/tree/latest/notebooks/tensorflow-training-openvino)                                                                                                                                                                                                              |                               Post-Training Quantization                                | Tensorflow |        Image Classification         |
| [Quantization with Accuracy Control](https://github.com/openvinotoolkit/openvino_notebooks/tree/latest/notebooks/quantizing-model-with-accuracy-control)                                                                                                                                                                                               |                    Post-Training Quantization with Accuracy Control                     |  OpenVINO  | Speech-to-Text,<br>Object Detection |
| [PyTorch Training-Time Compression](https://github.com/openvinotoolkit/openvino_notebooks/tree/latest/notebooks/pytorch-quantization-aware-training)                                                                                                                                                                                                   |                                Training-Time Compression                                |  PyTorch   |        Image Classification         |
| [TensorFlow Training-Time Compression](https://github.com/openvinotoolkit/openvino_notebooks/tree/latest/notebooks/tensorflow-training-openvino)                                                                                                                                                                                                       |                                Training-Time Compression                                | Tensorflow |        Image Classification         |
| [Joint Pruning, Quantization and Distillation for BERT](https://github.com/openvinotoolkit/openvino_notebooks/tree/latest/notebooks/sparsity-optimization)                                                                                                                                                                                             |                      Joint Pruning, Quantization and Distillation                       |  OpenVINO  |                 NLP                 |

Below is a list of notebooks demonstrating OpenVINO conversion and inference together with NNCF compression for models from various domains.

| Demo Model                                                                                                                                                                                                                                                                                                                                        |               Compression Algorithm               |  Backend  |                                Domain                                |
|:--------------------------------------------------------------------------------------------------------------------------------------------------------------------------------------------------------------------------------------------------------------------------------------------------------------------------------------------------|:-------------------------------------------------:|:---------:|:--------------------------------------------------------------------:|
| [YOLOv8](https://github.com/openvinotoolkit/openvino_notebooks/tree/latest/notebooks/yolov8-optimization)<br>[![Colab](https://colab.research.google.com/assets/colab-badge.svg)](https://colab.research.google.com/github/openvinotoolkit/openvino_notebooks/blob/latest/notebooks/yolov8-optimization/yolov8-object-detection.ipynb)            |            Post-Training Quantization             | OpenVINO  |  Object Detection,<br>KeyPoint Detection,<br>Instance Segmentation   |
| [YOLOv7](https://github.com/openvinotoolkit/openvino_notebooks/tree/latest/notebooks/yolov7-optimization)                                                                                                                                                                                                                                         |            Post-Training Quantization             | OpenVINO  |                           Object Detection                           |
| [EfficientSAM](https://github.com/openvinotoolkit/openvino_notebooks/tree/latest/notebooks/efficient-sam)                                                                                                                                                                                                                                         |            Post-Training Quantization             | OpenVINO  |                          Image Segmentation                          |
| [Segment Anything Model](https://github.com/openvinotoolkit/openvino_notebooks/tree/latest/notebooks/segment-anything)                                                                                                                                                                                                                            |            Post-Training Quantization             | OpenVINO  |                          Image Segmentation                          |
| [OneFormer](https://github.com/openvinotoolkit/openvino_notebooks/tree/latest/notebooks/oneformer-segmentation)                                                                                                                                                                                                                                   |            Post-Training Quantization             | OpenVINO  |                          Image Segmentation                          |
| [InstructPix2Pix](https://github.com/openvinotoolkit/openvino_notebooks/tree/latest/notebooks/instruct-pix2pix-image-editing)                                                                                                                                                                                                                     |            Post-Training Quantization             | OpenVINO  |                            Image-to-Image                            |
| [CLIP](https://github.com/openvinotoolkit/openvino_notebooks/tree/latest/notebooks/clip-zero-shot-image-classification)                                                                                                                                                                                                                           |            Post-Training Quantization             | OpenVINO  |                            Image-to-Text                             |
| [BLIP](https://github.com/openvinotoolkit/openvino_notebooks/tree/latest/notebooks/blip-visual-language-processing)                                                                                                                                                                                                                               |            Post-Training Quantization             | OpenVINO  |                            Image-to-Text                             |
| [Segmind-VegaRT](https://github.com/openvinotoolkit/openvino_notebooks/blob/latest/notebooks/stable-diffusion-xl/segmind-vegart.ipynb)                                                                                                                                                                                                            |            Post-Training Quantization             | OpenVINO  |                            Text-to-Image                             |
| [Latent Consistency Model](https://github.com/openvinotoolkit/openvino_notebooks/tree/latest/notebooks/latent-consistency-models-image-generation)                                                                                                                                                                                                |            Post-Training Quantization             | OpenVINO  |                            Text-to-Image                             |
| [Würstchen](https://github.com/openvinotoolkit/openvino_notebooks/tree/latest/notebooks/wuerstchen-image-generation)                                                                                                                                                                                                                              |            Post-Training Quantization             | OpenVINO  |                            Text-to-Image                             |
| [ControlNet QR Code Monster](https://github.com/openvinotoolkit/openvino_notebooks/tree/latest/notebooks/qrcode-monster)                                                                                                                                                                                                                          |            Post-Training Quantization             | OpenVINO  |                            Text-to-Image                             |
| [SDXL-turbo](https://github.com/openvinotoolkit/openvino_notebooks/tree/latest/notebooks/sdxl-turbo)                                                                                                                                                                                                                                              |            Post-Training Quantization             | OpenVINO  |                   Text-to-Image,<br>Image-to-Image                   |
| [DeepFloyd IF](https://github.com/openvinotoolkit/openvino_notebooks/tree/latest/notebooks/deepfloyd-if)                                                                                                                                                                                                                                          | Post-Training Quantization,<br>Weight Compression | OpenVINO  |                   Text-to-Image,<br>Image-to-Image                   |
| [ImageBind](https://github.com/openvinotoolkit/openvino_notebooks/tree/latest/notebooks/image-bind)                                                                                                                                                                                                                                               |            Post-Training Quantization             | OpenVINO  |                        Multi-Modal Retrieval                         |
| [Distil-Whisper](https://github.com/openvinotoolkit/openvino_notebooks/tree/latest/notebooks/distil-whisper-asr)                                                                                                                                                                                                                                  |            Post-Training Quantization             | OpenVINO  |                            Speech-to-Text                            |
| [Whisper](https://github.com/openvinotoolkit/openvino_notebooks/tree/latest/notebooks/whisper-subtitles-generation)<br>[![Colab](https://colab.research.google.com/assets/colab-badge.svg)](https://colab.research.google.com/github/openvinotoolkit/openvino_notebooks/blob/latest/notebooks/whisper-subtitles-generation/whisper-convert.ipynb) |            Post-Training Quantization             | OpenVINO  |                            Speech-to-Text                            |
| [MMS Speech Recognition](https://github.com/openvinotoolkit/openvino_notebooks/tree/latest/notebooks/mms-massively-multilingual-speech)                                                                                                                                                                                                           |            Post-Training Quantization             | OpenVINO  |                            Speech-to-Text                            |
| [Grammar Error Correction](https://github.com/openvinotoolkit/openvino_notebooks/tree/latest/notebooks/grammar-correction)                                                                                                                                                                                                                        |            Post-Training Quantization             | OpenVINO  |                       NLP, Grammar Correction                        |
| [LLM Instruction Following](https://github.com/openvinotoolkit/openvino_notebooks/tree/latest/notebooks/llm-question-answering)                                                                                                                                                                                                                   |                Weight Compression                 | OpenVINO  |                      NLP, Instruction Following                      |
| [Dolly 2.0](https://github.com/openvinotoolkit/openvino_notebooks/tree/latest/notebooks/dolly-2-instruction-following)                                                                                                                                                                                                                            |                Weight Compression                 | OpenVINO  |                      NLP, Instruction Following                      |
| [Stable-Zephyr-3b](https://github.com/openvinotoolkit/openvino_notebooks/tree/latest/notebooks/stable-zephyr-3b-chatbot)                                                                                                                                                                                                                          |                Weight Compression                 | OpenVINO  |                            NLP, Chat Bot                             |
| [LLM Chat Bots](https://github.com/openvinotoolkit/openvino_notebooks/tree/latest/notebooks/llm-chatbot)                                                                                                                                                                                                                                          |                Weight Compression                 | OpenVINO  |                            NLP, Chat Bot                             |

### Post-Training Quantization Examples

Compact scripts demonstrating quantization and corresponding inference speed boost:

| Example Name                                                                                                                             |              Compression Algorithm               |  Backend   |         Domain         |
|:-----------------------------------------------------------------------------------------------------------------------------------------|:------------------------------------------------:|:----------:|:----------------------:|
| [OpenVINO MobileNetV2](./examples/post_training_quantization/openvino/mobilenet_v2/README.md)                                            |            Post-Training Quantization            |  OpenVINO  |  Image Classification  |
| [OpenVINO YOLOv8](./examples/post_training_quantization/openvino/yolov8/README.md)                                                       |            Post-Training Quantization            |  OpenVINO  |    Object Detection    |
| [OpenVINO YOLOv8 QwAС](./examples/post_training_quantization/openvino/yolov8_quantize_with_accuracy_control/README.md)                   | Post-Training Quantization with Accuracy Control |  OpenVINO  |    Object Detection    |
| [OpenVINO Anomaly Classification](./examples/post_training_quantization/openvino/anomaly_stfpm_quantize_with_accuracy_control/README.md) | Post-Training Quantization with Accuracy Control |  OpenVINO  | Anomaly Classification |
| [PyTorch MobileNetV2](./examples/post_training_quantization/torch/mobilenet_v2/README.md)                                                |            Post-Training Quantization            |  PyTorch   |  Image Classification  |
| [PyTorch SSD](./examples/post_training_quantization/torch/ssd300_vgg16/README.md)                                                        |            Post-Training Quantization            |  PyTorch   |    Object Detection    |
| [TensorFlow MobileNetV2](./examples/post_training_quantization/tensorflow/mobilenet_v2/README.md)                                        |            Post-Training Quantization            | TensorFlow |  Image Classification  |
| [ONNX MobileNetV2](./examples/post_training_quantization/onnx/mobilenet_v2/README.md)                                                    |            Post-Training Quantization            |    ONNX    |  Image Classification  |

### Training-Time Compression Examples

These examples provide full pipelines including compression, training and inference for classification, detection and segmentation tasks.

| Example Name                                                                                               |   Compression Algorithm   |  Backend   |        Domain         |
|:-----------------------------------------------------------------------------------------------------------|:-------------------------:|:----------:|:---------------------:|
| [PyTorch Image Classification](./examples/torch/classification/README.md)                                  | Training-Time Compression |  PyTorch   | Image Classification  |
| [PyTorch Object Detection](./examples/torch/object_detection/README.md)                                    | Training-Time Compression |  PyTorch   |   Object Detection    |
| [PyTorch Semantic Segmentation](./examples/torch/semantic_segmentation/README.md)                          | Training-Time Compression |  PyTorch   | Semantic Segmentation |
| [TensorFlow Image Classification](./examples/tensorflow/classification/README.md)                          | Training-Time Compression | TensorFlow | Image Classification  |
| [TensorFlow Object Detection](./examples/tensorflow/object_detection/README.md)                            | Training-Time Compression | TensorFlow |   Object Detection    |
| [TensorFlow Instance Segmentation](./examples/tensorflow/segmentation/README.md)                           | Training-Time Compression | TensorFlow | Instance Segmentation |

## Third-party repository integration

NNCF may be straightforwardly integrated into training/evaluation pipelines of third-party repositories.

### Used by

- [OpenVINO Training Extensions](https://github.com/openvinotoolkit/training_extensions)

  NNCF is integrated into OpenVINO Training Extensions as model optimization backend. So you can train, optimize and export new models based on the available model templates as well as run exported models with OpenVINO.

- [HuggingFace Optimum Intel](https://huggingface.co/docs/optimum/intel/optimization_ov)

  NNCF is used as a compression backend within the renowned `transformers` repository in HuggingFace Optimum Intel.

## Installation Guide

For detailed installation instructions please refer to the [Installation](./docs/Installation.md) page.

NNCF can be installed as a regular PyPI package via pip:

```bash
pip install nncf
```

If you want to install both NNCF and the supported PyTorch version in one line, you can do this by simply running:

```bash
pip install nncf[torch]
```

Other viable options besides `[torch]` are `[tf]`, `[onnx]` and `[openvino]`.

> [!WARNING]
<<<<<<< HEAD
> The way to install the module package with the extra dependency like `pip install nncf[torch]` will be deprecated in a future release.
=======
> The way to install the module package with the extra dependency like `pip install nncf[torch]` is deprecated and will be removed in a future release.
> Instead, it is recommended to install additional dependencies separately using the pip install command (e.g., `pip install torch`) or by explicitly specifying the dependency in your requirements file.
>>>>>>> 573b0c34

NNCF is also available via [conda](https://anaconda.org/conda-forge/nncf):

```bash
conda install -c conda-forge nncf
```

### System requirements

- Ubuntu\* 18.04 or later (64-bit)
- Python\* 3.8 or later
- Supported frameworks:
  - PyTorch\* >=2.1, <2.3
  - TensorFlow\* >=2.8.4, <=2.12.1
  - ONNX\* ==1.16.0
  - OpenVINO\* >=2022.3.0

This repository is tested on Python* 3.8.10, PyTorch* 2.2.1 (NVidia CUDA\* Toolkit 12.1) and TensorFlow* 2.12.1 (NVidia CUDA\* Toolkit 11.8).

## NNCF Compressed Model Zoo

List of models and compression results for them can be found at our [Model Zoo page](./docs/ModelZoo.md).

## Citing

```bi
@article{kozlov2020neural,
    title =   {Neural network compression framework for fast model inference},
    author =  {Kozlov, Alexander and Lazarevich, Ivan and Shamporov, Vasily and Lyalyushkin, Nikolay and Gorbachev, Yury},
    journal = {arXiv preprint arXiv:2002.08679},
    year =    {2020}
}
```

## Contributing Guide

Refer to the [CONTRIBUTING.md](./CONTRIBUTING.md) file for guidelines on contributions to the NNCF repository.

## Useful links

- [Documentation](./docs)
- Example scripts (model objects available through links in respective README.md files):
  - [PyTorch](./examples/torch)
  - [TensorFlow](./examples/tensorflow)
- [FAQ](./docs/FAQ.md)
- [Notebooks](https://github.com/openvinotoolkit/openvino_notebooks#-model-training)
- [HuggingFace Optimum Intel](https://huggingface.co/docs/optimum/intel/optimization_ov)
- [OpenVINO Model Optimization Guide](https://docs.openvino.ai/latest/openvino_docs_model_optimization_guide.html)

## Telemetry

NNCF as part of the OpenVINO™ toolkit collects anonymous usage data for the purpose of improving OpenVINO™ tools.
You can opt-out at any time by running the following command in the Python environment where you have NNCF installed:

`opt_in_out --opt_out`

More information is available at https://docs.openvino.ai/latest/openvino_docs_telemetry_information.html.<|MERGE_RESOLUTION|>--- conflicted
+++ resolved
@@ -375,12 +375,8 @@
 Other viable options besides `[torch]` are `[tf]`, `[onnx]` and `[openvino]`.
 
 > [!WARNING]
-<<<<<<< HEAD
-> The way to install the module package with the extra dependency like `pip install nncf[torch]` will be deprecated in a future release.
-=======
 > The way to install the module package with the extra dependency like `pip install nncf[torch]` is deprecated and will be removed in a future release.
 > Instead, it is recommended to install additional dependencies separately using the pip install command (e.g., `pip install torch`) or by explicitly specifying the dependency in your requirements file.
->>>>>>> 573b0c34
 
 NNCF is also available via [conda](https://anaconda.org/conda-forge/nncf):
 
