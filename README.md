<div align="center">

# Neural Network Compression Framework (NNCF)

[Key Features](#key-features) •
[Installation](#installation-guide) •
[Documentation](#documentation) •
[Usage](#usage) •
[Tutorials and Samples](#demos-tutorials-and-samples) •
[Third-party integration](#third-party-repository-integration) •
[Model Zoo](./docs/ModelZoo.md)

[![GitHub Release](https://img.shields.io/github/v/release/openvinotoolkit/nncf?color=green)](https://github.com/openvinotoolkit/nncf/releases)
[![Website](https://img.shields.io/website?up_color=blue&up_message=docs&url=https%3A%2F%2Fdocs.openvino.ai%2Flatest%2Fopenvino_docs_model_optimization_guide.html)](https://docs.openvino.ai/latest/openvino_docs_model_optimization_guide.html)
[![Apache License Version 2.0](https://img.shields.io/badge/license-Apache_2.0-green.svg)](LICENSE)
[![PyPI Downloads](https://static.pepy.tech/badge/nncf)](https://pypi.org/project/nncf/)

</div>

Neural Network Compression Framework (NNCF) provides a suite of post-training and training-time algorithms for neural networks inference optimization in [OpenVINO&trade;](https://docs.openvino.ai) with minimal accuracy drop.

NNCF is designed to work with models from [PyTorch](https://pytorch.org/), [TensorFlow](https://www.tensorflow.org/), [ONNX](https://onnx.ai/) and [OpenVINO&trade;](https://docs.openvino.ai/latest/home.html).

NNCF provides [samples](#demos-tutorials-and-samples) that demonstrate the usage of compression algorithms for different use cases and models. See compression results achievable with the NNCF-powered samples at [Model Zoo page](./docs/ModelZoo.md).

The framework is organized as a Python\* package that can be built and used in a standalone mode. The framework
architecture is unified to make it easy to add different compression algorithms for both PyTorch and TensorFlow deep
learning frameworks.

## Key Features

### Post-Training Compression Algorithms

| Compression algorithm                                                       |OpenVINO|PyTorch|   TensorFlow   |     ONNX       |
|:----------------------------------------------------------------------------| :---: | :---: |:--------:|:------------------:|
| [Post-Training Quantization](./docs/compression_algorithms/post_training/Quantization.md) | Supported | Supported |Supported| Supported |
| [Weights Compression](./docs/compression_algorithms/CompressWeights.md) | Supported | Supported |Not supported| Not supported |

### Training-Time Compression Algorithms

|Compression algorithm|PyTorch|TensorFlow|
| :--- | :---: | :---: |
|[Quantization Aware Training](./docs/compression_algorithms/Quantization.md) | Supported | Supported |
|[Mixed-Precision Quantization](./docs/compression_algorithms/Quantization.md#mixed-precision-quantization) | Supported | Not supported |
|[Sparsity](./docs/compression_algorithms/Sparsity.md) | Supported | Supported |
|[Filter pruning](./docs/compression_algorithms/Pruning.md) | Supported | Supported |
|[Movement pruning](./nncf/experimental/torch/sparsity/movement/MovementSparsity.md) | Experimental | Not supported |

- Automatic, configurable model graph transformation to obtain the compressed model.
  > **NOTE**: Limited support for TensorFlow models. The models created using Sequential or Keras Functional API are only supported.
- Common interface for compression methods.
- GPU-accelerated layers for faster compressed model fine-tuning.
- Distributed training support.
- Git patch for prominent third-party repository ([huggingface-transformers](https://github.com/huggingface/transformers)) demonstrating the process of integrating NNCF into custom training pipelines
- Seamless combination of pruning, sparsity and quantization algorithms. Please refer to [optimum-intel](https://github.com/huggingface/optimum-intel/tree/main/examples/openvino) for examples of
joint (movement) pruning, quantization and distillation (JPQD), end-to-end from NNCF optimization to compressed OpenVINO IR.
- Exporting PyTorch compressed models to ONNX\* checkpoints and TensorFlow compressed models to SavedModel or Frozen Graph format, ready to use with [OpenVINO&trade; toolkit](https://docs.openvino.ai).
- Support for [Accuracy-Aware model training](./docs/Usage.md#accuracy-aware-model-training) pipelines via the [Adaptive Compression Level Training](./docs/accuracy_aware_model_training/AdaptiveCompressionLevelTraining.md) and [Early Exit Training](./docs/accuracy_aware_model_training/EarlyExitTraining.md).

## Documentation

This documentation covers detailed information about NNCF algorithms and functions needed for the contribution to NNCF.

The latest user documentation for NNCF is available [here](https://docs.openvino.ai/latest/openvino_docs_model_optimization_guide.html).

NNCF API documentation can be found [here](https://openvinotoolkit.github.io/nncf/autoapi/nncf/).

## Usage

### Post-Training Quantization

The NNCF PTQ is the simplest way to apply 8-bit quantization. To run the algorithm you only need your model and a small (~300 samples) calibration dataset.

[OpenVINO](https://github.com/openvinotoolkit/openvino) is the preferred backend to run PTQ with, and PyTorch, TensorFlow and ONNX are also supported.

<details open><summary><b>OpenVINO</b></summary>

```python
import nncf
import openvino.runtime as ov
import torch
from torchvision import datasets, transforms

# Instantiate your uncompressed model
model = ov.Core().read_model("/model_path")

# Provide validation part of the dataset to collect statistics needed for the compression algorithm
val_dataset = datasets.ImageFolder("/path", transform=transforms.Compose([transforms.ToTensor()]))
dataset_loader = torch.utils.data.DataLoader(val_dataset, batch_size=1)

# Step 1: Initialize transformation function
def transform_fn(data_item):
    images, _ = data_item
    return images

# Step 2: Initialize NNCF Dataset
calibration_dataset = nncf.Dataset(dataset_loader, transform_fn)
# Step 3: Run the quantization pipeline
quantized_model = nncf.quantize(model, calibration_dataset)
```

</details>

<details><summary><b>PyTorch</b></summary>

```python
import nncf
import torch
from torchvision import datasets, models

# Instantiate your uncompressed model
model = models.mobilenet_v2()

# Provide validation part of the dataset to collect statistics needed for the compression algorithm
val_dataset = datasets.ImageFolder("/path", transform=transforms.Compose([transforms.ToTensor()]))
dataset_loader = torch.utils.data.DataLoader(val_dataset)

# Step 1: Initialize the transformation function
def transform_fn(data_item):
    images, _ = data_item
    return images

# Step 2: Initialize NNCF Dataset
calibration_dataset = nncf.Dataset(dataset_loader, transform_fn)
# Step 3: Run the quantization pipeline
quantized_model = nncf.quantize(model, calibration_dataset)

```

**NOTE**  In case the Post-Training Quantization algorithm could not reach quality requirements you can fine-tune the quantized pytorch model. Example of the Quantization-Aware training pipeline for a pytorch model could be found [here](examples/quantization_aware_training/torch/resnet18/README.md).

</details>

<details><summary><b>TensorFlow</b></summary>

```python
import nncf
import tensorflow as tf
import tensorflow_datasets as tfds

# Instantiate your uncompressed model
model = tf.keras.applications.MobileNetV2()

# Provide validation part of the dataset to collect statistics needed for the compression algorithm
val_dataset = tfds.load("/path", split="validation",
                        shuffle_files=False, as_supervised=True)

# Step 1: Initialize transformation function
def transform_fn(data_item):
    images, _ = data_item
    return images

# Step 2: Initialize NNCF Dataset
calibration_dataset = nncf.Dataset(val_dataset, transform_fn)
# Step 3: Run the quantization pipeline
quantized_model = nncf.quantize(model, calibration_dataset)
```

</details>

<details><summary><b>ONNX</b></summary>

```python
import onnx
import nncf
import torch
from torchvision import datasets

# Instantiate your uncompressed model
onnx_model = onnx.load_model("/model_path")

# Provide validation part of the dataset to collect statistics needed for the compression algorithm
val_dataset = datasets.ImageFolder("/path", transform=transforms.Compose([transforms.ToTensor()]))
dataset_loader = torch.utils.data.DataLoader(val_dataset, batch_size=1)

# Step 1: Initialize transformation function
input_name = onnx_model.graph.input[0].name
def transform_fn(data_item):
    images, _ = data_item
    return {input_name: images.numpy()}

# Step 2: Initialize NNCF Dataset
calibration_dataset = nncf.Dataset(dataset_loader, transform_fn)
# Step 3: Run the quantization pipeline
quantized_model = nncf.quantize(onnx_model, calibration_dataset)
```

</details>

[//]: # (NNCF provides full  [samples]&#40;#post-training-quantization-samples&#41;, which demonstrate Post-Training Quantization usage for PyTorch, TensorFlow, ONNX, OpenVINO.)

### Training-Time Compression

Below is an example of Accuracy Aware Quantization pipeline where model weights and compression parameters may be fine-tuned to achieve a higher accuracy.

<details><summary><b>PyTorch</b></summary>

```python
import torch
import nncf.torch  # Important - must be imported before any other external package that depends on torch

from nncf import NNCFConfig
from nncf.torch import create_compressed_model, register_default_init_args

# Instantiate your uncompressed model
from torchvision.models.resnet import resnet50
model = resnet50()

# Load a configuration file to specify compression
nncf_config = NNCFConfig.from_json("resnet50_int8.json")

# Provide data loaders for compression algorithm initialization, if necessary
import torchvision.datasets as datasets
representative_dataset = datasets.ImageFolder("/path", transform=transforms.Compose([transforms.ToTensor()]))
init_loader = torch.utils.data.DataLoader(representative_dataset)
nncf_config = register_default_init_args(nncf_config, init_loader)

# Apply the specified compression algorithms to the model
compression_ctrl, compressed_model = create_compressed_model(model, nncf_config)

# Now use compressed_model as a usual torch.nn.Module
# to fine-tune compression parameters along with the model weights

# ... the rest of the usual PyTorch-powered training pipeline

# Export to ONNX or .pth when done fine-tuning
compression_ctrl.export_model("compressed_model.onnx")
torch.save(compressed_model.state_dict(), "compressed_model.pth")
```

**NOTE (PyTorch)**: Due to the way NNCF works within the PyTorch backend, `import nncf` must be done before any other import of `torch` in your package _or_ in third-party packages that your code utilizes, otherwise the compression may be applied incompletely.

</details>

<details><summary><b>Tensorflow</b></summary>

```python
import tensorflow as tf

from nncf import NNCFConfig
from nncf.tensorflow import create_compressed_model, register_default_init_args

# Instantiate your uncompressed model
from tensorflow.keras.applications import ResNet50
model = ResNet50()

# Load a configuration file to specify compression
nncf_config = NNCFConfig.from_json("resnet50_int8.json")

# Provide dataset for compression algorithm initialization
representative_dataset = tf.data.Dataset.list_files("/path/*.jpeg")
nncf_config = register_default_init_args(nncf_config, representative_dataset, batch_size=1)

# Apply the specified compression algorithms to the model
compression_ctrl, compressed_model = create_compressed_model(model, nncf_config)

# Now use compressed_model as a usual Keras model
# to fine-tune compression parameters along with the model weights

# ... the rest of the usual TensorFlow-powered training pipeline

# Export to Frozen Graph, TensorFlow SavedModel or .h5  when done fine-tuning
compression_ctrl.export_model("compressed_model.pb", save_format="frozen_graph")
```

</details>

For a more detailed description of NNCF usage in your training code, see [this tutorial](docs/Usage.md).

## Demos, Tutorials and Samples

For a quicker start with NNCF-powered compression, try sample notebooks and scripts presented below.

### Jupyter* Notebook Tutorials and Demos

A collection of ready-to-run Jupyter* notebooks tutorials and demos are available to explain and display NNCF compression algorithms for optimizing models for inference with the OpenVINO Toolkit.

| Notebook Tutorial Name                                                                                                                                                                                                                                                                                                                                 |                                  Compression Algorithm                                  |  Backend   |               Domain                |
|:-------------------------------------------------------------------------------------------------------------------------------------------------------------------------------------------------------------------------------------------------------------------------------------------------------------------------------------------------------|:---------------------------------------------------------------------------------------:|:----------:|:-----------------------------------:|
| [BERT Quantization](https://github.com/openvinotoolkit/openvino_notebooks/tree/latest/notebooks/language-quantize-bert)<br>[![Colab](https://colab.research.google.com/assets/colab-badge.svg)](https://colab.research.google.com/github/openvinotoolkit/openvino_notebooks/blob/latest/notebooks/language-quantize-bert/language-quantize-bert.ipynb) |                               Post-Training Quantization                                |  OpenVINO  |                 NLP                 |
| [MONAI Segmentation Model Quantization](https://github.com/openvinotoolkit/openvino_notebooks/tree/latest/notebooks/ct-segmentation-quantize)<br>[![Binder](https://mybinder.org/badge_logo.svg)](https://mybinder.org/v2/gh/openvinotoolkit/openvino_notebooks/HEAD?filepath=notebooks%2Fct-segmentation-quantize%2Fct-scan-live-inference.ipynb)     |                               Post-Training Quantization                                |  OpenVINO  |            Segmentation             |
| [PyTorch Model Quantization](https://github.com/openvinotoolkit/openvino_notebooks/tree/latest/notebooks/pytorch-post-training-quantization-nncf)                                                                                                                                                                                                      |                               Post-Training Quantization                                |  PyTorch   |        Image Classification         |
| [Quantization with Accuracy Control](https://github.com/openvinotoolkit/openvino_notebooks/tree/latest/notebooks/quantizing-model-with-accuracy-control)                                                                                                                                                                                               |                    Post-Training Quantization with Accuracy Control                     |  OpenVINO  | Speech-to-Text,<br>Object Detection |
| [PyTorch Training-Time Compression](https://github.com/openvinotoolkit/openvino_notebooks/tree/latest/notebooks/pytorch-quantization-aware-training)                                                                                                                                                                                                   |                                Training-Time Compression                                |  PyTorch   |        Image Classification         |
| [TensorFlow Training-Time Compression](https://github.com/openvinotoolkit/openvino_notebooks/tree/latest/notebooks/tensorflow-quantization-aware-training)                                                                                                                                                                                                       |                                Training-Time Compression                                | Tensorflow |        Image Classification         |
| [Joint Pruning, Quantization and Distillation for BERT](https://github.com/openvinotoolkit/openvino_notebooks/tree/latest/notebooks/sparsity-optimization)                                                                                                                                                                                             |                      Joint Pruning, Quantization and Distillation                       |  OpenVINO  |                 NLP                 |

Below is a list of notebooks demonstrating OpenVINO conversion and inference together with NNCF compression for models from various domains.

| Demo Model                                                                                                                                                                                                                                                                                                                                        |               Compression Algorithm               |  Backend  |                                Domain                                |
|:--------------------------------------------------------------------------------------------------------------------------------------------------------------------------------------------------------------------------------------------------------------------------------------------------------------------------------------------------|:-------------------------------------------------:|:---------:|:--------------------------------------------------------------------:|
| [YOLOv8](https://github.com/openvinotoolkit/openvino_notebooks/tree/latest/notebooks/yolov8-optimization)<br>[![Colab](https://colab.research.google.com/assets/colab-badge.svg)](https://colab.research.google.com/github/openvinotoolkit/openvino_notebooks/blob/latest/notebooks/yolov8-optimization/yolov8-object-detection.ipynb)            |            Post-Training Quantization             | OpenVINO  |  Object Detection,<br>KeyPoint Detection,<br>Instance Segmentation   |
| [YOLOv7](https://github.com/openvinotoolkit/openvino_notebooks/tree/latest/notebooks/yolov7-optimization)                                                                                                                                                                                                                                         |            Post-Training Quantization             | OpenVINO  |                           Object Detection                           |
| [EfficientSAM](https://github.com/openvinotoolkit/openvino_notebooks/tree/latest/notebooks/efficient-sam)                                                                                                                                                                                                                                         |            Post-Training Quantization             | OpenVINO  |                          Image Segmentation                          |
| [Segment Anything Model](https://github.com/openvinotoolkit/openvino_notebooks/tree/latest/notebooks/segment-anything)                                                                                                                                                                                                                            |            Post-Training Quantization             | OpenVINO  |                          Image Segmentation                          |
| [OneFormer](https://github.com/openvinotoolkit/openvino_notebooks/tree/latest/notebooks/oneformer-segmentation)                                                                                                                                                                                                                                   |            Post-Training Quantization             | OpenVINO  |                          Image Segmentation                          |
| [InstructPix2Pix](https://github.com/openvinotoolkit/openvino_notebooks/tree/latest/notebooks/instruct-pix2pix-image-editing)                                                                                                                                                                                                                     |            Post-Training Quantization             | OpenVINO  |                            Image-to-Image                            |
| [CLIP](https://github.com/openvinotoolkit/openvino_notebooks/tree/latest/notebooks/clip-zero-shot-image-classification)                                                                                                                                                                                                                           |            Post-Training Quantization             | OpenVINO  |                            Image-to-Text                             |
| [BLIP](https://github.com/openvinotoolkit/openvino_notebooks/tree/latest/notebooks/blip-visual-language-processing)                                                                                                                                                                                                                               |            Post-Training Quantization             | OpenVINO  |                            Image-to-Text                             |
| [Segmind-VegaRT](https://github.com/openvinotoolkit/openvino_notebooks/blob/latest/notebooks/stable-diffusion-xl/segmind-vegart.ipynb)                                                                                                                                                                                                            |            Post-Training Quantization             | OpenVINO  |                            Text-to-Image                             |
| [Latent Consistency Model](https://github.com/openvinotoolkit/openvino_notebooks/tree/latest/notebooks/latent-consistency-models-image-generation)                                                                                                                                                                                                |            Post-Training Quantization             | OpenVINO  |                            Text-to-Image                             |
| [Würstchen](https://github.com/openvinotoolkit/openvino_notebooks/tree/latest/notebooks/wuerstchen-image-generation)                                                                                                                                                                                                                              |            Post-Training Quantization             | OpenVINO  |                            Text-to-Image                             |
| [ControlNet QR Code Monster](https://github.com/openvinotoolkit/openvino_notebooks/tree/latest/notebooks/qrcode-monster)                                                                                                                                                                                                                          |            Post-Training Quantization             | OpenVINO  |                            Text-to-Image                             |
| [SDXL-turbo](https://github.com/openvinotoolkit/openvino_notebooks/tree/latest/notebooks/sdxl-turbo)                                                                                                                                                                                                                                              |            Post-Training Quantization             | OpenVINO  |                   Text-to-Image,<br>Image-to-Image                   |
| [ImageBind](https://github.com/openvinotoolkit/openvino_notebooks/tree/latest/notebooks/image-bind)                                                                                                                                                                                                                                               |            Post-Training Quantization             | OpenVINO  |                        Multi-Modal Retrieval                         |
| [Distil-Whisper](https://github.com/openvinotoolkit/openvino_notebooks/tree/latest/notebooks/distil-whisper-asr)                                                                                                                                                                                                                                  |            Post-Training Quantization             | OpenVINO  |                            Speech-to-Text                            |
| [Whisper](https://github.com/openvinotoolkit/openvino_notebooks/tree/latest/notebooks/whisper-subtitles-generation)<br>[![Colab](https://colab.research.google.com/assets/colab-badge.svg)](https://colab.research.google.com/github/openvinotoolkit/openvino_notebooks/blob/latest/notebooks/whisper-subtitles-generation/whisper-convert.ipynb) |            Post-Training Quantization             | OpenVINO  |                            Speech-to-Text                            |
| [MMS Speech Recognition](https://github.com/openvinotoolkit/openvino_notebooks/tree/latest/notebooks/mms-massively-multilingual-speech)                                                                                                                                                                                                           |            Post-Training Quantization             | OpenVINO  |                            Speech-to-Text                            |
| [Grammar Error Correction](https://github.com/openvinotoolkit/openvino_notebooks/tree/latest/notebooks/grammar-correction)                                                                                                                                                                                                                        |            Post-Training Quantization             | OpenVINO  |                       NLP, Grammar Correction                        |
| [LLM Instruction Following](https://github.com/openvinotoolkit/openvino_notebooks/tree/latest/notebooks/llm-question-answering)                                                                                                                                                                                                                   |                Weight Compression                 | OpenVINO  |                      NLP, Instruction Following                      |
| [Dolly 2.0](https://github.com/openvinotoolkit/openvino_notebooks/tree/latest/notebooks/dolly-2-instruction-following)                                                                                                                                                                                                                            |                Weight Compression                 | OpenVINO  |                      NLP, Instruction Following                      |
| [Stable-Zephyr-3b](https://github.com/openvinotoolkit/openvino_notebooks/tree/latest/notebooks/stable-zephyr-3b-chatbot)                                                                                                                                                                                                                          |                Weight Compression                 | OpenVINO  |                            NLP, Chat Bot                             |
| [LLM Chat Bots](https://github.com/openvinotoolkit/openvino_notebooks/tree/latest/notebooks/llm-chatbot)                                                                                                                                                                                                                                          |                Weight Compression                 | OpenVINO  |                            NLP, Chat Bot                             |

### Post-Training Quantization Examples

Compact scripts demonstrating quantization and corresponding inference speed boost:

| Example Name                                                                                                                             |              Compression Algorithm               |  Backend   |         Domain         |
|:-----------------------------------------------------------------------------------------------------------------------------------------|:------------------------------------------------:|:----------:|:----------------------:|
| [OpenVINO MobileNetV2](./examples/post_training_quantization/openvino/mobilenet_v2/README.md)                                            |            Post-Training Quantization            |  OpenVINO  |  Image Classification  |
| [OpenVINO YOLOv8](./examples/post_training_quantization/openvino/yolov8/README.md)                                                       |            Post-Training Quantization            |  OpenVINO  |    Object Detection    |
| [OpenVINO YOLOv8 QwAС](./examples/post_training_quantization/openvino/yolov8_quantize_with_accuracy_control/README.md)                   | Post-Training Quantization with Accuracy Control |  OpenVINO  |    Object Detection    |
| [OpenVINO Anomaly Classification](./examples/post_training_quantization/openvino/anomaly_stfpm_quantize_with_accuracy_control/README.md) | Post-Training Quantization with Accuracy Control |  OpenVINO  | Anomaly Classification |
| [PyTorch MobileNetV2](./examples/post_training_quantization/torch/mobilenet_v2/README.md)                                                |            Post-Training Quantization            |  PyTorch   |  Image Classification  |
| [PyTorch SSD](./examples/post_training_quantization/torch/ssd300_vgg16/README.md)                                                        |            Post-Training Quantization            |  PyTorch   |    Object Detection    |
| [TensorFlow MobileNetV2](./examples/post_training_quantization/tensorflow/mobilenet_v2/README.md)                                        |            Post-Training Quantization            | TensorFlow |  Image Classification  |
| [ONNX MobileNetV2](./examples/post_training_quantization/onnx/mobilenet_v2/README.md)                                                    |            Post-Training Quantization            |    ONNX    |  Image Classification  |

### Training-Time Compression Examples

These examples provide full pipelines including compression, training and inference for classification, detection and segmentation tasks.

| Example Name                                                                                               |   Compression Algorithm   |  Backend   |        Domain         |
|:-----------------------------------------------------------------------------------------------------------|:-------------------------:|:----------:|:---------------------:|
| [PyTorch Image Classification](./examples/torch/classification/README.md)                                  | Training-Time Compression |  PyTorch   | Image Classification  |
| [PyTorch Object Detection](./examples/torch/object_detection/README.md)                                    | Training-Time Compression |  PyTorch   |   Object Detection    |
| [PyTorch Semantic Segmentation](./examples/torch/semantic_segmentation/README.md)                          | Training-Time Compression |  PyTorch   | Semantic Segmentation |
| [TensorFlow Image Classification](./examples/tensorflow/classification/README.md)                          | Training-Time Compression | TensorFlow | Image Classification  |
| [TensorFlow Object Detection](./examples/tensorflow/object_detection/README.md)                            | Training-Time Compression | TensorFlow |   Object Detection    |
| [TensorFlow Instance Segmentation](./examples/tensorflow/segmentation/README.md)                           | Training-Time Compression | TensorFlow | Instance Segmentation |

## Third-party repository integration

NNCF may be straightforwardly integrated into training/evaluation pipelines of third-party repositories.

### Used by

- [OpenVINO Training Extensions](https://github.com/openvinotoolkit/training_extensions)

  NNCF is integrated into OpenVINO Training Extensions as model optimization backend. So you can train, optimize and export new models based on the available model templates as well as run exported models with OpenVINO.

- [HuggingFace Optimum Intel](https://huggingface.co/docs/optimum/intel/optimization_ov)

  NNCF is used as a compression backend within the renowned `transformers` repository in HuggingFace Optimum Intel.

## Installation Guide

For detailed installation instructions please refer to the [Installation](./docs/Installation.md) page.

NNCF can be installed as a regular PyPI package via pip:

```bash
pip install nncf
```

If you want to install both NNCF and the supported PyTorch version in one line, you can do this by simply running:

```bash
pip install nncf[torch]
```

Other viable options besides `[torch]` are `[tf]`, `[onnx]` and `[openvino]`.

> [!WARNING]
> The way to install the module package with the extra dependency like `pip install nncf[torch]` is deprecated and will be removed in a future release.
> Instead, it is recommended to install additional dependencies separately using the pip install command (e.g., `pip install torch`) or by explicitly specifying the dependency in your requirements file.

NNCF is also available via [conda](https://anaconda.org/conda-forge/nncf):

```bash
conda install -c conda-forge nncf
```

### System requirements

- Ubuntu\* 18.04 or later (64-bit)
- Python\* 3.8 or later
- Supported frameworks:
<<<<<<< HEAD
  - PyTorch\* >=2.1, <2.3
  - TensorFlow\* >=2.8.4, <=2.15.1
  - ONNX\* ==1.16.0
  - OpenVINO\* >=2022.3.0

This repository is tested on Python* 3.8.10, PyTorch* 2.2.1 (NVidia CUDA\* Toolkit 12.1) and TensorFlow* 2.15.1 (NVidia CUDA\* Toolkit 12.2).
=======
  - PyTorch\* >=2.2, <2.4
  - TensorFlow\* >=2.8.4, <=2.12.1
  - ONNX\* ==1.16.0
  - OpenVINO\* >=2022.3.0

This repository is tested on Python* 3.8.10, PyTorch* 2.3.0 (NVidia CUDA\* Toolkit 12.1) and TensorFlow* 2.12.1 (NVidia CUDA\* Toolkit 11.8).
>>>>>>> 6a974ad4

## NNCF Compressed Model Zoo

List of models and compression results for them can be found at our [Model Zoo page](./docs/ModelZoo.md).

## Citing

```bi
@article{kozlov2020neural,
    title =   {Neural network compression framework for fast model inference},
    author =  {Kozlov, Alexander and Lazarevich, Ivan and Shamporov, Vasily and Lyalyushkin, Nikolay and Gorbachev, Yury},
    journal = {arXiv preprint arXiv:2002.08679},
    year =    {2020}
}
```

## Contributing Guide

Refer to the [CONTRIBUTING.md](./CONTRIBUTING.md) file for guidelines on contributions to the NNCF repository.

## Useful links

- [Documentation](./docs)
- Example scripts (model objects available through links in respective README.md files):
  - [PyTorch](./examples/torch)
  - [TensorFlow](./examples/tensorflow)
- [FAQ](./docs/FAQ.md)
- [Notebooks](https://github.com/openvinotoolkit/openvino_notebooks#-model-training)
- [HuggingFace Optimum Intel](https://huggingface.co/docs/optimum/intel/optimization_ov)
- [OpenVINO Model Optimization Guide](https://docs.openvino.ai/latest/openvino_docs_model_optimization_guide.html)

## Telemetry

NNCF as part of the OpenVINO™ toolkit collects anonymous usage data for the purpose of improving OpenVINO™ tools.
You can opt-out at any time by running the following command in the Python environment where you have NNCF installed:

`opt_in_out --opt_out`

More information is available at https://docs.openvino.ai/latest/openvino_docs_telemetry_information.html.<|MERGE_RESOLUTION|>--- conflicted
+++ resolved
@@ -387,21 +387,12 @@
 - Ubuntu\* 18.04 or later (64-bit)
 - Python\* 3.8 or later
 - Supported frameworks:
-<<<<<<< HEAD
-  - PyTorch\* >=2.1, <2.3
+  - PyTorch\* >=2.2, <2.4
   - TensorFlow\* >=2.8.4, <=2.15.1
   - ONNX\* ==1.16.0
   - OpenVINO\* >=2022.3.0
 
-This repository is tested on Python* 3.8.10, PyTorch* 2.2.1 (NVidia CUDA\* Toolkit 12.1) and TensorFlow* 2.15.1 (NVidia CUDA\* Toolkit 12.2).
-=======
-  - PyTorch\* >=2.2, <2.4
-  - TensorFlow\* >=2.8.4, <=2.12.1
-  - ONNX\* ==1.16.0
-  - OpenVINO\* >=2022.3.0
-
 This repository is tested on Python* 3.8.10, PyTorch* 2.3.0 (NVidia CUDA\* Toolkit 12.1) and TensorFlow* 2.12.1 (NVidia CUDA\* Toolkit 11.8).
->>>>>>> 6a974ad4
 
 ## NNCF Compressed Model Zoo
 
