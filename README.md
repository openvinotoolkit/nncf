--- conflicted
+++ resolved
@@ -31,14 +31,9 @@
 - GPU-accelerated layers for faster compressed model fine-tuning.
 - Distributed training support.
 - Configuration file examples for each supported compression algorithm.
-<<<<<<< HEAD
-- Git patches for prominent third-party repositories ([mmdetection](https://github.com/open-mmlab/mmdetection), [huggingface-transformers](https://github.com/huggingface/transformers)) demonstrating the process of integrating NNCF into custom training pipelines
-- Exporting compressed models to ONNX\* checkpoints ready for usage with [OpenVINO&trade; toolkit](https://github.com/openvinotoolkit/).
+- Git patches for prominent third-party repositories ([huggingface-transformers](https://github.com/huggingface/transformers)) demonstrating the process of integrating NNCF into custom training pipelines
+- Exporting PyTorch compressed models to ONNX\* checkpoints and TensorFlow compressed models to SavedModel or Frozen Graph format, ready to use with [OpenVINO&trade; toolkit](https://github.com/openvinotoolkit/).
 - Support for compression-aware model training via the [adaptive-compression training loop](./docs/Usage.md#accuracy-aware-model-training).
-=======
-- Git patches for prominent third-party repository ([huggingface-transformers](https://github.com/huggingface/transformers)) demonstrating the process of integrating NNCF into custom training pipelines.
-- Exporting PyTorch compressed models to ONNX\* checkpoints and TensorFlow compressed models to SavedModel or Frozen Graph format, ready to use with [OpenVINO&trade; toolkit](https://github.com/openvinotoolkit/).
->>>>>>> 37fc0438
 
 ## Usage
 The NNCF is organized as a regular Python package that can be imported in your target training pipeline script.
