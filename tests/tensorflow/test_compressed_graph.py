--- conflicted
+++ resolved
@@ -362,11 +362,7 @@
         model = desc.model_builder(input_shape=tuple(desc.input_sample_sizes[1:]))
         config = get_basic_quantization_config(_quantization_case_config.qconfig,
                                                input_sample_sizes=desc.input_sample_sizes)
-<<<<<<< HEAD
-        compressed_model, _ = create_compressed_model_and_algo_for_test(model, config)
-=======
         compressed_model, _ = create_compressed_model_and_algo_for_test(model, config, force_no_init=True)
->>>>>>> f00cddcd
 
         check_model_graph(compressed_model, desc.ref_graph_filename, _quantization_case_config.graph_dir,
                           desc.rename_resource_nodes)
@@ -377,11 +373,7 @@
         model = desc.model_builder(input_shape=tuple(desc.input_sample_sizes[1:]))
         config = get_basic_sparsity_config(desc.input_sample_sizes, SparsityAlgo.magnitude)
         config['compression']['params'] = {'schedule': 'multistep'}
-<<<<<<< HEAD
-        compressed_model, _ = create_compressed_model_and_algo_for_test(model, config)
-=======
         compressed_model, _ = create_compressed_model_and_algo_for_test(model, config, force_no_init=True)
->>>>>>> f00cddcd
 
         check_model_graph(compressed_model, desc.ref_graph_filename, _magnitude_sparsity_case_config.graph_dir,
                           desc.rename_resource_nodes)
@@ -392,11 +384,7 @@
         model = desc.model_builder(input_shape=tuple(desc.input_sample_sizes[1:]))
         config = get_basic_sparsity_config(desc.input_sample_sizes, SparsityAlgo.rb)
         config['compression']['params'] = {'schedule': 'multistep'}
-<<<<<<< HEAD
-        compressed_model, _ = create_compressed_model_and_algo_for_test(model, config)
-=======
         compressed_model, _ = create_compressed_model_and_algo_for_test(model, config, force_no_init=True)
->>>>>>> f00cddcd
 
         check_model_graph(compressed_model, desc.ref_graph_filename, _rb_sparsity_case_config.graph_dir,
                           desc.rename_resource_nodes)
@@ -406,11 +394,7 @@
     def test_pruning_network(self, desc: ModelDesc, _pruning_case_config):
         model = desc.model_builder(input_shape=tuple(desc.input_sample_sizes[1:]))
         config = get_basic_filter_pruning_config(desc.input_sample_sizes)
-<<<<<<< HEAD
-        compressed_model, _ = create_compressed_model_and_algo_for_test(model, config)
-=======
         compressed_model, _ = create_compressed_model_and_algo_for_test(model, config, force_no_init=True)
->>>>>>> f00cddcd
 
         check_model_graph(compressed_model, desc.ref_graph_filename, _pruning_case_config.graph_dir,
                           desc.rename_resource_nodes)
@@ -430,11 +414,7 @@
     config = get_basic_quantization_config(_quantization_case_config.qconfig,
                                            input_sample_sizes=desc.input_sample_sizes)
     config['compression']['quantize_outputs'] = True
-<<<<<<< HEAD
-    compressed_model, _ = create_compressed_model_and_algo_for_test(model, config)
-=======
     compressed_model, _ = create_compressed_model_and_algo_for_test(model, config, force_no_init=True)
->>>>>>> f00cddcd
 
     check_model_graph(compressed_model, desc.ref_graph_filename, _quantization_case_config.graph_dir,
                       desc.rename_resource_nodes)