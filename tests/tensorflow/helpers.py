"""
 Copyright (c) 2020 Intel Corporation
 Licensed under the Apache License, Version 2.0 (the "License");
 you may not use this file except in compliance with the License.
 You may obtain a copy of the License at
      http://www.apache.org/licenses/LICENSE-2.0
 Unless required by applicable law or agreed to in writing, software
 distributed under the License is distributed on an "AS IS" BASIS,
 WITHOUT WARRANTIES OR CONDITIONS OF ANY KIND, either express or implied.
 See the License for the specific language governing permissions and
 limitations under the License.
"""
<<<<<<< HEAD
=======
from typing import Union
>>>>>>> 19538022

import numbers
import numpy as np
import tensorflow as tf
from nncf.common.compression import BaseCompressionAlgorithmController
from tensorflow.python.ops.init_ops import Constant

from nncf import NNCFConfig
from nncf.tensorflow.helpers.model_creation import create_compressed_model
from tests.common.helpers import BaseTensorListComparator

from examples.tensorflow.common.object_detection.datasets.builder import COCODatasetBuilder
from examples.tensorflow.classification.datasets.builder import DatasetBuilder

TensorType = Union[tf.Tensor, tf.Variable, np.ndarray, numbers.Number]


def get_conv_init_value(shape, value):
    mask = np.eye(shape[0], shape[1])
    mask = np.expand_dims(mask, axis=(2, 3))
    value = np.full(shape, value)
    value += mask
    return value


def get_empty_config(input_sample_sizes=None) -> NNCFConfig:
    if input_sample_sizes is None:
        input_sample_sizes = [1, 4, 4, 1]

    def _create_input_info():
        if isinstance(input_sample_sizes, tuple):
            return [{"sample_size": sizes} for sizes in input_sample_sizes]
        return [{"sample_size": input_sample_sizes}]

    config = NNCFConfig({
        "model": "basic_sparse_conv",
        "input_info": _create_input_info()
    })
    return config


def get_mock_model(input_shape=(1,)):
    inputs = tf.keras.Input(shape=input_shape)
    outputs = tf.keras.layers.Dense(1)(inputs)
    return tf.keras.Model(inputs=inputs, outputs=outputs)


def get_basic_fc_test_model(input_shape=(4, ), out_shape=10):
    inputs = tf.keras.Input(shape=input_shape)
    outputs = tf.keras.layers.Dense(out_shape)(inputs)
    return tf.keras.Model(inputs=inputs, outputs=outputs)


def get_basic_conv_test_model(input_shape=(4, 4, 1), out_channels=2, kernel_size=2, weight_init=-1., bias_init=-2.,
                              transpose=False):
    inputs = tf.keras.Input(shape=input_shape)
    outputs = create_conv(input_shape[-1], out_channels, kernel_size, weight_init, bias_init, transpose)(inputs)
    return tf.keras.Model(inputs=inputs, outputs=outputs)


def get_basic_two_conv_test_model(input_shape=(4, 4, 1), out_channels=2, kernel_size=2, weight_init=-1., bias_init=-2.,
                                  transpose=False):
    inputs = tf.keras.Input(shape=input_shape)
    outputs = create_conv(input_shape[-1], input_shape[-1], kernel_size, weight_init, bias_init, transpose)(inputs)
    outputs = create_conv(input_shape[-1], out_channels, kernel_size, weight_init, bias_init, transpose)(outputs)
    return tf.keras.Model(inputs=inputs, outputs=outputs)


def get_basic_n_conv_test_model(input_shape=(24, 24, 1), in_out_ch=((1, 3), (3, 5), (5, 7), (7, 10)),
                                kernel_sizes=(2,) * 4, weight_init=-1., bias_init=-2., transpose=False):
    # n = 2 * len(in_out_ch) conv model
    inputs = tf.keras.Input(shape=input_shape)
    outputs = inputs
    for in_out, kernel_size in zip(in_out_ch, kernel_sizes):
        outputs = create_conv(*in_out, kernel_size, weight_init, bias_init, transpose)(outputs)
    for in_out, kernel_size in zip(in_out_ch[::-1], kernel_sizes[::-1]):
        outputs = create_conv(*reversed(in_out), kernel_size, weight_init, bias_init, transpose)(outputs)
    return tf.keras.Model(inputs=inputs, outputs=outputs)


def create_compressed_model_and_algo_for_test(model, config, compression_state=None, force_no_init=False):
    assert isinstance(config, NNCFConfig)
    tf.keras.backend.clear_session()
    if force_no_init:
        compression_state = {BaseCompressionAlgorithmController.BUILDER_STATE: dict()}
    algo, model = create_compressed_model(model, config, compression_state)
    return model, algo


def create_conv(in_channels, out_channels, kernel_size, weight_init, bias_init, transpose=False):
    weight_init = get_conv_init_value((kernel_size, kernel_size, in_channels, out_channels), weight_init)
    args = {'filters': out_channels,
            'kernel_size': kernel_size,
            'kernel_initializer': Constant(weight_init),
            'bias_initializer': Constant(bias_init)}
    if not transpose:
        conv_cls = tf.keras.layers.Conv2D
    else:
        conv_cls = tf.keras.layers.Conv2DTranspose
    return conv_cls(**args)


class TFTensorListComparator(BaseTensorListComparator):
    @classmethod
    def _to_numpy(cls, tensor: TensorType) -> Union[np.ndarray, numbers.Number]:
        if isinstance(tensor, (tf.Tensor, tf.Variable)):
            return tensor.numpy()
        if isinstance(tensor, (np.ndarray, numbers.Number)):
            return tensor
        raise Exception(f'Tensor must be numbers.Number, np.ndarray, tf.Tensor or tf.Variable, not {type(tensor)}')


class MockCOCODatasetBuilder(COCODatasetBuilder):
    @property
    def num_examples(self):
        return 5


def get_coco_dataset_builders(config, num_devices, **kwargs):
    builders = []

    if kwargs.get('train', False):
        builders.append(MockCOCODatasetBuilder(config=config,
                                               is_train=True,
                                               num_devices=num_devices))

    if kwargs.get('validation', False):
        builders.append(MockCOCODatasetBuilder(config=config,
                                               is_train=False,
                                               num_devices=num_devices))

    if kwargs.get('calibration', False):
        config_ = config.deepcopy()
        config_.batch_size = builders[0].batch_size
        builders.append(MockCOCODatasetBuilder(config=config_,
                                               is_train=True,
                                               num_devices=1))

    if len(builders) == 1:
        builders = builders[0]

    return builders


class MockCIFAR10DatasetBuilder(DatasetBuilder):
    @property
    def num_examples(self):
        return 10


def get_cifar10_dataset_builders(config, num_devices, one_hot=True):
    image_size = config.input_info.sample_size[-2]

    train_builder = MockCIFAR10DatasetBuilder(
        config,
        image_size=image_size,
        num_devices=num_devices,
        one_hot=one_hot,
        is_train=True)

    val_builder = MockCIFAR10DatasetBuilder(
        config,
        image_size=image_size,
        num_devices=num_devices,
        one_hot=one_hot,
        is_train=False)

    return [train_builder, val_builder]


def get_weight_by_name(layer, name):
    return next(x for x in layer.weights if x.name[:-2].endswith(name))


def get_op_by_cls(wrapper, cls):
    for ops in wrapper.weights_attr_ops.values():
        for op in ops.values():
            if isinstance(op, cls):
                return op
    return None<|MERGE_RESOLUTION|>--- conflicted
+++ resolved
@@ -10,10 +10,7 @@
  See the License for the specific language governing permissions and
  limitations under the License.
 """
-<<<<<<< HEAD
-=======
 from typing import Union
->>>>>>> 19538022
 
 import numbers
 import numpy as np
