# Copyright (c) 2024 Intel Corporation
# Licensed under the Apache License, Version 2.0 (the "License");
# you may not use this file except in compliance with the License.
# You may obtain a copy of the License at
#      http://www.apache.org/licenses/LICENSE-2.0
# Unless required by applicable law or agreed to in writing, software
# distributed under the License is distributed on an "AS IS" BASIS,
# WITHOUT WARRANTIES OR CONDITIONS OF ANY KIND, either express or implied.
# See the License for the specific language governing permissions and
# limitations under the License.
import subprocess
import sys
from pathlib import Path
from typing import Callable, Set

<<<<<<< HEAD
import numpy as np

=======
>>>>>>> 2284df5d
from tests.cross_fw.shared.paths import GITHUB_REPO_URL
from tests.cross_fw.shared.paths import PROJECT_ROOT


def is_windows() -> bool:
    return "win32" in sys.platform


def is_linux() -> bool:
    return "linux" in sys.platform


def is_windows() -> bool:
    return "win32" in sys.platform


def is_linux() -> bool:
    return "linux" in sys.platform


def get_cli_dict_args(args):
    cli_args = {}
    for key, val in args.items():
        cli_key = "--{}".format(str(key))
        cli_args[cli_key] = None
        if val is not None:
            cli_args[cli_key] = str(val)
    return cli_args


MAP_BACKEND_PACKAGES = {
    "torch": ["torch"],
    "openvino": ["openvino"],
    "onnx": ["onnx", "onnxruntime"],
    "tf": ["tensorflow"],
}


def find_file_by_extension(directory: Path, extension: str) -> str:
    for file_path in directory.iterdir():
        file_path_str = str(file_path)
        if file_path_str.endswith(extension):
            return file_path_str
    raise FileNotFoundError("NNCF package not found")


def create_venv_with_nncf(tmp_path: Path, package_type: str, venv_type: str, backends: Set[str] = None):
    venv_path = tmp_path / "venv"
    venv_path.mkdir(exist_ok=True)

    python_executable_with_venv = get_python_executable_with_venv(venv_path)
    pip_with_venv = get_pip_executable_with_venv(venv_path)

    version_string = f"{sys.version_info[0]}.{sys.version_info[1]}"

    if venv_type == "virtualenv":
        virtualenv = Path(sys.executable).parent / "virtualenv"
        subprocess.check_call(f"{virtualenv} -ppython{version_string} {venv_path}", shell=True)
    elif venv_type == "venv":
        subprocess.check_call(f"{sys.executable} -m venv {venv_path}", shell=True)

    subprocess.check_call(f"{pip_with_venv} install --upgrade pip", shell=True)
    subprocess.check_call(f"{pip_with_venv} install --upgrade wheel setuptools", shell=True)

    if package_type in ["build_s", "build_w"]:
        subprocess.check_call(f"{pip_with_venv} install build", shell=True)

    run_path = tmp_path / "run"
    run_path.mkdir(exist_ok=True)

    if package_type in ["build_s", "build_w"]:
        dist_path = tmp_path / "dist"
        dist_path.mkdir(exist_ok=True)
        build_path = tmp_path / "build"
        build_path.mkdir(exist_ok=True)

    if package_type == "pip_pypi":
        run_cmd_line = f"{pip_with_venv} install nncf"
    elif package_type == "pip_local":
        run_cmd_line = f"{pip_with_venv} install {PROJECT_ROOT}"
    elif package_type == "pip_e_local":
        run_cmd_line = f"{pip_with_venv} install -e {PROJECT_ROOT}"
    elif package_type == "pip_git_develop":
        run_cmd_line = f"{pip_with_venv} install git+{GITHUB_REPO_URL}@develop#egg=nncf"
    elif package_type == "build_s":
        run_cmd_line = f"{python_executable_with_venv} -m build -s --outdir {dist_path}"
    elif package_type == "build_w":
        run_cmd_line = f"{python_executable_with_venv} -m build -w --outdir {dist_path}"
    else:
        raise ValueError(f"Invalid package type: {package_type}")

    subprocess.run(run_cmd_line, check=True, shell=True, cwd=PROJECT_ROOT)

    if package_type in ["build_s", "build_w"]:
        package_path = find_file_by_extension(dist_path, ".tar.gz" if package_type == "build_s" else ".whl")
        cmd_install_package = f"{pip_with_venv} install {package_path}"
        subprocess.run(cmd_install_package, check=True, shell=True)

    if backends:
        # Install backend specific packages with according version from constraints.txt
        packages = [item for b in backends for item in MAP_BACKEND_PACKAGES[b]]
        extra_reqs = " ".join(packages)
        subprocess.run(
            f"{pip_with_venv} install {extra_reqs} -c {PROJECT_ROOT}/constraints.txt",
            check=True,
            shell=True,
            cwd=PROJECT_ROOT,
        )

    return venv_path


def telemetry_send_event_test_driver(mocker, use_nncf_fn: Callable):
    from nncf.telemetry import telemetry

    telemetry_send_event_spy = mocker.spy(telemetry, "send_event")
    use_nncf_fn()
    telemetry_send_event_spy.assert_called()


def get_python_executable_with_venv(venv_path: Path) -> str:
    if is_linux():
        python_executable_with_venv = f". {venv_path}/bin/activate && {venv_path}/bin/python"
    elif is_windows():
        python_executable_with_venv = f" {venv_path}\\Scripts\\activate && python"

    return python_executable_with_venv


def get_pip_executable_with_venv(venv_path: Path) -> str:
    if is_linux():
        pip_with_venv = f". {venv_path}/bin/activate && {venv_path}/bin/pip"
    elif is_windows():
        pip_with_venv = f" {venv_path}\\Scripts\\activate && python -m pip"
    return pip_with_venv


def remove_line_breaks(s: str) -> str:
    return s.replace("\r\n", "").replace("\n", "")<|MERGE_RESOLUTION|>--- conflicted
+++ resolved
@@ -13,21 +13,8 @@
 from pathlib import Path
 from typing import Callable, Set
 
-<<<<<<< HEAD
-import numpy as np
-
-=======
->>>>>>> 2284df5d
 from tests.cross_fw.shared.paths import GITHUB_REPO_URL
 from tests.cross_fw.shared.paths import PROJECT_ROOT
-
-
-def is_windows() -> bool:
-    return "win32" in sys.platform
-
-
-def is_linux() -> bool:
-    return "linux" in sys.platform
 
 
 def is_windows() -> bool:
