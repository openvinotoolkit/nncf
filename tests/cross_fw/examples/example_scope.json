--- conflicted
+++ resolved
@@ -283,7 +283,6 @@
             ]
         }
     },
-<<<<<<< HEAD
     "codebook_llm_compression": {
         "backend": "openvino",
         "requirements": "examples/llm_compression/openvino/smollm2_360m_codebook/requirements.txt",
@@ -301,10 +300,7 @@
             ]
         }
     },
-    "llm_compression_qat_with_lora": {
-=======
     "llm_compression_distillation_qat_with_lora": {
->>>>>>> 10fb27c7
         "backend": "torch",
         "device": "cuda",
         "requirements": "examples/llm_compression/torch/distillation_qat_with_lora/requirements.txt",
