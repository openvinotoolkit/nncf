--- conflicted
+++ resolved
@@ -168,13 +168,12 @@
     return {"word_count": len(result.split())}
 
 
-<<<<<<< HEAD
 def llm_compression_fx() -> dict[str, float]:
     from examples.llm_compression.torch_fx.tiny_llama.main import main as llm_compression_main
-=======
+
+
 def llm_compression_onnx() -> dict[str, float]:
     from examples.llm_compression.onnx.tiny_llama.main import main as llm_compression_main
->>>>>>> 54d3e51e
 
     result = llm_compression_main()
 
