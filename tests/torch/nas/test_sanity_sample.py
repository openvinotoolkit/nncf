--- conflicted
+++ resolved
@@ -65,13 +65,6 @@
         self._desc = desc
         self._all_spies = []
 
-    def setup_spy(self, mocker):
-<<<<<<< HEAD
-=======
-        # Need to mock SafeMLFLow to prevent starting a not closed mlflow session due to memory leak of config and
-        # SafeMLFLow, which happens with a mocked train function
-        self._sample_handler.mock_mlflow(mocker)
-
     def validate_spy(self):
         for spy in self._all_spies:
             spy.assert_called()
@@ -80,7 +73,6 @@
 class NASTrainSampleValidator(NASSampleValidator):
     def setup_spy(self, mocker):
         super().setup_spy(mocker)
->>>>>>> 203a2cf3
         self._all_spies = [
             mocker.spy(ElasticWidthHandler, "get_random_config"),
             mocker.spy(ElasticWidthHandler, "reorganize_weights"),
