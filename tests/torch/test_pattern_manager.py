--- conflicted
+++ resolved
@@ -66,11 +66,9 @@
     HWFusedPatternNames.LINEAR_ACTIVATIONS_UNSQUEEZE_BN_SQUEEZE: "Not relevant for Torch.",
     HWFusedPatternNames.MVN: "Not relevant for Torch.",
     HWFusedPatternNames.GELU: "Not relevant for Torch.",
-<<<<<<< HEAD
+    HWFusedPatternNames.ARITHMETIC_ACTIVATIONS_ARITHMETIC: "Not relevant for Torch.",
     HWFusedPatternNames.LINEAR_BATCH_TO_SPACE_ARITHMETIC_ACTIVATIONS: "Not relevant for Torch.",
-=======
-    HWFusedPatternNames.ARITHMETIC_ACTIVATIONS_ARITHMETIC: "Not relevant for Torch.",
->>>>>>> d113c2ab
+    HWFusedPatternNames.LINEAR_BATCH_TO_SPACE_SCALE_SHIFT_ACTIVATIONS: "Not relevant for Torch.",
 }
 
 IGNORING_IGNORED_PATTERN_REASONS = {
