--- conflicted
+++ resolved
@@ -274,396 +274,6 @@
     assert new_node.data is nodes_in_scope[0].data
 
 
-<<<<<<< HEAD
-class InsertionPointTestModel(nn.Module):
-    def __init__(self):
-        super().__init__()
-        self.conv1 = nn.Conv2d(1, 1, 1, 1)
-        self.linear_wts = nn.Parameter(torch.FloatTensor(size=(100, 100)))
-        self.conv2 = nn.Conv2d(1, 1, 1, 1)
-        self.relu = nn.ReLU()
-
-    def forward(self, input_):
-        x = self.conv1(input_)
-        x = x.flatten()
-        x = nn.functional.linear(x, self.linear_wts)
-        x = x.reshape((1, 1, 10, 10))
-        x = self.conv2(x)
-        x = self.relu(x)
-        return x
-
-
-class TestInsertionCommands:
-    @pytest.fixture()
-    def setup(self):
-        self.compressed_model = NNCFNetwork(
-            InsertionPointTestModel(), [ModelInputInfo([1, 1, 10, 10])]
-        )  # type: NNCFNetwork
-
-    conv1_node_name = "InsertionPointTestModel/NNCFConv2d[conv1]/conv2d_0"
-    point_for_conv1_weights = PTTargetPoint(
-        target_type=TargetType.OPERATION_WITH_WEIGHTS, target_node_name=conv1_node_name
-    )
-    point_for_conv1_inputs = PTTargetPoint(target_type=TargetType.OPERATOR_PRE_HOOK, target_node_name=conv1_node_name)
-    point_for_conv1_activations = PTTargetPoint(
-        target_type=TargetType.POST_LAYER_OPERATION, target_node_name=conv1_node_name
-    )
-
-    conv2_node_name = "InsertionPointTestModel/NNCFConv2d[conv2]/conv2d_0"
-    point_for_conv2_weights = PTTargetPoint(
-        target_type=TargetType.OPERATION_WITH_WEIGHTS, target_node_name=conv2_node_name
-    )
-    point_for_conv2_inputs = PTTargetPoint(target_type=TargetType.OPERATOR_PRE_HOOK, target_node_name=conv2_node_name)
-    point_for_conv2_activations = PTTargetPoint(
-        target_type=TargetType.POST_LAYER_OPERATION, target_node_name=conv2_node_name
-    )
-
-    linear_node_name = "InsertionPointTestModel/linear_0"
-    point_for_linear_weight_input = PTTargetPoint(
-        target_type=TargetType.OPERATOR_PRE_HOOK, target_node_name=linear_node_name, input_port_id=0
-    )
-    point_for_linear_activation = PTTargetPoint(
-        target_type=TargetType.OPERATOR_POST_HOOK, target_node_name=linear_node_name
-    )
-
-    relu_node_name = "InsertionPointTestModel/ReLU[relu]/relu_0"
-    point_for_relu_inputs = PTTargetPoint(
-        target_type=TargetType.OPERATOR_PRE_HOOK, target_node_name=relu_node_name, input_port_id=0
-    )
-    point_for_relu_activations = PTTargetPoint(
-        target_type=TargetType.OPERATOR_POST_HOOK, target_node_name=relu_node_name
-    )
-
-    available_points = [
-        point_for_conv1_weights,
-        point_for_conv2_weights,
-        point_for_conv1_inputs,
-        point_for_conv2_inputs,
-        point_for_conv1_activations,
-        point_for_conv2_activations,
-        point_for_linear_activation,
-        point_for_linear_weight_input,
-        point_for_relu_activations,
-        point_for_relu_inputs,
-    ]
-
-    @pytest.mark.parametrize("target_point", available_points)
-    def test_single_insertions(self, setup, target_point: PTTargetPoint):
-        insertion_point = PTInsertionPoint(
-            target_point.target_type,
-            OperationAddress.from_str(target_point.target_node_name),
-            target_point.input_port_id,
-        )
-        if insertion_point.insertion_type in [PTInsertionType.OPERATOR_PRE_HOOK, PTInsertionType.OPERATOR_POST_HOOK]:
-            hook = lambda x: x
-        else:
-            hook = BaseOp(lambda x: x)
-
-        self.compressed_model.nncf.insert_at_point(insertion_point, [hook])
-
-        # pylint:disable=protected-access
-        if insertion_point.insertion_type == PTInsertionType.OPERATOR_PRE_HOOK:
-            ctx = self.compressed_model.nncf.get_tracing_context()
-            pre_hook_id = PreHookId(insertion_point.op_address, input_port_id=insertion_point.input_port_id)
-            assert ctx._pre_hooks[pre_hook_id][0] is hook
-        if insertion_point.insertion_type == PTInsertionType.OPERATOR_POST_HOOK:
-            ctx = self.compressed_model.nncf.get_tracing_context()
-            assert ctx._post_hooks[insertion_point.op_address][0] is hook
-        if insertion_point.insertion_type == PTInsertionType.NNCF_MODULE_PRE_OP:
-            module = self.compressed_model.nncf.get_module_by_scope(insertion_point.module_scope)
-            assert module.pre_ops["0"] is hook
-
-        if insertion_point.insertion_type == PTInsertionType.NNCF_MODULE_POST_OP:
-            module = self.compressed_model.nncf.get_module_by_scope(insertion_point.module_scope)
-            assert module.post_ops["0"] is hook
-
-    priority_types = ["same", "different"]
-    insertion_types = TargetType
-    priority_test_cases = list(itertools.product(priority_types, insertion_types))
-
-    @staticmethod
-    def check_order(iterable1: List, iterable2: List, ordering: List):
-        for idx, order in enumerate(ordering):
-            assert iterable1[idx] is iterable2[order]
-
-    # pylint:disable=undefined-variable
-    @pytest.mark.parametrize("case", priority_test_cases, ids=[x[1].name + "-" + x[0] for x in priority_test_cases])
-    def test_priority(self, case, setup):
-        # pylint:disable=too-many-branches
-        priority_type = case[0]
-        insertion_type = case[1]
-        if insertion_type in [TargetType.OPERATION_WITH_WEIGHTS, TargetType.POST_LAYER_OPERATION]:
-            hook1 = BaseOp(lambda x: x)
-            hook2 = BaseOp(lambda x: 2 * x)
-            hook3 = BaseOp(lambda x: 3 * x)
-        else:
-            hook1 = lambda x: x
-            hook2 = lambda x: 2 * x
-            hook3 = lambda x: 3 * x
-
-        if insertion_type == TargetType.OPERATION_WITH_WEIGHTS:
-            point = self.point_for_conv2_weights
-        elif insertion_type == TargetType.POST_LAYER_OPERATION:
-            point = self.point_for_conv1_activations
-        elif insertion_type == TargetType.OPERATOR_PRE_HOOK:
-            point = self.point_for_linear_weight_input
-        elif insertion_type == TargetType.OPERATOR_POST_HOOK:
-            point = self.point_for_relu_activations
-        else:
-            pytest.skip("Insertion type {} currently unsupported in PT".format(insertion_type))
-
-        if priority_type == "same":
-            # Same-priority commands will be executed in registration order
-            command1 = PTInsertionCommand(point, hook1, TransformationPriority.DEFAULT_PRIORITY)
-            command2 = PTInsertionCommand(point, hook2, TransformationPriority.DEFAULT_PRIORITY)
-            command3 = PTInsertionCommand(point, hook3, TransformationPriority.DEFAULT_PRIORITY)
-        else:
-            # Prioritized commands will be executed in ascending priority order
-            command1 = PTInsertionCommand(point, hook1, TransformationPriority.SPARSIFICATION_PRIORITY)
-            command2 = PTInsertionCommand(point, hook2, TransformationPriority.QUANTIZATION_PRIORITY)
-            command3 = PTInsertionCommand(point, hook3, TransformationPriority.DEFAULT_PRIORITY)
-
-        layout = PTTransformationLayout()
-        layout.register(command1)
-        layout.register(command2)
-        layout.register(command3)
-        self.compressed_model = PTModelTransformer(self.compressed_model).transform(layout)
-
-        hook_list = [hook1, hook2, hook3]
-
-        if priority_type == "same":
-            order = [0, 1, 2]
-        elif priority_type == "different":
-            order = [2, 0, 1]
-
-        # pylint:disable=protected-access
-        if insertion_type == TargetType.OPERATOR_PRE_HOOK:
-            ctx = self.compressed_model.nncf.get_tracing_context()
-            pre_hook_id = PreHookId(
-                OperationAddress.from_str(point.target_node_name), input_port_id=point.input_port_id
-            )
-            self.check_order(ctx._pre_hooks[pre_hook_id], hook_list, order)
-        if insertion_type == TargetType.OPERATOR_POST_HOOK:
-            ctx = self.compressed_model.nncf.get_tracing_context()
-            self.check_order(ctx._post_hooks[OperationAddress.from_str(point.target_node_name)], hook_list, order)
-
-        if insertion_type == TargetType.OPERATION_WITH_WEIGHTS:
-            module = self.compressed_model.nncf.get_containing_module(point.target_node_name)
-            # Works because Pytorch ModuleDict is ordered
-            self.check_order([x.operand for x in module.pre_ops.values()], hook_list, order)
-
-        if insertion_type == TargetType.POST_LAYER_OPERATION:
-            module = self.compressed_model.nncf.get_containing_module(point.target_node_name)
-            # Works because Pytorch ModuleDict is ordered
-            self.check_order(list(module.post_ops.values()), hook_list, order)
-
-
-MERGE_PATTERN_TEST_CASES = (
-    [get_mock_model_graph_with_mergeable_pattern, "basic_pattern"],
-    [get_mock_model_graph_with_no_mergeable_pattern, "no_pattern"],
-    [get_mock_model_graph_with_broken_output_edge_pattern, "broken_output_edges_pattern"],
-)
-
-
-class TestInsertionPointGraph:
-    def test_insertion_point_setup(self):
-        # TODO: Change testing premises when module pre/post-op hooks and input/output nodes
-        # are correctly handled
-        mock_graph = get_two_branch_mock_model_graph()
-
-        ip_graph = get_ip_graph_for_test(mock_graph)
-
-        nx_graph = mock_graph.get_nx_graph_copy()
-        ref_node_len = 3 * len(nx_graph.nodes)  # 2 additional nodes per each operator node
-        ref_edge_len = 3 * len(nx_graph.edges)
-
-        assert len(ip_graph.nodes) == ref_node_len
-        assert len(ip_graph.edges) == ref_edge_len
-
-        for nncf_node_idx in mock_graph.get_all_node_ids():
-            node_key = mock_graph.get_node_key_by_id(nncf_node_idx)
-            ip_graph_op_node = ip_graph.nodes[node_key]
-            assert ip_graph_op_node[InsertionPointGraph.NODE_TYPE_NODE_ATTR] == InsertionPointGraphNodeType.OPERATOR
-            preds = list(ip_graph.predecessors(node_key))
-            succs = list(ip_graph.successors(node_key))
-            assert len(succs) == 1
-            post_hook_ip_node_key = succs[0]
-            post_hook_ip_node = ip_graph.nodes[succs[0]]
-            post_hook_ip_node_type = post_hook_ip_node[InsertionPointGraph.NODE_TYPE_NODE_ATTR]
-            assert post_hook_ip_node_type == InsertionPointGraphNodeType.POST_HOOK
-
-            pre_hook_ip_node_keys = preds
-            for pre_hook_ip_node_key in pre_hook_ip_node_keys:
-                pre_hook_ip_node = ip_graph.nodes[pre_hook_ip_node_key]
-                pre_hook_ip_node_type = pre_hook_ip_node[InsertionPointGraph.NODE_TYPE_NODE_ATTR]
-                assert pre_hook_ip_node_type == InsertionPointGraphNodeType.PRE_HOOK
-
-            ref_associated_ip_node_keys_set = {*pre_hook_ip_node_keys, post_hook_ip_node_key}
-            assert (
-                ref_associated_ip_node_keys_set
-                == ip_graph_op_node[InsertionPointGraph.ASSOCIATED_IP_NODE_KEYS_NODE_ATTR]
-            )
-            original_neighbours = nx_graph.neighbors(node_key)
-            for neighbour in original_neighbours:
-                # IP node insertion should not disrupt the graph superstructure
-                ip_graph_paths = list(nx.all_simple_paths(ip_graph, node_key, neighbour))
-                for path in ip_graph_paths:
-                    path = path[1:-1]
-                    for path_node_key in path:
-                        node = ip_graph.nodes[path_node_key]
-                        node_type = node[InsertionPointGraph.NODE_TYPE_NODE_ATTR]
-                        assert node_type in [
-                            InsertionPointGraphNodeType.PRE_HOOK,
-                            InsertionPointGraphNodeType.POST_HOOK,
-                        ]
-
-        for node_key, node in ip_graph.nodes.items():
-            preds = list(ip_graph.predecessors(node_key))
-            succs = list(ip_graph.successors(node_key))
-            assert len(preds) != 0 or len(succs) != 0
-
-        for from_node_key, to_node_key in ip_graph.edges.keys():
-            assert from_node_key in ip_graph.nodes
-            assert to_node_key in ip_graph.nodes
-
-    def test_insertion_point_data_in_ip_nodes(self):
-        # TODO: extend for modules
-        mock_graph = nx.DiGraph()
-
-        mock_graph.add_node("bar")
-        mock_graph.add_node("baz")
-        mock_graph.add_edge("bar", "baz")
-        nncf_graph = get_nncf_graph_from_mock_nx_graph(mock_graph)
-
-        ip_graph = get_ip_graph_for_test(nncf_graph)
-
-        for nncf_node in nncf_graph.get_all_nodes():
-            node_id = nncf_node.node_id
-            node_key = nncf_graph.get_node_key_by_id(node_id)
-            preds = list(ip_graph.predecessors(node_key))
-            succs = list(ip_graph.successors(node_key))
-
-            post_hook_ip_node = ip_graph.nodes[succs[0]]
-            post_hook_ip = post_hook_ip_node[InsertionPointGraph.INSERTION_POINT_NODE_ATTR]
-            assert isinstance(post_hook_ip, PostHookInsertionPoint)
-            assert post_hook_ip.target_node_name == nncf_node.node_name
-
-            for pre_hook_ip_node_key in preds:
-                pre_hook_ip_node = ip_graph.nodes[pre_hook_ip_node_key]
-                pre_hook_ip = pre_hook_ip_node[InsertionPointGraph.INSERTION_POINT_NODE_ATTR]
-                assert isinstance(pre_hook_ip, PreHookInsertionPoint)
-                assert pre_hook_ip.target_node_name == nncf_node.node_name
-
-    def test_operator_metatype_marking(self):
-        from nncf.torch.graph.operator_metatypes import PTAddMetatype
-        from nncf.torch.graph.operator_metatypes import PTAvgPool2dMetatype
-        from nncf.torch.graph.operator_metatypes import PTBatchNormMetatype
-        from nncf.torch.graph.operator_metatypes import PTConvTranspose2dMetatype
-        from nncf.torch.graph.operator_metatypes import PTDepthwiseConv2dSubtype
-        from nncf.torch.graph.operator_metatypes import PTLinearMetatype
-        from nncf.torch.graph.operator_metatypes import PTMaxPool2dMetatype
-        from nncf.torch.graph.operator_metatypes import PTModuleBatchNormMetatype
-        from nncf.torch.graph.operator_metatypes import PTModuleConvTranspose2dMetatype
-        from nncf.torch.graph.operator_metatypes import PTModuleLinearMetatype
-        from nncf.torch.graph.operator_metatypes import PTRELUMetatype
-        from nncf.torch.graph.operator_metatypes import PTTransposeMetatype
-
-        ref_scope_vs_metatype_dict = {
-            "/" + MODEL_INPUT_OP_NAME + "_0": PTInputNoopMetatype,
-            "ModelForMetatypeTesting/NNCFConv2d[conv_regular]/conv2d_0": PTModuleConv2dMetatype,
-            "ModelForMetatypeTesting/NNCFBatchNorm2d[bn]/batch_norm_0": PTModuleBatchNormMetatype,
-            "ModelForMetatypeTesting/batch_norm_0": PTBatchNormMetatype,
-            "ModelForMetatypeTesting/relu_0": PTRELUMetatype,
-            "ModelForMetatypeTesting/transpose__0": PTTransposeMetatype,
-            "ModelForMetatypeTesting/MaxPool2d[max_pool2d]/max_pool2d_0": PTMaxPool2dMetatype,
-            "ModelForMetatypeTesting/NNCFConvTranspose2d[conv_transpose]/conv_transpose2d_0": (
-                PTModuleConvTranspose2dMetatype
-            ),
-            "ModelForMetatypeTesting/conv_transpose2d_0": PTConvTranspose2dMetatype,
-            "ModelForMetatypeTesting/__add___0": PTAddMetatype,
-            "ModelForMetatypeTesting/NNCFConv2d[conv_depthwise]/conv2d_0": PTDepthwiseConv2dSubtype,
-            "ModelForMetatypeTesting/conv2d_0": PTConv2dMetatype,
-            "ModelForMetatypeTesting/__iadd___0": PTAddMetatype,
-            "ModelForMetatypeTesting/AdaptiveAvgPool2d[adaptive_avg_pool]/adaptive_avg_pool2d_0": PTAvgPool2dMetatype,
-            "ModelForMetatypeTesting/flatten_0": PTReshapeMetatype,
-            "ModelForMetatypeTesting/NNCFLinear[linear]/linear_0": PTModuleLinearMetatype,
-            "ModelForMetatypeTesting/linear_0": PTLinearMetatype,
-            "/" + MODEL_OUTPUT_OP_NAME + "_0": PTOutputNoopMetatype,
-        }
-
-        class ModelForMetatypeTesting(torch.nn.Module):
-            def __init__(self):
-                super().__init__()
-                self.conv_regular = torch.nn.Conv2d(in_channels=3, out_channels=16, kernel_size=3)
-                self.bn = torch.nn.BatchNorm2d(num_features=16)
-                self.max_pool2d = torch.nn.MaxPool2d(kernel_size=2)
-                self.conv_transpose = torch.nn.ConvTranspose2d(in_channels=16, out_channels=8, kernel_size=3)
-                self.conv_depthwise = torch.nn.Conv2d(in_channels=8, out_channels=8, kernel_size=5, groups=8)
-                self.adaptive_avg_pool = torch.nn.AdaptiveAvgPool2d(output_size=1)
-                self.linear = torch.nn.Linear(in_features=8, out_features=8)
-
-            def forward(self, input_):
-                x = self.conv_regular(input_)
-                x = self.bn(x)
-                x = F.batch_norm(x, self.bn.running_mean, self.bn.running_var)
-                x = F.relu(x)
-                x.transpose_(2, 3)
-                x = self.max_pool2d(x)
-                y = self.conv_transpose(x)
-                z = F.conv_transpose2d(x, self.conv_transpose.weight)
-                x = y + z
-                x = self.conv_depthwise(x)
-                x = F.conv2d(x, self.conv_depthwise.weight, groups=self.conv_depthwise.groups)
-                x += torch.ones_like(x)
-                x = self.adaptive_avg_pool(x)
-                x = self.linear(x.flatten())
-                x = F.linear(x, self.linear.weight)
-                return x
-
-        model = ModelForMetatypeTesting()
-        nncf_network = NNCFNetwork(model, [ModelInputInfo([1, 3, 300, 300])])
-        nncf_graph = nncf_network.nncf.get_original_graph()
-
-        for nncf_node in nncf_graph.get_all_nodes():  # type: NNCFNode
-            assert nncf_node.node_name in ref_scope_vs_metatype_dict
-            ref_metatype = ref_scope_vs_metatype_dict[nncf_node.node_name]
-            assert nncf_node.metatype == ref_metatype
-
-    @pytest.mark.parametrize(
-        ("mock_graph_factory", "dot_file_name"), MERGE_PATTERN_TEST_CASES, ids=[x[1] for x in MERGE_PATTERN_TEST_CASES]
-    )
-    def test_get_ip_graph_with_merged_operations(self, mock_graph_factory, dot_file_name):
-        mock_graph = mock_graph_factory()
-        ip_graph = get_ip_graph_for_test(mock_graph)
-        pattern = PatternsManager.get_full_hw_pattern_graph(backend=BackendType.TORCH, device=TargetDevice.ANY)
-        merged_ip_graph = ip_graph.get_ip_graph_with_merged_hw_optimized_operations(pattern)
-
-        data_dir = TEST_ROOT / "torch/data/reference_graphs/pattern_merging"  # type: Path
-
-        path_to_dot_file = data_dir / "{}.dot".format(dot_file_name)
-
-        if os.getenv("NNCF_TEST_REGEN_DOT") is not None:
-            if not os.path.exists(str(data_dir)):
-                os.makedirs(str(data_dir))
-            graph_without_data = get_graph_without_data(merged_ip_graph)
-            write_dot_graph(graph_without_data, str(path_to_dot_file))
-
-        load_graph = read_dot_graph(str(path_to_dot_file))
-
-        for key in load_graph.nodes.keys():
-            key.replace(r"\\n", r"\n")  # Somehow pydot mangles the \n characters while writing a .dot file
-
-        sanitized_loaded_keys = [key.replace("\\n", "\n") for key in load_graph.nodes.keys()]
-        sanitized_loaded_edges = [
-            (u.replace("\\n", "\n"), v.replace("\\n", "\n")) for u, v in nx.DiGraph(load_graph).edges
-        ]
-
-        assert Counter(sanitized_loaded_keys) == Counter(list(merged_ip_graph.nodes.keys()))
-        assert Counter(sanitized_loaded_edges) == Counter(list(merged_ip_graph.edges))
-
-
-=======
->>>>>>> d9c783e3
 def test_can_collect_scopes_of_train_only_modules():
     model = ManyNonEvalModules()
     graph_builder = GraphBuilder(custom_forward_fn=lambda model_: model_(torch.randn([1, 1, 1, 1])))
