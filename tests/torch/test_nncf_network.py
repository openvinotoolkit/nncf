"""
 Copyright (c) 2019-2020 Intel Corporation
 Licensed under the Apache License, Version 2.0 (the "License");
 you may not use this file except in compliance with the License.
 You may obtain a copy of the License at
      http://www.apache.org/licenses/LICENSE-2.0
 Unless required by applicable law or agreed to in writing, software
 distributed under the License is distributed on an "AS IS" BASIS,
 WITHOUT WARRANTIES OR CONDITIONS OF ANY KIND, either express or implied.
 See the License for the specific language governing permissions and
 limitations under the License.
"""
import itertools
from functools import partial
import os
from collections import Counter
from copy import deepcopy
from pathlib import Path
from typing import Dict
from typing import List
from typing import Tuple

import networkx as nx
import pytest
import torch
from torch import nn

from nncf.common.graph import BaseLayerAttributes
from nncf.common.graph import NNCFGraph
from nncf.common.graph import NNCFNode
from nncf.common.graph import NNCFNodeName
from nncf.common.graph.definitions import MODEL_INPUT_OP_NAME
from nncf.common.graph.definitions import MODEL_OUTPUT_OP_NAME
from nncf.common.graph.layer_attributes import ConvolutionLayerAttributes
from nncf.common.graph.layer_attributes import Dtype
from nncf.common.graph.transformations.commands import TargetType
from nncf.common.graph.transformations.commands import TransformationPriority
from nncf.common.insertion_point_graph import InsertionPointGraph
from nncf.common.insertion_point_graph import InsertionPointGraphNodeType
from nncf.common.insertion_point_graph import PostHookInsertionPoint
from nncf.common.insertion_point_graph import PreHookInsertionPoint
from nncf.torch import register_module
from nncf.torch.dynamic_graph.context import PreHookId
from nncf.torch.dynamic_graph.graph_tracer import ModelInputInfo
from nncf.torch.dynamic_graph.operation_address import OperationAddress
from nncf.torch.dynamic_graph.scope import Scope
from nncf.torch.graph.graph import PTNNCFGraph
from nncf.torch.graph.graph_builder import GraphBuilder
from nncf.torch.graph.operator_metatypes import PTInputNoopMetatype
from nncf.torch.graph.operator_metatypes import PTOutputNoopMetatype
from nncf.torch.graph.operator_metatypes import PT_OPERATOR_METATYPES
from nncf.torch.graph.operator_metatypes import PTReshapeMetatype
from nncf.torch.graph.transformations.commands import PTInsertionCommand
from nncf.torch.graph.transformations.commands import PTTargetPoint
from nncf.torch.graph.transformations.layout import PTTransformationLayout
from nncf.torch.hardware.fused_patterns import PT_HW_FUSED_PATTERNS
from nncf.torch.layer_utils import _NNCFModuleMixin
from nncf.torch.module_operations import BaseOp
from nncf.torch.nncf_network import EXTERNAL_QUANTIZERS_STORAGE_NAME
from nncf.torch.nncf_network import NNCFNetwork
from nncf.torch.nncf_network import PTInsertionPoint
from nncf.torch.nncf_network import PTInsertionType
from nncf.torch.nncf_network import PTModelTransformer
from tests.common.helpers import TEST_ROOT
from tests.torch.composite.test_sparsity_quantization import get_basic_sparsity_plus_quantization_config
from tests.torch.helpers import BasicConvTestModel
from tests.torch.helpers import TwoConvTestModel
from tests.torch.helpers import check_correct_nncf_modules_replacement
from tests.torch.helpers import create_compressed_model_and_algo_for_test
from tests.torch.helpers import register_bn_adaptation_init_args
from tests.torch.test_models.synthetic import ManyNonEvalModules


def test_disable_shape_matching():
    class MatMulModel(nn.Module):
        def __init__(self):
            super().__init__()
            self.dummy_param = torch.nn.Parameter(torch.ones([1]))

        def forward(self, inputs):
            half1, half2 = torch.chunk(inputs, 2, dim=2)
            return torch.bmm(half1, half2.transpose(1, 2))

    model = MatMulModel()

    input_shape_1 = (3, 32, 32)
    input_shape_2 = (4, 64, 64)

    qnet_no_shape = NNCFNetwork(deepcopy(model), input_infos=[ModelInputInfo(input_shape_1), ],
                                scopes_without_shape_matching=['MatMulModel'])  # type: NNCFNetwork

    context = qnet_no_shape.get_tracing_context()
    context.enable_trace_dynamic_graph()
    _ = qnet_no_shape(torch.zeros(*input_shape_1))
    graph_1 = deepcopy(qnet_no_shape.get_dynamic_graph())

    _ = qnet_no_shape(torch.zeros(*input_shape_2))
    graph_2 = deepcopy(qnet_no_shape.get_dynamic_graph())

    assert graph_1 == graph_2

    nodes_1 = list(graph_1.get_all_nodes())
    assert len(nodes_1) == 5  # 1 input node + 1 operation node + 1 output node

    qnet = NNCFNetwork(model, input_infos=[ModelInputInfo(input_shape_1), ])  # type: NNCFNetwork
    context = qnet.get_tracing_context()
    context.enable_trace_dynamic_graph()
    _ = qnet(torch.zeros(*input_shape_1))
    _ = qnet(torch.zeros(*input_shape_2))
    # The second forward run should have led to an increase in registered node counts
    # since disable_shape_matching was False and the network was run with a different
    # shape of input tensor
    assert qnet.get_dynamic_graph().get_nodes_count() > graph_1.get_nodes_count()


def test_check_correct_modules_replacement():
    model = TwoConvTestModel()
    nncf_model = NNCFNetwork(TwoConvTestModel(), input_infos=[ModelInputInfo([1, 1, 4, 4])])  # type: NNCFNetwork

    _, nncf_modules = check_correct_nncf_modules_replacement(model, nncf_model)
    assert set(nncf_modules) == set(nncf_model.get_nncf_modules())


@register_module()
class ModuleOfUser(torch.nn.Module):
    def __init__(self):
        super().__init__()
        self.weight = torch.nn.Parameter(torch.ones([1]))

    def forward(self, input_):
        return input_ * self.weight


class TwoConvTestModelWithUserModule(TwoConvTestModel):
    def __init__(self):
        super().__init__()
        self.user_module = ModuleOfUser()

    def forward(self, x):
        x = super().forward(x)
        x = self.user_module(x)
        return x


def test_custom_module_registering():
    model = TwoConvTestModelWithUserModule()
    nncf_model = NNCFNetwork(model, input_infos=[ModelInputInfo([1, 1, 4, 4])])  # type: NNCFNetwork

    from nncf.torch.layers import UNWRAPPED_USER_MODULES
    assert ModuleOfUser in UNWRAPPED_USER_MODULES.registry_dict.values()

    # pylint: disable=protected-access
    assert isinstance(nncf_model.user_module, ModuleOfUser)
    assert isinstance(nncf_model.user_module, _NNCFModuleMixin)
    assert type(nncf_model.user_module).__name__ == "NNCFUserModuleOfUser"

    user_module_attrs = dir(nncf_model.user_module)
    for attr in dir(_NNCFModuleMixin):
        assert attr in user_module_attrs


# pylint: disable=protected-access
def test_get_op_nodes_in_scope():
    model = TwoConvTestModel()
    nncf_model = NNCFNetwork(deepcopy(model), input_infos=[ModelInputInfo([1, 1, 4, 4])])  # type: NNCFNetwork
    nncf_graph = nncf_model.get_original_graph()

    # Valid scopes should be successfully found
    valid_nncf_modules = nncf_model.get_nncf_modules()
    nodes_list = list(nncf_graph.get_all_node_ids())
    for module_scope, _ in valid_nncf_modules.items():
        matching_nncf_nodes = nncf_graph.get_op_nodes_in_scope(module_scope)
        assert len(matching_nncf_nodes) == 1
        node = matching_nncf_nodes[0]
        assert isinstance(node, NNCFNode)
        assert node.node_id in nodes_list

    fake_model = BasicConvTestModel()
    fake_nncf_model = NNCFNetwork(deepcopy(fake_model), input_infos=[ModelInputInfo([1, 1, 4, 4])])

    # Not valid scopes shouldn't be found
    fake_nncf_modules = fake_nncf_model.get_nncf_modules()
    for module_scope, _ in fake_nncf_modules.items():
        matching_nncf_nodes = nncf_graph.get_op_nodes_in_scope(module_scope)
        assert not matching_nncf_nodes


class InsertionPointTestModel(nn.Module):
    def __init__(self):
        super().__init__()
        self.conv1 = nn.Conv2d(1, 1, 1, 1)
        self.linear_wts = nn.Parameter(torch.FloatTensor(size=(100, 100)))
        self.conv2 = nn.Conv2d(1, 1, 1, 1)
        self.relu = nn.ReLU()

    def forward(self, input_):
        x = self.conv1(input_)
        x = x.flatten()
        x = nn.functional.linear(x, self.linear_wts)
        x = x.reshape((1, 1, 10, 10))
        x = self.conv2(x)
        x = self.relu(x)
        return x


class TestInsertionCommands:
    @pytest.fixture()
    def setup(self):
        self.compressed_model = NNCFNetwork(InsertionPointTestModel(),
                                            [ModelInputInfo([1, 1, 10, 10])])  # type: NNCFNetwork

    conv1_node_name = 'InsertionPointTestModel/NNCFConv2d[conv1]/conv2d_0'
    point_for_conv1_weights = PTTargetPoint(target_type=TargetType.OPERATION_WITH_WEIGHTS,
                                            target_node_name=conv1_node_name)
    point_for_conv1_inputs = PTTargetPoint(target_type=TargetType.OPERATOR_PRE_HOOK,
                                           target_node_name=conv1_node_name)
    point_for_conv1_activations = PTTargetPoint(target_type=TargetType.POST_LAYER_OPERATION,
                                                target_node_name=conv1_node_name)

    conv2_node_name = 'InsertionPointTestModel/NNCFConv2d[conv2]/conv2d_0'
    point_for_conv2_weights = PTTargetPoint(target_type=TargetType.OPERATION_WITH_WEIGHTS,
                                            target_node_name=conv2_node_name)
    point_for_conv2_inputs = PTTargetPoint(target_type=TargetType.OPERATOR_PRE_HOOK,
                                           target_node_name=conv2_node_name)
    point_for_conv2_activations = PTTargetPoint(target_type=TargetType.POST_LAYER_OPERATION,
                                                target_node_name=conv2_node_name)

    linear_node_name = 'InsertionPointTestModel/linear_0'
    point_for_linear_weight_input = PTTargetPoint(target_type=TargetType.OPERATOR_PRE_HOOK,
                                                  target_node_name=linear_node_name, input_port_id=0)
    point_for_linear_activation = PTTargetPoint(target_type=TargetType.OPERATOR_POST_HOOK,
                                                target_node_name=linear_node_name)

    relu_node_name = 'InsertionPointTestModel/ReLU[relu]/relu_0'
    point_for_relu_inputs = PTTargetPoint(target_type=TargetType.OPERATOR_PRE_HOOK,
                                          target_node_name=relu_node_name, input_port_id=0)
    point_for_relu_activations = PTTargetPoint(target_type=TargetType.OPERATOR_POST_HOOK,
                                               target_node_name=relu_node_name)

    available_points = [point_for_conv1_weights,
                        point_for_conv2_weights,
                        point_for_conv1_inputs,
                        point_for_conv2_inputs,
                        point_for_conv1_activations,
                        point_for_conv2_activations,
                        point_for_linear_activation,
                        point_for_linear_weight_input,
                        point_for_relu_activations,
                        point_for_relu_inputs]

    @pytest.mark.parametrize("target_point", available_points)
    def test_single_insertions(self, setup, target_point: PTTargetPoint):
        insertion_point = PTInsertionPoint(target_point.target_type,
                                           OperationAddress.from_str(target_point.target_node_name),
                                           target_point.input_port_id)
        if insertion_point.insertion_type in [PTInsertionType.OPERATOR_PRE_HOOK, PTInsertionType.OPERATOR_POST_HOOK]:
            hook = lambda x: x
        else:
            hook = BaseOp(lambda x: x)

        self.compressed_model.insert_at_point(insertion_point, [hook])

        # pylint:disable=protected-access
        if insertion_point.insertion_type == PTInsertionType.OPERATOR_PRE_HOOK:
            ctx = self.compressed_model.get_tracing_context()
            pre_hook_id = PreHookId(insertion_point.op_address, input_port_id=insertion_point.input_port_id)
            assert ctx._pre_hooks[pre_hook_id][0] is hook
        if insertion_point.insertion_type == PTInsertionType.OPERATOR_POST_HOOK:
            ctx = self.compressed_model.get_tracing_context()
            assert ctx._post_hooks[insertion_point.op_address][0] is hook
        if insertion_point.insertion_type == PTInsertionType.NNCF_MODULE_PRE_OP:
            module = self.compressed_model.get_module_by_scope(insertion_point.module_scope)
            assert module.pre_ops["0"] is hook

        if insertion_point.insertion_type == PTInsertionType.NNCF_MODULE_POST_OP:
            module = self.compressed_model.get_module_by_scope(insertion_point.module_scope)
            assert module.post_ops["0"] is hook

    priority_types = ["same", "different"]
    insertion_types = TargetType
    priority_test_cases = list(itertools.product(priority_types, insertion_types))

    @staticmethod
    def check_order(iterable1: List, iterable2: List, ordering: List):
        for idx, order in enumerate(ordering):
            assert iterable1[idx] is iterable2[order]

    # pylint:disable=undefined-variable
    @pytest.mark.parametrize("case", priority_test_cases, ids=[x[1].name + '-' + x[0] for x in priority_test_cases])
    def test_priority(self, case, setup):
        # pylint:disable=too-many-branches
        priority_type = case[0]
        insertion_type = case[1]
        if insertion_type in [TargetType.OPERATION_WITH_WEIGHTS, TargetType.POST_LAYER_OPERATION]:
            hook1 = BaseOp(lambda x: x)
            hook2 = BaseOp(lambda x: 2 * x)
            hook3 = BaseOp(lambda x: 3 * x)
        else:
            hook1 = lambda x: x
            hook2 = lambda x: 2 * x
            hook3 = lambda x: 3 * x

        if insertion_type == TargetType.OPERATION_WITH_WEIGHTS:
            point = self.point_for_conv2_weights
        elif insertion_type == TargetType.POST_LAYER_OPERATION:
            point = self.point_for_conv1_activations
        elif insertion_type == TargetType.OPERATOR_PRE_HOOK:
            point = self.point_for_linear_weight_input
        elif insertion_type == TargetType.OPERATOR_POST_HOOK:
            point = self.point_for_relu_activations
        else:
            pytest.skip("Insertion type {} currently unsupported in PT".format(insertion_type))

        if priority_type == "same":
            # Same-priority commands will be executed in registration order
            command1 = PTInsertionCommand(point, hook1, TransformationPriority.DEFAULT_PRIORITY)
            command2 = PTInsertionCommand(point, hook2, TransformationPriority.DEFAULT_PRIORITY)
            command3 = PTInsertionCommand(point, hook3, TransformationPriority.DEFAULT_PRIORITY)
        else:
            # Prioritized commands will be executed in ascending priority order
            command1 = PTInsertionCommand(point, hook1, TransformationPriority.SPARSIFICATION_PRIORITY)
            command2 = PTInsertionCommand(point, hook2, TransformationPriority.QUANTIZATION_PRIORITY)
            command3 = PTInsertionCommand(point, hook3, TransformationPriority.DEFAULT_PRIORITY)

        layout = PTTransformationLayout()
        layout.register(command1)
        layout.register(command2)
        layout.register(command3)
        self.compressed_model = PTModelTransformer(self.compressed_model).transform(layout)

        hook_list = [hook1, hook2, hook3]

        if priority_type == "same":
            order = [0, 1, 2]
        elif priority_type == "different":
            order = [2, 0, 1]

        # pylint:disable=protected-access
        if insertion_type == TargetType.OPERATOR_PRE_HOOK:
            ctx = self.compressed_model.get_tracing_context()
            pre_hook_id = PreHookId(OperationAddress.from_str(point.target_node_name),
                                    input_port_id=point.input_port_id)
            self.check_order(ctx._pre_hooks[pre_hook_id], hook_list, order)
        if insertion_type == TargetType.OPERATOR_POST_HOOK:
            ctx = self.compressed_model.get_tracing_context()
            self.check_order(ctx._post_hooks[OperationAddress.from_str(point.target_node_name)],
                             hook_list, order)

        if insertion_type == TargetType.OPERATION_WITH_WEIGHTS:
            module = self.compressed_model.get_containing_module(point.target_node_name)
            # Works because Pytorch ModuleDict is ordered
            self.check_order([x.operand for x in module.pre_ops.values()], hook_list, order)

        if insertion_type == TargetType.POST_LAYER_OPERATION:
            module = self.compressed_model.get_containing_module(point.target_node_name)
            # Works because Pytorch ModuleDict is ordered
            self.check_order(list(module.post_ops.values()), hook_list, order)


def mark_input_ports_lexicographically_based_on_input_node_key(graph: nx.DiGraph):
    for node_key in graph.nodes:
        input_edges = graph.in_edges(node_key)
        sorted_input_edges = sorted(input_edges, key=lambda x: x[0])
        for idx, edge in enumerate(sorted_input_edges):
            graph.edges[edge][NNCFGraph.INPUT_PORT_ID_EDGE_ATTR] = idx


def get_nncf_graph_from_mock_nx_graph(nx_graph: nx.DiGraph) -> PTNNCFGraph:
    mock_graph = PTNNCFGraph()
    key_vs_id = {}
    edge_vs_output_idx_and_creator_id = {}  # type: Dict[Tuple[str, str], Tuple[int, int]]
    from networkx.algorithms.dag import lexicographical_topological_sort
    for idx, curr_node_key in enumerate(lexicographical_topological_sort(nx_graph)):
        node = nx_graph.nodes[curr_node_key]
        if NNCFGraph.NODE_NAME_ATTR in node:
            node_name = node[NNCFGraph.NODE_NAME_ATTR]
        else:
            node_name = str(OperationAddress(curr_node_key, Scope(), 0))

        if NNCFGraph.NODE_TYPE_ATTR in node:
            node_type = node[NNCFGraph.NODE_TYPE_ATTR]
        else:
            node_type = curr_node_key

        layer_attributes = node.get(NNCFGraph.LAYER_ATTRIBUTES)

        if NNCFGraph.METATYPE_ATTR in node:
            metatype = node[NNCFGraph.METATYPE_ATTR]
        else:
            metatype = PT_OPERATOR_METATYPES.get_operator_metatype_by_op_name(node_type)
            if metatype.subtypes:
                subtype = metatype.determine_subtype(layer_attributes=layer_attributes)
                if subtype is not None:
                    metatype = subtype

        node_id = idx
        node = mock_graph.add_nncf_node(
            node_name=node_name,
            node_type=node_type,
            node_metatype=metatype,
            layer_attributes=layer_attributes,
            node_id_override=idx)
        key_vs_id[curr_node_key] = node_id

        preds = list(nx_graph.predecessors(curr_node_key))
        for pred_idx, pred in enumerate(preds):
            in_edge = (pred, curr_node_key)
            out_idx, creator_id = edge_vs_output_idx_and_creator_id[in_edge]
            edge_data = nx_graph.edges[in_edge]
            if NNCFGraph.DTYPE_EDGE_ATTR in edge_data:
                dtype = edge_data[NNCFGraph.DTYPE_EDGE_ATTR]
            else:
                dtype = Dtype.FLOAT
            mock_graph.add_edge_between_nncf_nodes(creator_id, node_id,
                                                   [1, 1, 1, 1], input_port_id=pred_idx,
                                                   output_port_id=out_idx,
                                                   dtype=dtype)

        for out_idx, out_edge in enumerate(nx_graph.out_edges(curr_node_key)):
            edge_vs_output_idx_and_creator_id[out_edge] = (out_idx, node.node_id)
    return mock_graph


def get_two_branch_mock_model_graph() -> PTNNCFGraph:
    mock_nx_graph = nx.DiGraph()

    #   (0 /A)
    #      |
    #   (1 /B)
    #   /     \
    # (2 /C) (3 /D)
    #  |       |
    # (4 /E)   |
    #   \     /
    #   (5 /F)
    #     |
    #   (6 /G)
    #     |
    #   (7 /H)

    node_keys = ['A', 'B', 'C', 'D', 'E', 'F', 'G', 'H']

    for node_key in node_keys:
        mock_nx_graph.add_node(node_key)

    mock_nx_graph.add_edges_from([('A', 'B'), ('B', 'C'), ('B', 'D'), ('C', 'E'), ('E', 'F'),
                                  ('D', 'F'), ('F', 'G'), ('G', 'H')])

    mark_input_ports_lexicographically_based_on_input_node_key(mock_nx_graph)
    return get_nncf_graph_from_mock_nx_graph(mock_nx_graph)


MOCK_OPERATOR_NAME = "conv_transpose2d"


def get_mock_nncf_node_attrs(op_name=None, scope_str=None):
    op_name_to_set = op_name if op_name is not None else MOCK_OPERATOR_NAME
    scope_to_set = Scope() if scope_str is None else Scope.from_str(scope_str)
    return {
        NNCFGraph.NODE_NAME_ATTR: str(OperationAddress(op_name_to_set, scope_to_set, 0)),
        NNCFGraph.NODE_TYPE_ATTR: op_name_to_set
    }

def _add_nodes_with_layer_attrs(nx_graph: nx.DiGraph, node_keys: List[str],
                                layer_attrs: Dict[str, BaseLayerAttributes]) -> nx.DiGraph:
    for node_key in node_keys:
        nx_graph.add_node(node_key, **get_mock_nncf_node_attrs(op_name=node_key))
        if node_key in layer_attrs:
            nx_graph.nodes[node_key][NNCFGraph.LAYER_ATTRIBUTES] = layer_attrs[node_key]
    return nx_graph


def get_mock_model_graph_with_mergeable_pattern() -> NNCFGraph:
    mock_nx_graph = nx.DiGraph()

    #   (A)
    #    |
    #  (conv2d)
    #    |
    # (batch_norm)
    #    |
    #  (RELU)
    #    |
    #   (B)

    node_keys = ['conv2d', 'batch_norm', 'relu', 'A', 'B']

    layer_attrs = {
        'conv2d': ConvolutionLayerAttributes(weight_requires_grad=False,
                                             in_channels=1,
                                             out_channels=1,
                                             kernel_size=(1, 1),
                                             stride=(1, 1),
                                             groups=1,
                                             transpose=False,
                                             padding_values=[0, 0, 0, 0])
    }
    mock_nx_graph = _add_nodes_with_layer_attrs(mock_nx_graph, node_keys,
                                                layer_attrs)

    mock_nx_graph.add_edges_from([('A', 'conv2d', {NNCFGraph.INPUT_PORT_ID_EDGE_ATTR: 0}),
                                  ('conv2d', 'batch_norm', {NNCFGraph.INPUT_PORT_ID_EDGE_ATTR: 0}),
                                  ('batch_norm', 'relu', {NNCFGraph.INPUT_PORT_ID_EDGE_ATTR: 0}),
                                  ('relu', 'B', {NNCFGraph.INPUT_PORT_ID_EDGE_ATTR: 0})])
    return get_nncf_graph_from_mock_nx_graph(mock_nx_graph)


def get_mock_model_graph_with_no_mergeable_pattern() -> NNCFGraph:
    mock_nx_graph = nx.DiGraph()

    #   (A)
    #    |
    #  (conv2d)
    #    |
    #   (C)
    #    |
    # (batch_norm)
    #    |
    #   (D)
    #    |
    #  (relu)
    #    |
    #   (B)

    node_keys = ['conv2d', 'batch_norm', 'relu', 'A', 'B', 'C', 'D']

    layer_attrs = {
        'conv2d': ConvolutionLayerAttributes(weight_requires_grad=False,
                                             in_channels=1,
                                             out_channels=1,
                                             kernel_size=(1, 1),
                                             stride=(1, 1),
                                             groups=1,
                                             transpose=False,
                                             padding_values=[0, 0, 0, 0])
    }
    mock_nx_graph = _add_nodes_with_layer_attrs(mock_nx_graph, node_keys,
                                                layer_attrs)

    mock_nx_graph.add_edges_from([('A', 'conv2d', {PTNNCFGraph.INPUT_PORT_ID_EDGE_ATTR: 0}),
                                  ('conv2d', 'C', {PTNNCFGraph.INPUT_PORT_ID_EDGE_ATTR: 0}),
                                  ('C', 'batch_norm', {PTNNCFGraph.INPUT_PORT_ID_EDGE_ATTR: 0}),
                                  ('batch_norm', 'D', {PTNNCFGraph.INPUT_PORT_ID_EDGE_ATTR: 0}),
                                  ('D', 'relu', {PTNNCFGraph.INPUT_PORT_ID_EDGE_ATTR: 0}),
                                  ('relu', 'B', {PTNNCFGraph.INPUT_PORT_ID_EDGE_ATTR: 0})])
    return get_nncf_graph_from_mock_nx_graph(mock_nx_graph)


def get_mock_model_graph_with_broken_output_edge_pattern() -> NNCFGraph:
    mock_nx_graph = nx.DiGraph()

    #   (A)
    #    |
    #  (conv2d)----\
    #    |         |
    # (batch_norm) |
    #    |         |
    #  (RELU)      |
    #    |         |
    #   (C)--------/
    #    |
    #   (B)

    node_keys = ['conv2d', 'batch_norm', 'relu', 'A', 'B', 'C']
    layer_attrs = {
        'conv2d': ConvolutionLayerAttributes(weight_requires_grad=False,
                                             in_channels=1,
                                             out_channels=1,
                                             kernel_size=(1, 1),
                                             stride=(1, 1),
                                             groups=1,
                                             transpose=False,
                                             padding_values=[0, 0, 0, 0])
    }
    mock_nx_graph = _add_nodes_with_layer_attrs(mock_nx_graph, node_keys,
                                                layer_attrs)

    mock_nx_graph.add_edges_from([('A', 'conv2d', {PTNNCFGraph.INPUT_PORT_ID_EDGE_ATTR: 0}),
                                  ('conv2d', 'batch_norm', {PTNNCFGraph.INPUT_PORT_ID_EDGE_ATTR: 0}),
                                  ('conv2d', 'C', {PTNNCFGraph.INPUT_PORT_ID_EDGE_ATTR: 1}),
                                  ('batch_norm', 'relu', {PTNNCFGraph.INPUT_PORT_ID_EDGE_ATTR: 0}),
                                  ('relu', 'C', {PTNNCFGraph.INPUT_PORT_ID_EDGE_ATTR: 0}),
                                  ('C', 'B', {PTNNCFGraph.INPUT_PORT_ID_EDGE_ATTR: 0})])
    return get_nncf_graph_from_mock_nx_graph(mock_nx_graph)


MERGE_PATTERN_TEST_CASES = (
    [get_mock_model_graph_with_mergeable_pattern, "basic_pattern"],
    [get_mock_model_graph_with_no_mergeable_pattern, "no_pattern"],
    [get_mock_model_graph_with_broken_output_edge_pattern, "broken_output_edges_pattern"]
)


class TestInsertionPointGraph:
    def test_insertion_point_setup(self):
        # TODO: Change testing premises when module pre/post-op hooks and input/output nodes
        # are correctly handled
        mock_graph = get_two_branch_mock_model_graph()

        ip_graph = get_ip_graph_for_test(mock_graph)

        nx_graph = mock_graph.get_nx_graph_copy()
        ref_node_len = 3 * len(nx_graph.nodes)  # 2 additional nodes per each operator node
        ref_edge_len = 3 * len(nx_graph.edges)

        assert len(ip_graph.nodes) == ref_node_len
        assert len(ip_graph.edges) == ref_edge_len

        for nncf_node_idx in mock_graph.get_all_node_ids():
            node_key = mock_graph.get_node_key_by_id(nncf_node_idx)
            ip_graph_op_node = ip_graph.nodes[node_key]
            assert ip_graph_op_node[InsertionPointGraph.NODE_TYPE_NODE_ATTR] == InsertionPointGraphNodeType.OPERATOR
            preds = list(ip_graph.predecessors(node_key))
            succs = list(ip_graph.successors(node_key))
            assert len(succs) == 1
            post_hook_ip_node_key = succs[0]
            post_hook_ip_node = ip_graph.nodes[succs[0]]
            post_hook_ip_node_type = post_hook_ip_node[InsertionPointGraph.NODE_TYPE_NODE_ATTR]
            assert post_hook_ip_node_type == InsertionPointGraphNodeType.POST_HOOK

            pre_hook_ip_node_keys = preds
            for pre_hook_ip_node_key in pre_hook_ip_node_keys:
                pre_hook_ip_node = ip_graph.nodes[pre_hook_ip_node_key]
                pre_hook_ip_node_type = pre_hook_ip_node[InsertionPointGraph.NODE_TYPE_NODE_ATTR]
                assert pre_hook_ip_node_type == InsertionPointGraphNodeType.PRE_HOOK

            ref_associated_ip_node_keys_set = {*pre_hook_ip_node_keys, post_hook_ip_node_key}
            assert ref_associated_ip_node_keys_set == ip_graph_op_node[
                InsertionPointGraph.ASSOCIATED_IP_NODE_KEYS_NODE_ATTR]
            original_neighbours = nx_graph.neighbors(node_key)
            for neighbour in original_neighbours:
                # IP node insertion should not disrupt the graph superstructure
                ip_graph_paths = list(nx.all_simple_paths(ip_graph, node_key, neighbour))
                for path in ip_graph_paths:
                    path = path[1:-1]
                    for path_node_key in path:
                        node = ip_graph.nodes[path_node_key]
                        node_type = node[InsertionPointGraph.NODE_TYPE_NODE_ATTR]
                        assert node_type in [InsertionPointGraphNodeType.PRE_HOOK,
                                             InsertionPointGraphNodeType.POST_HOOK]

        for node_key, node in ip_graph.nodes.items():
            preds = list(ip_graph.predecessors(node_key))
            succs = list(ip_graph.successors(node_key))
            assert len(preds) != 0 or len(succs) != 0

        for from_node_key, to_node_key in ip_graph.edges.keys():
            assert from_node_key in ip_graph.nodes
            assert to_node_key in ip_graph.nodes

    def test_insertion_point_data_in_ip_nodes(self):
        # TODO: extend for modules
        mock_graph = nx.DiGraph()

        mock_graph.add_node('bar')
        mock_graph.add_node('baz')
        mock_graph.add_edge('bar', 'baz')
        nncf_graph = get_nncf_graph_from_mock_nx_graph(mock_graph)

        ip_graph = get_ip_graph_for_test(nncf_graph)

        for nncf_node in nncf_graph.get_all_nodes():
            node_id = nncf_node.node_id
            node_key = nncf_graph.get_node_key_by_id(node_id)
            preds = list(ip_graph.predecessors(node_key))
            succs = list(ip_graph.successors(node_key))

            post_hook_ip_node = ip_graph.nodes[succs[0]]
            post_hook_ip = post_hook_ip_node[InsertionPointGraph.INSERTION_POINT_NODE_ATTR]
            assert isinstance(post_hook_ip, PostHookInsertionPoint)
            assert post_hook_ip.target_node_name == nncf_node.node_name

            for pre_hook_ip_node_key in preds:
                pre_hook_ip_node = ip_graph.nodes[pre_hook_ip_node_key]
                pre_hook_ip = pre_hook_ip_node[InsertionPointGraph.INSERTION_POINT_NODE_ATTR]
                assert isinstance(pre_hook_ip, PreHookInsertionPoint)
                assert pre_hook_ip.target_node_name == nncf_node.node_name

    def test_operator_metatype_marking(self):
        from nncf.torch.graph.operator_metatypes import PTConv2dMetatype, PTBatchNormMetatype, PTRELUMetatype, \
            PTMaxPool2dMetatype, PTTransposeMetatype, \
            PTConvTranspose2dMetatype, PTDepthwiseConv2dSubtype, PTAddMetatype, PTAvgPool2dMetatype, PTLinearMetatype
        ref_scope_vs_metatype_dict = {
            "/" + MODEL_INPUT_OP_NAME + "_0": PTInputNoopMetatype,
<<<<<<< HEAD
            "ModelForMetatypeTesting/NNCFConv2d[conv_regular]/conv2d_0": PTConv2dMetatype,
            "ModelForMetatypeTesting/BatchNorm2d[bn]/batch_norm_0": PTBatchNormMetatype,
            "ModelForMetatypeTesting/relu_0": PTRELUMetatype,
            "ModelForMetatypeTesting/transpose__0": PTTransposeMetatype,
            "ModelForMetatypeTesting/MaxPool2d[max_pool2d]/max_pool2d_0": PTMaxPool2dMetatype,
            "ModelForMetatypeTesting/NNCFConvTranspose2d[conv_transpose]/conv_transpose2d_0": PTConvTranspose2dMetatype,
            "ModelForMetatypeTesting/NNCFConv2d[conv_depthwise]/conv2d_0": PTDepthwiseConv2dSubtype,
            "ModelForMetatypeTesting/__iadd___0": PTAddMetatype,
            "ModelForMetatypeTesting/AdaptiveAvgPool2d[adaptive_avg_pool]/adaptive_avg_pool2d_0": PTAvgPool2dMetatype,
            "ModelForMetatypeTesting/NNCFLinear[linear]/linear_0": PTLinearMetatype,
            'ModelForMetatypeTesting/flatten_0': PTReshapeMetatype,
=======
            "ModelForMetatypeTesting/NNCFConv2d[conv_regular]/conv2d_0": Conv2dMetatype,
            "ModelForMetatypeTesting/NNCFBatchNorm[bn]/batch_norm_0": BatchNormMetatype,
            "ModelForMetatypeTesting/relu_0": RELUMetatype,
            "ModelForMetatypeTesting/MaxPool2d[max_pool2d]/max_pool2d_0": MaxPool2dMetatype,
            "ModelForMetatypeTesting/NNCFConvTranspose2d[conv_transpose]/conv_transpose2d_0": ConvTranspose2dMetatype,
            "ModelForMetatypeTesting/NNCFConv2d[conv_depthwise]/conv2d_0": DepthwiseConv2dSubtype,
            "ModelForMetatypeTesting/__iadd___0": AddMetatype,
            "ModelForMetatypeTesting/AdaptiveAvgPool2d[adaptive_avg_pool]/adaptive_avg_pool2d_0": AvgPool2dMetatype,
            "ModelForMetatypeTesting/NNCFLinear[linear]/linear_0": LinearMetatype,
            'ModelForMetatypeTesting/flatten_0': ReshapeMetatype,
>>>>>>> 0919f798
            "/" + MODEL_OUTPUT_OP_NAME + "_0": PTOutputNoopMetatype,
        }

        class ModelForMetatypeTesting(torch.nn.Module):
            def __init__(self):
                super().__init__()
                self.conv_regular = torch.nn.Conv2d(in_channels=3,
                                                    out_channels=16,
                                                    kernel_size=3)
                self.bn = torch.nn.BatchNorm2d(num_features=16)
                self.max_pool2d = torch.nn.MaxPool2d(kernel_size=2)
                self.conv_transpose = torch.nn.ConvTranspose2d(in_channels=16,
                                                               out_channels=8,
                                                               kernel_size=3)
                self.conv_depthwise = torch.nn.Conv2d(in_channels=8, out_channels=8,
                                                      kernel_size=5, groups=8)
                self.adaptive_avg_pool = torch.nn.AdaptiveAvgPool2d(output_size=1)
                self.linear = torch.nn.Linear(in_features=8, out_features=1)

            def forward(self, input_):
                x = self.conv_regular(input_)
                x = self.bn(x)
                x = torch.nn.functional.relu(x)
                x.transpose_(2, 3)
                x = self.max_pool2d(x)
                x = self.conv_transpose(x)
                x = self.conv_depthwise(x)
                x += torch.ones_like(x)
                x = self.adaptive_avg_pool(x)
                x = self.linear(x.flatten())
                return x

        model = ModelForMetatypeTesting()
        nncf_network = NNCFNetwork(model, [ModelInputInfo([1, 3, 300, 300])])
        nncf_graph = nncf_network.get_original_graph()

        for nncf_node in nncf_graph.get_all_nodes():  # type: NNCFNode
            assert nncf_node.node_name in ref_scope_vs_metatype_dict
            ref_metatype = ref_scope_vs_metatype_dict[nncf_node.node_name]
            assert nncf_node.metatype == ref_metatype

    @pytest.mark.parametrize(("mock_graph_factory", "dot_file_name"),
                             MERGE_PATTERN_TEST_CASES,
                             ids=[x[1] for x in MERGE_PATTERN_TEST_CASES])
    def test_get_ip_graph_with_merged_operations(self, mock_graph_factory, dot_file_name):
        mock_graph = mock_graph_factory()
        ip_graph = get_ip_graph_for_test(mock_graph)
        pattern = PT_HW_FUSED_PATTERNS.get_full_pattern_graph()
        merged_ip_graph = ip_graph.get_ip_graph_with_merged_hw_optimized_operations(pattern)

        data_dir = TEST_ROOT / 'torch/data/reference_graphs/pattern_merging'  # type: Path

        path_to_dot_file = data_dir / '{}.dot'.format(dot_file_name)

        if os.getenv("NNCF_TEST_REGEN_DOT") is not None:
            if not os.path.exists(str(data_dir)):
                os.makedirs(str(data_dir))
            nx.drawing.nx_pydot.write_dot(merged_ip_graph, str(path_to_dot_file))

        load_graph = nx.drawing.nx_pydot.read_dot(str(path_to_dot_file))

        for key in load_graph.nodes.keys():
            key.replace(r'\\n', r'\n')  # Somehow pydot mangles the \n characters while writing a .dot file

        sanitized_loaded_keys = [key.replace('\\n', '\n') for key in load_graph.nodes.keys()]
        sanitized_loaded_edges = [(u.replace('\\n', '\n'),
                                   v.replace('\\n', '\n')) for u, v in nx.DiGraph(load_graph).edges]

        assert Counter(sanitized_loaded_keys) == Counter(list(merged_ip_graph.nodes.keys()))
        assert Counter(sanitized_loaded_edges) == Counter(list(merged_ip_graph.edges))


def test_can_collect_scopes_of_train_only_modules():
    model = ManyNonEvalModules()
    graph_builder = GraphBuilder(custom_forward_fn=lambda model_: model_(torch.randn([1, 1, 1, 1])))
    graph = graph_builder.build_graph(model, as_eval=True)
    actual_scopes = [n.node_name for n in graph.get_all_nodes()]
    ref_scopes = {
        'ManyNonEvalModules/AvgPool2d[avg_pool]/avg_pool2d_0',
        'ManyNonEvalModules/ModuleWithMixedModules[mixed_modules]/Dropout/dropout_0',
        'ManyNonEvalModules/ModuleWithMixedModules[mixed_modules]/Dropout/dropout_1',
        'ManyNonEvalModules/ModuleWithMixedModules[mixed_modules]/Linear[called_linear]/linear_0',
        'ManyNonEvalModules/ModuleWithMixedModules[mixed_modules]/CustomWeightModule[custom]/linear_0'
    }
    assert set(actual_scopes) == ref_scopes


def test_get_clean_shallow_copy():
    model = TwoConvTestModelWithUserModule()
    config = get_basic_sparsity_plus_quantization_config()
    register_bn_adaptation_init_args(config)
    sparse_quantized_model, _ = create_compressed_model_and_algo_for_test(model, config)
    external_quantizers = getattr(sparse_quantized_model, EXTERNAL_QUANTIZERS_STORAGE_NAME)
    assert external_quantizers
    old_nncf_modules = sparse_quantized_model.get_nncf_modules().values()
    old_nncf_module_pre_ops = [module.pre_ops for module in old_nncf_modules]
    assert any(old_nncf_module_pre_ops)
    assert sparse_quantized_model.get_graph().get_nodes_count() != \
           sparse_quantized_model.get_original_graph().get_nodes_count()

    clean_copy = sparse_quantized_model.get_clean_shallow_copy()
    assert clean_copy is not sparse_quantized_model
    assert clean_copy.get_nncf_wrapped_model() is sparse_quantized_model.get_nncf_wrapped_model()
    new_nncf_modules = clean_copy.get_nncf_modules().values()
    new_nncf_module_pre_ops = [module.pre_ops for module in new_nncf_modules]
    assert not any(new_nncf_module_pre_ops)
    assert clean_copy.get_graph().get_nodes_count() == clean_copy.get_original_graph().get_nodes_count()


class TwoConvTestModelWithUniqueFunction(TwoConvTestModel):
    def __init__(self):
        super().__init__()
        self.unique_attr = 'unique_attr'
        self.non_unique_attr = 'model_non_unique_attr'

    def train_step(self):
        pass

    @staticmethod
    def static_func():
        pass


def test_get_attr():
    is_called_mock_forward = False

    def mock_forward(*args, **kwargs):
        nonlocal is_called_mock_forward
        is_called_mock_forward = True

    model = TwoConvTestModelWithUniqueFunction()
    config = get_basic_sparsity_plus_quantization_config()
    register_bn_adaptation_init_args(config)
    sparse_quantized_model, _ = create_compressed_model_and_algo_for_test(model, config)

    sparse_quantized_model.non_unique_attr = 'NNCFNetwork_non_unique_attr'
    sparse_quantized_model.forward = mock_forward
    sparse_quantized_model.forward()
    assert is_called_mock_forward

    assert hasattr(sparse_quantized_model, 'unique_attr')
    assert hasattr(sparse_quantized_model, 'non_unique_attr')
    assert sparse_quantized_model.non_unique_attr == 'NNCFNetwork_non_unique_attr'
    assert isinstance(sparse_quantized_model.train_step, partial)
    assert isinstance(sparse_quantized_model.train_step.args[0], NNCFNetwork)
    assert not isinstance(sparse_quantized_model.static_func, partial)


def test_temporary_clean_view():
    model = TwoConvTestModelWithUserModule()
    config = get_basic_sparsity_plus_quantization_config()
    register_bn_adaptation_init_args(config)
    sparse_quantized_model, _ = create_compressed_model_and_algo_for_test(model, config)
    old_sd = sparse_quantized_model.state_dict()
    old_graph = deepcopy(sparse_quantized_model.get_graph())
    with sparse_quantized_model.temporary_clean_view() as intermediate_model:
        clean_sd = intermediate_model.state_dict()
        assert len(clean_sd) < len(old_sd)
        new_nncf_modules = intermediate_model.get_nncf_modules().values()
        new_nncf_module_pre_ops = [module.pre_ops for module in new_nncf_modules]
        assert not any(new_nncf_module_pre_ops)
        assert intermediate_model.get_graph().get_nodes_count() == \
               intermediate_model.get_original_graph().get_nodes_count()
    sd_after_tmp_clean_view = sparse_quantized_model.state_dict()
    for key in old_sd.keys():
        assert key in sd_after_tmp_clean_view # pylint: disable=E1135
        assert torch.all(torch.eq(sd_after_tmp_clean_view[key], old_sd[key])) # pylint: disable=E1136
    sparse_quantized_model.rebuild_graph()
    graph_after_tmp_clean_view = sparse_quantized_model.get_graph()
    assert graph_after_tmp_clean_view == old_graph


class TestModelMultipleForward(nn.Module):
    def __init__(self):
        super().__init__()
        self.conv = nn.Conv2d(1, 1, 1, 1)
        self.conv1 = nn.Conv2d(1, 1, 1, 1)

    def forward(self, x):
        x = self.conv(x)
        x1 = self.conv1(x)
        x2 = self.conv1(x)
        return x1, x2


def test_multiple_forward():
    # Check that all convolution nodes in model have op_address and layer_attributes
    # for case with multiple forward of one module
    model = TestModelMultipleForward()
    config = get_basic_sparsity_plus_quantization_config()
    register_bn_adaptation_init_args(config)
    sparse_quantized_model, _ = create_compressed_model_and_algo_for_test(model, config)
    graph = sparse_quantized_model.get_original_graph()
    for node in list(graph.get_all_nodes())[1:-2]:
        assert node.layer_attributes is not None


def get_ip_graph_for_test(nncf_graph: NNCFGraph,
                          weighted_node_names: List[NNCFNodeName] = None) -> InsertionPointGraph:
    pre_hooks = []
    post_hooks = []
    for node in nncf_graph.get_all_nodes():
        in_edges = nncf_graph.get_input_edges(node)
        for in_edge in in_edges:
            ip = PreHookInsertionPoint(node.node_name, in_edge.input_port_id)
            pre_hooks.append(ip)

        ip = PostHookInsertionPoint(node.node_name)
        post_hooks.append(ip)
    weighted_target_points = None
    if weighted_node_names is not None:
        weighted_target_points = []
        for name in weighted_node_names:
            weighted_target_points.append(name)
    ip_graph = InsertionPointGraph(nncf_graph, weight_modifiable_node_names=weighted_target_points,
                                   allowed_pre_hook_insertion_points=pre_hooks,
                                   allowed_post_hook_insertion_points=post_hooks)
    return ip_graph<|MERGE_RESOLUTION|>--- conflicted
+++ resolved
@@ -682,9 +682,8 @@
             PTConvTranspose2dMetatype, PTDepthwiseConv2dSubtype, PTAddMetatype, PTAvgPool2dMetatype, PTLinearMetatype
         ref_scope_vs_metatype_dict = {
             "/" + MODEL_INPUT_OP_NAME + "_0": PTInputNoopMetatype,
-<<<<<<< HEAD
             "ModelForMetatypeTesting/NNCFConv2d[conv_regular]/conv2d_0": PTConv2dMetatype,
-            "ModelForMetatypeTesting/BatchNorm2d[bn]/batch_norm_0": PTBatchNormMetatype,
+            "ModelForMetatypeTesting/NNCFBatchNorm[bn]/batch_norm_0": PTBatchNormMetatype,
             "ModelForMetatypeTesting/relu_0": PTRELUMetatype,
             "ModelForMetatypeTesting/transpose__0": PTTransposeMetatype,
             "ModelForMetatypeTesting/MaxPool2d[max_pool2d]/max_pool2d_0": PTMaxPool2dMetatype,
@@ -694,18 +693,6 @@
             "ModelForMetatypeTesting/AdaptiveAvgPool2d[adaptive_avg_pool]/adaptive_avg_pool2d_0": PTAvgPool2dMetatype,
             "ModelForMetatypeTesting/NNCFLinear[linear]/linear_0": PTLinearMetatype,
             'ModelForMetatypeTesting/flatten_0': PTReshapeMetatype,
-=======
-            "ModelForMetatypeTesting/NNCFConv2d[conv_regular]/conv2d_0": Conv2dMetatype,
-            "ModelForMetatypeTesting/NNCFBatchNorm[bn]/batch_norm_0": BatchNormMetatype,
-            "ModelForMetatypeTesting/relu_0": RELUMetatype,
-            "ModelForMetatypeTesting/MaxPool2d[max_pool2d]/max_pool2d_0": MaxPool2dMetatype,
-            "ModelForMetatypeTesting/NNCFConvTranspose2d[conv_transpose]/conv_transpose2d_0": ConvTranspose2dMetatype,
-            "ModelForMetatypeTesting/NNCFConv2d[conv_depthwise]/conv2d_0": DepthwiseConv2dSubtype,
-            "ModelForMetatypeTesting/__iadd___0": AddMetatype,
-            "ModelForMetatypeTesting/AdaptiveAvgPool2d[adaptive_avg_pool]/adaptive_avg_pool2d_0": AvgPool2dMetatype,
-            "ModelForMetatypeTesting/NNCFLinear[linear]/linear_0": LinearMetatype,
-            'ModelForMetatypeTesting/flatten_0': ReshapeMetatype,
->>>>>>> 0919f798
             "/" + MODEL_OUTPUT_OP_NAME + "_0": PTOutputNoopMetatype,
         }
 
