"""
 Copyright (c) 2022 Intel Corporation
 Licensed under the Apache License, Version 2.0 (the "License");
 you may not use this file except in compliance with the License.
 You may obtain a copy of the License at
      http://www.apache.org/licenses/LICENSE-2.0
 Unless required by applicable law or agreed to in writing, software
 distributed under the License is distributed on an "AS IS" BASIS,
 WITHOUT WARRANTIES OR CONDITIONS OF ANY KIND, either express or implied.
 See the License for the specific language governing permissions and
 limitations under the License.
"""

import copy
import torch

from torch import nn

from nncf.config import NNCFConfig
from tests.torch.test_models.pnasnet import CellB
from tests.torch.helpers import create_conv
from tests.torch.helpers import create_transpose_conv
from tests.torch.helpers import create_depthwise_conv
from tests.torch.helpers import create_grouped_conv


class PruningTestModel(nn.Module):
    CONV_1_NODE_NAME = "PruningTestModel/NNCFConv2d[conv1]/conv2d_0"
    CONV_2_NODE_NAME = "PruningTestModel/NNCFConv2d[conv2]/conv2d_0"
    CONV_3_NODE_NAME = "PruningTestModel/NNCFConv2d[conv3]/conv2d_0"
    def __init__(self):
        super().__init__()
        self.conv1 = create_conv(1, 3, 2, 9, -2)
        self.relu = nn.ReLU()
        self.conv2 = create_conv(3, 1, 3, -10, 0)
        self.conv3 = create_conv(1, 1, 1)

    def forward(self, x):
        x = self.conv1(x)
        x = self.relu(x)
        x = self.conv2(x)
        x = self.conv3(x)
        return x


class DiffConvsModel(nn.Module):
    def __init__(self):
        super().__init__()
        # Usual conv
        self.conv1 = create_conv(1, 32, 2, 9, -2)
        self.relu = nn.ReLU()
        # Depthwise conv
        self.conv2 = nn.Conv2d(32, 32, 1, groups=32)

        # Downsample conv
        self.conv3 = create_conv(32, 32, 3, -10, 0, stride=2)

        # Group conv
        self.conv4 = nn.Conv2d(32, 16, 1, groups=8)

    def forward(self, x):
        x = self.conv1(x)
        x = self.relu(x)
        x = self.conv2(x)
        x = self.conv3(x)
        x = self.conv4(x)
        return x


class BranchingModel(nn.Module):
    def __init__(self):
        super().__init__()
        self.conv1 = create_conv(1, 3, 2, 1, -2)
        self.conv2 = create_conv(1, 3, 2, 2, -2)
        self.conv3 = create_conv(1, 3, 2, 3, -2)
        self.relu = nn.ReLU()
        self.conv4 = create_conv(3, 1, 3, 10, 0)
        self.conv5 = create_conv(3, 1, 3, -10, 0)

    def forward(self, x):
        x = self.conv1(x) + self.conv2(x) + self.conv3(x)
        x = self.relu(x)
        x = self.conv4(x) + self.conv5(x)
        return x


<<<<<<< HEAD
class ResidualConnectionModel(nn.Module):
    def __init__(self):
=======
class TestModelResidualConnection(nn.Module):
    def __init__(self, last_layer_accept_pruning=True):
>>>>>>> 955ff006
        super().__init__()
        self.last_layer_accept_pruning = last_layer_accept_pruning
        self.conv1 = create_conv(1, 8, 3, 1, -2, padding=1)
        self.conv2 = create_conv(8, 8, 3, 2, -2, padding=1)
        self.conv3 = create_conv(8, 8, 3, 3, -2, padding=1)
        self.conv4 = create_conv(8, 1, 3, 10, 0, padding=1)
        self.conv5 = create_conv(8, 1, 3, -10, 0, padding=1)
        self.linear = nn.Linear(64, 10)
        self.relu = nn.ReLU()

    def forward(self, x):
        x = self.conv1(x)
        x = x + self.conv2(x)
        x = x + self.conv3(x)
        x = self.relu(x)
        x = self.conv4(x) + self.conv5(x)
        b, *_ = x.size()
        view_const = (b, -1) if self.last_layer_accept_pruning else (-1)
        x = x.view(view_const)
        x = self.linear(x)
        return x


class EltwiseCombinationModel(nn.Module):
    def __init__(self):
        super().__init__()
        self.conv1 = create_conv(1, 8, 3, 1, -2, padding=1)
        self.conv2 = create_conv(8, 8, 3, 2, -2, padding=1)
        self.conv3 = create_conv(8, 8, 3, 3, -2, padding=1)
        self.conv4 = create_conv(8, 8, 3, 10, 0, padding=1)
        self.conv5 = create_conv(8, 1, 3, -10, 0, padding=1)
        self.conv6 = create_conv(8, 1, 3, -10, 0, padding=1)
        self.relu = nn.ReLU()

    def forward(self, x):
        x = self.conv1(x)
        x = x + self.conv2(x)
        x_1 = x + self.conv3(x)
        x_2 = x + self.conv4(x)
        x = self.conv5(x_1) + self.conv6(x_2)
        return x


class PruningTestModelConcat(nn.Module):
    def __init__(self):
        super().__init__()
        self.conv1 = create_conv(1, 16, 2, 1, -2)
        for i in range(16):
            self.conv1.weight.data[i] += i

        self.conv2 = create_conv(16, 32, 2, 2, -2)
        self.conv3 = create_conv(16, 32, 2, 2, -2)
        for i in range(32):
            self.conv2.weight.data[i] += i
            self.conv3.weight.data[i] += i
        self.relu = nn.ReLU()
        self.conv4 = create_conv(64, 16, 3, 10, 0)
        for i in range(16):
            self.conv4.weight.data[i] += i

    def forward(self, x):
        x = self.conv1(x)
        x = torch.cat([self.conv2(x), self.conv3(x)], dim=1)
        x = self.relu(x)
        x = self.conv4(x)
        return x


class PruningTestModelConcatBN(nn.Module):
    def __init__(self):
        super().__init__()
        self.conv1 = create_conv(1, 16, 1, 1, -2)
        for i in range(16):
            self.conv1.weight.data[i] += i

        self.conv2 = create_conv(16, 16, 1, 2, -2)
        self.conv3 = create_conv(16, 16, 1, 2, -2)
        for i in range(16):
            self.conv2.weight.data[i] += i
            self.conv3.weight.data[i] += i
        self.relu = nn.ReLU()
        self.conv4 = create_conv(32, 16, 1, 10, 0)
        for i in range(16):
            self.conv4.weight.data[i] += 16 - i
        self.conv5 = create_conv(48, 16, 1, 10, 0)

        self.bn = nn.BatchNorm2d(16)
        self.bn.bias = torch.nn.Parameter(torch.ones(16))

        self.bn1 = nn.BatchNorm2d(32)
        self.bn1.bias = torch.nn.Parameter(torch.ones(32))

        self.bn2 = nn.BatchNorm2d(48)
        self.bn2.bias = torch.nn.Parameter(torch.ones(48))

    def forward(self, x):
        x = self.conv1(x)
        x = self.bn(x)
        x = torch.cat([self.conv2(x), self.conv3(x)], dim=1)
        x1 = self.bn1(x)
        x1 = self.conv4(x1)
        x = torch.cat([x1, x], dim=1)
        x = self.bn2(x)
        x = self.conv5(x)
        return x


class PruningTestModelEltwise(nn.Module):
    def __init__(self):
        super().__init__()
        self.conv1 = create_conv(1, 16, 2, 1, -2)
        for i in range(16):
            self.conv1.weight.data[i] += i

        self.conv2 = create_conv(16, 32, 2, 2, -2)
        self.conv3 = create_conv(16, 32, 2, 2, -2)
        for i in range(32):
            self.conv2.weight.data[i] += i
            self.conv3.weight.data[i] += i
        self.relu = nn.ReLU()
        self.conv4 = create_conv(32, 16, 3, 10, 0)
        for i in range(16):
            self.conv4.weight.data[i] += i

    def forward(self, x):
        x = self.conv1(x)
        x = self.relu(x)
        x = self.conv2(x) + self.conv3(x)
        x = self.relu(x)
        x = self.conv4(x)
        return x


class BigPruningTestModel(nn.Module):
    def __init__(self):
        super().__init__()
        self.conv1 = create_conv(1, 16, 2, 0, 1)
        for i in range(16):
            self.conv1.weight.data[i] += i
        self.bn1 = nn.BatchNorm2d(16)
        self.relu = nn.ReLU()
        self.conv_depthwise = create_depthwise_conv(16, 3, 0, 1)
        for i in range(16):
            self.conv_depthwise.weight.data[i] += i
        self.conv2 = create_conv(16, 32, 3, 20, 0)
        for i in range(32):
            self.conv2.weight.data[i] += i
        self.bn2 = nn.BatchNorm2d(32)
        self.up = create_transpose_conv(32, 64, 3, 3, 1, 2)
        for i in range(64):
            self.up.weight.data[0][i] += i
        self.linear = nn.Linear(3136, 128)
        for i in range(128):
            self.linear.weight.data[i] = i
        self.linear.bias.data.fill_(1)
        self.bn3 = nn.BatchNorm2d(128)
        self.conv3 = create_conv(128, 1, 1, 5, 1)

    def forward(self, x):
        x = self.conv1(x)
        x = self.bn1(x)
        x = self.relu(x)
        x = self.conv_depthwise(x)
        x = self.conv2(x)
        x = self.bn2(x)
        x = self.relu(x)
        x = self.up(x)
        x = self.relu(x)
        b, *_ = x.size()
        x = self.linear(x.view(b, -1)).view(b, -1, 1, 1)
        x = self.bn3(x)
        x = self.conv3(x)
        x = x.view(b, -1)
        return x


class TestShuffleUnit(nn.Module):
    def __init__(self,
                 in_channels,
                 out_channels,
                 downsample):
        super().__init__()
        self.downsample = downsample
        mid_channels = out_channels // 2

        self.compress_conv1 = create_conv((in_channels if self.downsample else mid_channels), mid_channels, 1, 1, -2)
        self.dw_conv2 = create_depthwise_conv(mid_channels, 3, 2, -2, padding=1, stride=(2 if self.downsample else 1))
        self.expand_conv3 = create_conv(mid_channels, mid_channels, 1, 1, -2)

        if downsample:
            self.dw_conv4 = create_depthwise_conv(in_channels, 3, 2, -2, padding=1, stride=2)
            self.expand_conv5 = create_conv(in_channels, mid_channels, 1, 1, -2)

        self.activ = nn.ReLU(inplace=True)

    def forward(self, x):
        if self.downsample:
            y1 = self.dw_conv4(x)
            y1 = self.expand_conv5(y1)
            y1 = self.activ(y1)
            x2 = x
        else:
            y1, x2 = torch.chunk(x, chunks=2, dim=1)

        y2 = self.compress_conv1(x2)
        y2 = self.activ(y2)
        y2 = self.dw_conv2(y2)
        y2 = self.expand_conv3(y2)

        y2 = self.activ(y2)
        if not self.downsample:
            y2 = y2 + x2
        x = torch.cat((y1, y2), dim=1)
        return x


class ShuffleNetUnitModel(nn.Module):
    def __init__(self):
        super().__init__()
        self.conv = create_conv(1, 16, 1, 1, -2)
        self.unit1 = TestShuffleUnit(16, 16, False)

    def forward(self, x):
        x = self.conv(x)
        x = self.unit1(x)
        return x


class ShuffleNetUnitModelDW(nn.Module):
    def __init__(self):
        super().__init__()
        self.conv = create_conv(1, 16, 1, 1, -2)
        self.unit1 = TestShuffleUnit(16, 32, True)

    def forward(self, x):
        x = self.conv(x)
        x = self.unit1(x)
        return x


class MultipleForwardModel(nn.Module):
    def __init__(self, repeat_seq_of_shared_convs=False, additional_last_shared_layers=False):
        super().__init__()
        self.num_iter_shared_convs = 2 if repeat_seq_of_shared_convs else 1
        self.last_shared_layers = additional_last_shared_layers
        self.conv1 = create_conv(2, 16, 1, 1, -2)
        for i in range(16):
            self.conv1.weight.data[i] += i
        self.conv2 = create_conv(2, 16, 1, 1, -2)
        for i in range(16):
            self.conv2.weight.data[i] += i
        self.conv3 = create_conv(2, 16, 1, 1, -2)
        # Weights of conv3 is initialized to check difference masks
        self.conv4 = create_conv(16, 16, 1, 1, -2)
        for i in range(16):
            self.conv4.weight.data[i] += i
        self.conv5 = create_conv(16, 16, 1, 1, -2)
        for i in range(16):
            self.conv5.weight.data[i] += i

    def forward(self, x):
        x1 = self.conv1(x)
        x2 = self.conv2(x)
        x3 = self.conv3(x)

        for _ in range(self.num_iter_shared_convs):
            x1 = self.conv4(x1)
            x2 = self.conv4(x2)
            x3 = self.conv4(x3)

        if self.last_shared_layers:
            x1 = self.conv5(x1)
            x2 = self.conv5(x2)
            x3 = self.conv5(x3)
        return x1, x2, x3


class GroupNormModel(nn.Module):
    def __init__(self):
        super().__init__()
        self.conv1 = create_conv(1, 16, 1, 1, -2)
        for i in range(16):
            self.conv1.weight.data[i] += i
        self.gn1 = nn.GroupNorm(16, 16)  # Instance Normalization
        self.conv2 = create_conv(16, 16, 1, 1, -2)
        for i in range(16):
            self.conv2.weight.data[i] += i
        self.gn2 = nn.GroupNorm(2, 16)  # Group Normalization

    def forward(self, x):
        x = self.conv1(x)
        x = self.gn1(x)
        x = self.conv2(x)
        x = self.gn2(x)
        return x


class PruningTestWideModelConcat(nn.Module):
    def __init__(self):
        super().__init__()
        self.conv1 = create_conv(1, 512, 1, 1, 1)
        for i in range(512):
            self.conv1.weight.data[i] += i
        self.conv2 = create_conv(512, 1024, 1, 1, 1)
        self.conv3 = create_conv(512, 1024, 1, 1, 1)
        for i in range(1024):
            self.conv2.weight.data[i] += i
            self.conv3.weight.data[i] += i
        self.conv4 = create_conv(2048, 2048, 1, 1, 1)
        for i in range(2048):
            self.conv4.weight.data[i] += i

    def forward(self, x):
        x = self.conv1(x)
        x = torch.cat([self.conv2(x), self.conv3(x)], dim=1)
        x = self.conv4(x)
        return x


class PruningTestWideModelEltwise(nn.Module):
    def __init__(self):
        super().__init__()
        self.conv1 = create_conv(1, 512, 1, 1, 1)
        for i in range(512):
            self.conv1.weight.data[i] += i
        self.conv2 = create_conv(512, 1024, 1, 1, 1)
        self.conv3 = create_conv(512, 1024, 1, 1, 1)
        for i in range(1024):
            self.conv2.weight.data[i] += i
            self.conv3.weight.data[i] += i
        self.conv4 = create_conv(1024, 1024, 1, 1, 1)
        for i in range(1024):
            self.conv4.weight.data[i] += i

    def forward(self, x):
        x = self.conv1(x)
        x = self.conv2(x) + self.conv3(x)
        x = self.conv4(x)
        return x


class PruningTestModelSharedConvs(nn.Module):
    def __init__(self):
        super().__init__()
        self.conv1 = create_conv(1, 512, 1, 1, 1)
        for i in range(512):
            self.conv1.weight.data[i] += i
        self.conv2 = create_conv(512, 1024, 3, 1, 1)
        self.conv3 = create_conv(1024, 1024, 1, 1, 1)
        for i in range(1024):
            self.conv2.weight.data[i] += i
            self.conv3.weight.data[i] += i
        self.maxpool = nn.MaxPool2d(2)

    def forward(self, in1):
        in1 = self.conv1(in1)
        in2 = self.maxpool(in1)
        out1 = self.conv2(in1)
        out2 = self.conv2(in2)
        return self.conv3(out1), self.conv3(out2)


class PruningTestModelWrongDims(nn.Module):
    def __init__(self):
        super().__init__()
        self.first_conv = create_conv(1, 8, 1)
        self.last_conv = create_conv(32, 1, 1)

    def forward(self, x):
        x = self.first_conv(x)
        x = x.view(-1, 32, 4, 4)
        return self.last_conv(x)


class PruningTestModelWrongDimsElementwise(nn.Module):
    def __init__(self, use_last_conv=True):
        super().__init__()
        self.use_last_conv = use_last_conv
        self.first_conv = create_conv(1, 8, 1)
        self.branch_conv = create_conv(8, 32, 2, stride=2)
        if use_last_conv:
            self.last_conv = create_conv(32, 1, 1)

    def forward(self, x):
        x = self.first_conv(x)
        y = self.branch_conv(x)
        x = x.view(y.shape)
        x = x + y
        if self.use_last_conv:
            x = self.last_conv(x)
        return x


class PruningTestModelSimplePrunableLinear(nn.Module):
    def __init__(self):
        super().__init__()
        self.conv = create_conv(1, 4, 1)
        self.linear = nn.Linear(256, 32)
        self.last_linear = nn.Linear(32, 1)

    def forward(self, x):
        x = self.conv(x)
        x = self.linear(torch.flatten(x, start_dim=1))
        x = self.last_linear(x)
        return x


class DisconectedGraphModel(nn.Module):
    def __init__(self):
        super().__init__()
        self.conv1 = create_conv(1, 16, 1, 1, -2)
        for i in range(16):
            self.conv1.weight.data[i] += i
        self.conv2 = create_conv(16, 16, 1, 1, -2)
        for i in range(16):
            self.conv2.weight.data[i] += i
        self.conv3 = create_conv(16, 1, 1, 1, -2)
        self.relu = nn.ReLU()
        self.fc = nn.Linear(64, 3)

    def forward(self, x):
        x = self.conv1(x)
        # Broke tracing graph by copy function
        x = copy.copy(x)
        x = self.relu(x)
        x = self.conv2(x)
        x = self.conv3(x)
        x = x.view(-1, 64)
        x = self.fc(x)
        # Broke tracing graph by copy function
        x = copy.copy(x)
        return x


class DepthwiseConvolutionModel(nn.Module):
    def __init__(self):
        super().__init__()
        self.conv1 = create_conv(1, 512, 1, 1, 1)
        self.conv4 = create_conv(1024, 512, 2, 1, 1)
        for i in range(512):
            self.conv1.weight.data[i] += i
            self.conv4.weight.data[i] += i
        self.conv2 = create_conv(512, 1024, 3, 1, 1)
        self.conv3 = create_conv(512, 1024, 3, 1, 1)
        self.depthwise_conv = create_depthwise_conv(1024, 5, 1, 1)
        for i in range(1024):
            self.conv2.weight.data[i] += i
            self.conv3.weight.data[i] += i
            self.depthwise_conv.weight.data[i] += i

    def forward(self, x):
        x = self.conv1(x)
        x1 = self.conv2(x)
        x2 = self.conv3(x)
        x = x1 + x2
        x = self.depthwise_conv(x)
        return self.conv4(x)


class MultipleDepthwiseConvolutionModel(nn.Module):
    """
    Model with group conv which has
    out_channels = 2 * in_channels and
    in_channels == groups
    """

    def __init__(self):
        super().__init__()
        self.conv1 = create_conv(1, 512, 1, 1, 1)
        self.conv4 = create_conv(2048, 512, 2, 1, 1)
        for i in range(512):
            self.conv1.weight.data[i] += i
            self.conv4.weight.data[i] += i
        self.conv2 = create_conv(512, 1024, 3, 1, 1)
        self.conv3 = create_conv(512, 1024, 3, 1, 1)
        self.depthwise_conv = create_grouped_conv(1024, 2048, 5, 1024, 1, 1)
        for i in range(1024):
            self.conv2.weight.data[i] += i
            self.conv3.weight.data[i] += i
            self.depthwise_conv.weight.data[i] += i

    def forward(self, x):
        x = self.conv1(x)
        x1 = self.conv2(x)
        x2 = self.conv3(x)
        x = x1 + x2
        x = self.depthwise_conv(x)
        return self.conv4(x)


class GroupedConvolutionModel(nn.Module):
    def __init__(self):
        super().__init__()
        self.conv1 = create_conv(1, 512, 1, 1, 1)
        for i in range(512):
            self.conv1.weight.data[i] += i
        self.conv2 = create_grouped_conv(512, 128, 3, 4, 1, 1)
        self.conv3 = create_depthwise_conv(128, 3, 1, 1)
        for i in range(128):
            self.conv2.weight.data[i] += i
            self.conv3.weight.data[i] += i
        self.fc = nn.Linear(2048, 128)

    def forward(self, x):
        x = self.conv1(x)
        x = self.conv2(x)
        x = self.conv3(x)
        x = x.view(-1)
        return self.fc(x)


def make_divisible(v, divisor, min_value=None):
    """
    This function is taken from the original tf repo.
    It ensures that all layers have a channel number that is divisible by 8
    It can be seen here:
    https://github.com/tensorflow/models/blob/master/research/slim/nets/mobilenet/mobilenet.py
    """
    if min_value is None:
        min_value = divisor
    new_v = max(min_value, int(v + divisor / 2) // divisor * divisor)
    # Make sure that round down does not go down by more than 10%.
    if new_v < 0.9 * v:
        new_v += divisor
    return new_v


class SELayerWithReshape(nn.Module):
    def __init__(self, channel, reduction=4):
        super().__init__()
        self.avg_pool = nn.AdaptiveAvgPool2d(1)
        self.fc = nn.Sequential(
            nn.Conv2d(channel, make_divisible(channel // reduction, 8), 1),
            nn.ReLU(inplace=True),
            nn.Conv2d(make_divisible(channel // reduction, 8), channel, 1),
            nn.ReLU(inplace=True)
        )

    def forward(self, x):
        b, c, _, _ = x.size()
        y = self.avg_pool(x)
        y = y.view(b, c).view(b, c, 1, 1)
        y = self.fc(y)
        return x * y


class SELayerWithReshapeAndLinear(nn.Module):
    def __init__(self, channel, reduction=4):
        super().__init__()
        self.avg_pool = nn.AdaptiveAvgPool2d(1)
        self.fc = nn.Sequential(
            nn.Linear(channel, make_divisible(channel // reduction, 8)),
            nn.ReLU(inplace=True),
            nn.Linear(make_divisible(channel // reduction, 8), channel),
            nn.ReLU(inplace=True)
        )

    def forward(self, x):
        b, c, _, _ = x.size()
        y = self.avg_pool(x).view(b, c)
        y = self.fc(y).view(b, c, 1, 1)
        return x * y


class InvertedResidual(nn.Module):
    def __init__(self, inp, hidden_dim, oup, kernel_size, stride, se_layer):
        super().__init__()
        assert stride in [1, 2]

        self.identity = stride == 1 and inp == oup

        self.conv = nn.Sequential(
            # dw
            nn.Conv2d(hidden_dim, hidden_dim, kernel_size, stride, (kernel_size - 1) // 2,
                      groups=hidden_dim, bias=False),
            nn.BatchNorm2d(hidden_dim),
            nn.ReLU(inplace=True),
            # Squeeze-and-Excite
            se_layer(hidden_dim),
            # pw-linear
            nn.Conv2d(hidden_dim, oup, 1, 1, 0, bias=False),
            nn.BatchNorm2d(oup),
        )

    def forward(self, x):
        if self.identity:
            return x + self.conv(x)
        return self.conv(x)


class MobilenetV3BlockSEReshape(nn.Module):
    def __init__(self, linear_in_se_block=False):
        super().__init__()
        se_block = SELayerWithReshape if not linear_in_se_block else SELayerWithReshapeAndLinear
        self.first_conv = nn.Conv2d(1, 6, 2)
        self.inverted_residual = InvertedResidual(6, 6, 6, 5, 1, se_block)
        self.last_conv = nn.Conv2d(6, 1, 1)

    def forward(self, x):
        x = self.first_conv(x)
        x = self.inverted_residual(x)
        return self.last_conv(x)


class NASnetBlock(nn.Module):
    def __init__(self):
        super().__init__()
        self.first_conv = nn.Conv2d(1, 2, (2, 2))
        self.cell = CellB(2, 4, 2)

    def forward(self, x):
        x = self.first_conv(x)
        x = self.cell(x)
        return x


def get_basic_pruning_config(input_sample_size=None) -> NNCFConfig:
    if input_sample_size is None:
        input_sample_size = [1, 1, 4, 4]
    config = NNCFConfig()
    config.update({
        "model": "pruning_conv_model",
        "input_info":
            {
                "sample_size": input_sample_size,
            },
        "compression":
            {
                "params": {
                }
            }
    })
    return config


def get_pruning_baseline_config(input_sample_size=None) -> NNCFConfig:
    config = get_basic_pruning_config(input_sample_size)
    # Filling params
    compression_config = config['compression']
    compression_config['params']["schedule"] = "baseline"
    compression_config['params']["num_init_steps"] = 1
    return config


def get_pruning_exponential_config(input_sample_size=None) -> NNCFConfig:
    config = get_basic_pruning_config(input_sample_size)
    # Filling params
    compression_config = config['compression']
    compression_config['params']["schedule"] = "exponential_with_bias"
    compression_config['params']["num_init_steps"] = 1
    compression_config['params']["pruning_steps"] = 20
    return config


def gen_ref_masks(desc):
    return [torch.tensor([0.0] * zeroes + [1.0] * ones) for zeroes, ones in desc]<|MERGE_RESOLUTION|>--- conflicted
+++ resolved
@@ -84,13 +84,8 @@
         return x
 
 
-<<<<<<< HEAD
-class ResidualConnectionModel(nn.Module):
-    def __init__(self):
-=======
 class TestModelResidualConnection(nn.Module):
     def __init__(self, last_layer_accept_pruning=True):
->>>>>>> 955ff006
         super().__init__()
         self.last_layer_accept_pruning = last_layer_accept_pruning
         self.conv1 = create_conv(1, 8, 3, 1, -2, padding=1)
