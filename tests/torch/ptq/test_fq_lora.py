--- conflicted
+++ resolved
@@ -19,18 +19,15 @@
 from transformers import AutoTokenizer
 
 import nncf
-<<<<<<< HEAD
-from nncf.parameters import StripFormat
-=======
 from nncf.data.dataset import Dataset
 from nncf.errors import ValidationError
 from nncf.parameters import CompressionFormat
 from nncf.parameters import CompressWeightsMode
+from nncf.parameters import StripFormat
 from nncf.quantization.advanced_parameters import AdvancedCompressionParameters
 from nncf.quantization.quantize_model import compress_weights
 from nncf.scopes import IgnoredScope
 from nncf.torch import load_from_config
->>>>>>> d614c1ed
 from nncf.torch.quantization.layers import AsymmetricQuantizer as AQ
 from nncf.torch.quantization.layers import LoraMixin
 from nncf.torch.quantization.layers import SymmetricQuantizer as SQ
@@ -136,7 +133,6 @@
     assert first_loss > 8
     assert float(loss) < 1
 
-<<<<<<< HEAD
     if "awq" in compression_kwargs:
         return  # Skip test for strip for awq + se initialization. Cases with data-free methods are enough.
 
@@ -159,7 +155,7 @@
         atol = 0.03 if mode == nncf.CompressWeightsMode.INT4_SYM else 0.01  # torch.compile introduces bigger diff
         assert torch.allclose(tuned_vs_stripped, vm.validation_ref, atol=atol)
         assert torch.allclose(tuned_vs_stripped_ov, vm.validation_ref, atol=atol)
-=======
+
 
 def test_checkpoint_loading(tmp_path):
     model_id = "hf-internal-testing/tiny-random-GPTNeoXForCausalLM"
@@ -222,5 +218,4 @@
             dataset=Dataset([torch.ones(2, 2)]),
             compression_format=CompressionFormat.FQ_LORA,
             advanced_parameters=AdvancedCompressionParameters(lora_adapter_rank=too_big_rank),
-        )
->>>>>>> d614c1ed
+        )