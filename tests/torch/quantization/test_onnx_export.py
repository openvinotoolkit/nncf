--- conflicted
+++ resolved
@@ -267,66 +267,6 @@
     assert not any(x == target_node_type for x in follower_node_types)
 
 
-<<<<<<< HEAD
-@pytest.mark.parametrize('quantization_mode', ['symmetric', 'asymmetric'])
-def test_mapping_to_zero(quantization_mode):
-    x_zero = torch.Tensor([0.]).to(torch.device('cpu'))
-    levels = 256
-    eps = 1e-6
-    from nncf.torch.quantization.quantize_functions import TuneRange
-
-    def new_fq_formula(x, input_low, input_range, levels):
-        # clamp x?
-        s = (levels - 1) / input_range
-        quant_zero = torch.round(-input_low * s)
-        output = torch.round(((x - input_low) * s - quant_zero)) * (1 / s)
-        return output
-
-    def old_fq_formula(x, input_low, input_range, levels):
-        # clamp x?
-        s = (levels - 1) / input_range
-        return torch.round((x - input_low) * s) / s + input_low
-
-    if quantization_mode == 'symmetric':
-        level_low = -128
-        level_high = 127
-        scale = torch.Tensor([100.]).to(torch.device('cpu'))
-        scale_safe = abs(scale) + eps
-        from nncf.torch.quantization.quantize_functions import symmetric_quantize
-        from nncf.torch.quantization.quantize_functions import QuantizeSymmetric
-        #x_quantized = symmetric_quantize(x, levels, level_low, level_high, scale, eps)
-        x_zero_quantized = QuantizeSymmetric.apply(x_zero, scale_safe, level_low, level_high, levels)
-        input_low = scale * (level_low / level_high)
-        input_range = scale - input_low
-        input_low_quantized = QuantizeSymmetric.apply(input_low, scale_safe, level_low, level_high, levels)
-        input_high_quantized = QuantizeSymmetric.apply(input_low + input_range, scale_safe, level_low, level_high, levels)
-    else:
-        level_low = 0
-        level_high = 255
-        input_low = torch.Tensor([-10.]).to(torch.device('cpu'))
-        input_range = torch.Tensor([15.]).to(torch.device('cpu'))
-        from nncf.torch.quantization.quantize_functions import asymmetric_quantize
-        from nncf.torch.quantization.quantize_functions import QuantizeAsymmetric
-        input_range_safe = abs(input_range) + eps
-        input_low_tuned, input_range_tuned = TuneRange.apply(input_low, input_range_safe, levels)
-        x_zero_quantized = QuantizeAsymmetric.apply(x_zero, input_low_tuned, input_range_tuned, level_low, level_high, levels)
-        input_low_quantized = QuantizeAsymmetric.apply(input_low, input_low_tuned, input_range_tuned, level_low, level_high, levels)
-        input_high_quantized = QuantizeAsymmetric.apply(input_low + input_range, input_low_tuned, input_range_tuned, level_low, level_high, levels)
-
-    print(f'X quantized {x_zero} -> {x_zero_quantized}')
-    print(f'Input low  quantized {input_low} -> {input_low_quantized}')
-    print(f'Input high  quantized {input_low + input_range} -> {input_high_quantized}')
-    print(f'New FQ formula quantized {x_zero} -> {new_fq_formula(x_zero, input_low, input_range, levels)}')
-    print(f'New FQ formula input low {input_low} -> {new_fq_formula(input_low, input_low, input_range, levels)}')
-    print(f'New FQ formula input high {input_low + input_range} -> {new_fq_formula(input_low + input_range, input_low, input_range, levels)}')
-    print(f'OLD FQ formula quantized {x_zero} -> {old_fq_formula(x_zero, input_low, input_range, levels)}')
-    print(f'OLD FQ formula input low {input_low} -> {old_fq_formula(input_low, input_low, input_range, levels)}')
-    print(f'OLD FQ formula input high {input_low + input_range} -> {old_fq_formula(input_low + input_range, input_low, input_range, levels)}')
-    #assert torch.allclose(x_quantized, torch.Tensor([0]).to(torch.device('cuda')))
-
-    input_low_tuned, input_range_tuned = TuneRange.apply(torch.Tensor([-0.6]), torch.Tensor([0.9]), 6)
-    print(input_low_tuned, input_range_tuned)
-=======
 def set_parameters_to_quantizer_and_get_attrs(quantizer: BaseQuantizer, paramaters_to_set: Dict)\
         -> Tuple[np.ndarray, np.ndarray, int]:
     if isinstance(quantizer, SymmetricQuantizer):
@@ -407,5 +347,4 @@
         diff = (quantized_weights.detach() - tensor_weight).abs()
         if (diff > 1e-6).any():
             assert ((diff[diff > 1e-6] - quant_len).abs() < 1e-6).all(), 'quants completely different!'
-            assert False, f'quant moved at flatten positions {torch.where(diff.flatten() > 1e-6)}'
->>>>>>> 9cc50b2b
+            assert False, f'quant moved at flatten positions {torch.where(diff.flatten() > 1e-6)}'