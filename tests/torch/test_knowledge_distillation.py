--- conflicted
+++ resolved
@@ -404,15 +404,9 @@
 def test_kd_incompatible_output_shapes_handling(outputs_dim_numbers_list, kd_type, is_zero):
     """
     Checks ignorance behavior (kd loss is zero) for different model output shape sizes
-<<<<<<< HEAD
-    :param outputs_dim_numbers_list: a list of dim numbers of model output tensors
-        examples: outputs_dim_numbers_list = [4] -> model outputs should be [*, *, *, *]
-        outputs_dim_numbers_list = [4, 2] -> model outputs should be ([*, *, *, *], [*, *])
-=======
     :param dim_numbers_list: a list of dim numbers of model output tensors
         examples: dim_numbers_list = [4] -> model outputs should be [*, *, *, *]
         dim_numbers_list = [4, 2] -> model outputs should be ([*, *, *, *], [*, *])
->>>>>>> 70ec64b1
     :param kd_type: type of knowledge distillation loss
     "param is_zero: if given type of model outputs should be ignored than kd loss value should be zero
     """
