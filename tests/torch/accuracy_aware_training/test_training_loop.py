"""
 Copyright (c) 2022 Intel Corporation
 Licensed under the Apache License, Version 2.0 (the "License");
 you may not use this file except in compliance with the License.
 You may obtain a copy of the License at
      http://www.apache.org/licenses/LICENSE-2.0
 Unless required by applicable law or agreed to in writing, software
 distributed under the License is distributed on an "AS IS" BASIS,
 WITHOUT WARRANTIES OR CONDITIONS OF ANY KIND, either express or implied.
 See the License for the specific language governing permissions and
 limitations under the License.
"""

import os
import pytest
from functools import partial

import torch
from torch import nn
from torch.optim import SGD
from torch.nn import functional as F

from nncf.common.accuracy_aware_training.training_loop import AdaptiveCompressionTrainingLoop
from nncf.common.accuracy_aware_training.training_loop import EarlyExitCompressionTrainingLoop

from nncf.torch.initialization import register_default_init_args

from tests.torch.helpers import create_compressed_model_and_algo_for_test
from tests.torch.helpers import LeNet
from tests.torch.helpers import create_ones_mock_dataloader
from tests.torch.helpers import set_torch_seed
from tests.torch.pruning.helpers import get_pruning_baseline_config
from tests.torch.sparsity.magnitude.test_helpers import get_basic_magnitude_sparsity_config
from tests.torch.quantization.quantization_helpers import get_quantization_config_without_range_init
from tests.torch.pruning.helpers import get_pruning_baseline_config


def create_finetuned_lenet_model_and_dataloader(config, eval_fn, finetuning_steps,
                                                learning_rate=1e-3):
    with set_torch_seed():
        train_loader = create_ones_mock_dataloader(config, num_samples=10)
        model = LeNet()
        for param in model.parameters():
            nn.init.uniform_(param, a=0.0, b=0.01)

        data_loader = iter(train_loader)
        optimizer = SGD(model.parameters(), lr=learning_rate)
        for _ in range(finetuning_steps):
            optimizer.zero_grad()
            x, y_gt = next(data_loader)
            y = model(x)
            loss = F.mse_loss(y.sum(), y_gt)
            loss.backward()
            optimizer.step()

    config = register_default_init_args(config,
                                        train_loader=train_loader,
                                        model_eval_fn=partial(eval_fn, train_loader=train_loader))
    model, compression_ctrl = create_compressed_model_and_algo_for_test(model, config)
    return model, train_loader, compression_ctrl


@pytest.mark.parametrize(
    ('max_accuracy_degradation',
     'final_compression_rate',
     'reference_final_metric'),
    (
            ({'maximal_relative_accuracy_degradation': 0.01}, 0.745, 0.998181),
            ({'maximal_relative_accuracy_degradation': 100.0}, 0.92, 0.0),
            ({'maximal_absolute_accuracy_degradation': 0.10}, 0.82, 0.9151),
    )
)
def test_adaptive_compression_training_loop(max_accuracy_degradation,
                                            final_compression_rate,
                                            reference_final_metric,
                                            num_steps=10, learning_rate=1e-3,
                                            initial_training_phase_epochs=5,
                                            patience_epochs=3,
                                            init_finetuning_steps=10):
    def validate_fn(model, epoch=0, train_loader=None):
        with set_torch_seed():
            train_loader = iter(train_loader)
            loss = torch.FloatTensor([0])
            with torch.no_grad():
                for _ in range(num_steps):
                    x, y_gt = next(train_loader)
                    y = model(x)
                    loss += F.mse_loss(y.sum(), y_gt)
        return max(1 - loss.item(), 0)

    input_sample_size = [1, 1, LeNet.INPUT_SIZE[-1], LeNet.INPUT_SIZE[-1]]
    config = get_basic_magnitude_sparsity_config(input_sample_size=input_sample_size)

    params = {
        "initial_training_phase_epochs": initial_training_phase_epochs,
        "patience_epochs": patience_epochs,
        "lr_reduction_factor": 1,
    }
    params.update(max_accuracy_degradation)
    accuracy_aware_config = {
        "accuracy_aware_training": {
            "mode": "adaptive_compression_level",
            "params": params
        }
    }

    config.update(accuracy_aware_config)

    model, train_loader, compression_ctrl = create_finetuned_lenet_model_and_dataloader(config,
                                                                                        validate_fn,
                                                                                        init_finetuning_steps)

    def train_fn(compression_ctrl, model, optimizer,
                 train_loader=train_loader, **kwargs):
        with set_torch_seed():
            train_loader = iter(train_loader)
            for _ in range(num_steps):
                compression_ctrl.scheduler.step()
                optimizer.zero_grad()
                x, y_gt = next(train_loader)
                y = model(x)
                loss = F.mse_loss(y.sum(), y_gt)
                loss.backward()
                optimizer.step()

    def configure_optimizers_fn():
        optimizer = SGD(model.parameters(), lr=learning_rate)
        return optimizer, None

    acc_aware_training_loop = AdaptiveCompressionTrainingLoop(config, compression_ctrl)
    model = acc_aware_training_loop.run(model,
                                        train_epoch_fn=train_fn,
                                        validate_fn=partial(validate_fn, train_loader=train_loader),
                                        configure_optimizers_fn=configure_optimizers_fn)
    statistics = acc_aware_training_loop.statistics
    assert statistics.compression_rate == pytest.approx(final_compression_rate, 1e-3)
    assert statistics.compressed_accuracy == pytest.approx(reference_final_metric, 1e-4)


@pytest.mark.parametrize(
    ('max_accuracy_degradation', 'maximal_total_epochs', 'initial_compression_rate_step'),
    (({'maximal_absolute_accuracy_degradation': 0.1}, 1, 0.01),)
)
def test_adaptive_compression_training_loop_with_no_training(
    max_accuracy_degradation,
    maximal_total_epochs,
    initial_compression_rate_step,
    learning_rate=1e-3,
    initial_training_phase_epochs=1,
    patience_epochs=3,
):
    """When conditions below for adaptive compression training is not satisfied in the loop.
    - self.runner.compression_rate_step >= self.runner.minimal_compression_rate_step
    - self.runner.cumulative_epoch_count < self.runner.maximal_total_epochs
    """

    def mock_validate_fn(model, init_step=False, epoch=0):
        original_metric = 0.85
        if init_step:
            return original_metric

        return original_metric - 0.04 * epoch

    input_sample_size = [1, 1, LeNet.INPUT_SIZE[-1], LeNet.INPUT_SIZE[-1]]
    config = get_basic_magnitude_sparsity_config(input_sample_size=input_sample_size)

    params = {
        "initial_training_phase_epochs": initial_training_phase_epochs,
        "patience_epochs": patience_epochs,
        "maximal_total_epochs": maximal_total_epochs,
        "initial_compression_rate_step": initial_compression_rate_step
    }
    params.update(max_accuracy_degradation)
    accuracy_aware_config = {
        "accuracy_aware_training": {
            "mode": "adaptive_compression_level",
            "params": params
        }
    }

    config.update(accuracy_aware_config)

    train_loader = create_ones_mock_dataloader(config, num_samples=10)
    model = LeNet()

    config = register_default_init_args(config,
                                        train_loader=train_loader,
                                        model_eval_fn=partial(mock_validate_fn, init_step=True))

    model, compression_ctrl = create_compressed_model_and_algo_for_test(model, config)

    def train_fn(compression_ctrl, model, optimizer,
                 train_loader=train_loader, **kwargs):
        pass

    def configure_optimizers_fn():
        optimizer = SGD(model.parameters(), lr=learning_rate)
        return optimizer, None

    acc_aware_training_loop = AdaptiveCompressionTrainingLoop(config, compression_ctrl)

    model = acc_aware_training_loop.run(model,
                                        train_epoch_fn=train_fn,
                                        validate_fn=partial(mock_validate_fn, init_step=False),
                                        configure_optimizers_fn=configure_optimizers_fn)
    assert len(acc_aware_training_loop.runner._best_checkpoints) == 0 # pylint: disable=protected-access

    possible_checkpoint_compression_rates = \
        acc_aware_training_loop.runner.get_compression_rates_with_positive_acc_budget()
    assert len(possible_checkpoint_compression_rates) == 2


@pytest.mark.parametrize(
<<<<<<< HEAD
    ('pruning_init', 'pruning_target',),
    ((0.05, 0.1), (0.1, 0.2), (0.4, 0.6))
)
def test_adaptive_compression_training_loop_too_high_pruning_flops(
        pruning_init,
        pruning_target,
        learning_rate=1e-3,
        maximal_relative_accuracy_degradation=1,
        initial_training_phase_epochs=1,
        patience_epochs=1,
        maximal_total_epochs=10,
        pruning_steps=1,
):
    """
    Test that ACTL reaches the maximal possible compression rate and doesn't break
    """
    def mock_validate_fn(model, epoch=0):
        return 0.85
=======
    ('max_accuracy_degradation', 'maximal_total_epochs', 'pruning_target'),
    (({'maximal_absolute_accuracy_degradation': 0.1}, 4, 0.1),
     ({'maximal_absolute_accuracy_degradation': 0.1}, 4, 0.2),
     ({'maximal_absolute_accuracy_degradation': 0.1}, 10, 0.3),
     ({'maximal_relative_accuracy_degradation': 5.0}, 4, 0.1),
     ({'maximal_relative_accuracy_degradation': 5.0}, 4, 0.3),)
)
def test_adaptive_compression_training_loop_failing(
        max_accuracy_degradation,
        maximal_total_epochs,
        pruning_target,
        initial_compression_rate_step=0.1,
        learning_rate=1e-3,
        initial_training_phase_epochs=1,
        patience_epochs=3,
        pruning_init=0.05,
        pruning_steps=1,
):
    def mock_validate_fn(model, init_step=False, epoch=0):
        original_metric = 0.85
        if init_step:
            return original_metric

        return original_metric - 0.06 * (epoch + 1)
>>>>>>> 20460a53

    input_sample_size = [1, 1, LeNet.INPUT_SIZE[-1], LeNet.INPUT_SIZE[-1]]
    config = get_pruning_baseline_config(input_sample_size=input_sample_size)

    params = {
        "initial_training_phase_epochs": initial_training_phase_epochs,
        "patience_epochs": patience_epochs,
        "maximal_total_epochs": maximal_total_epochs,
<<<<<<< HEAD
        "maximal_relative_accuracy_degradation": maximal_relative_accuracy_degradation
    }
=======
        "initial_compression_rate_step": initial_compression_rate_step
    }
    params.update(max_accuracy_degradation)
>>>>>>> 20460a53
    accuracy_aware_config = {
        "accuracy_aware_training": {
            "mode": "adaptive_compression_level",
            "params": params
        }
    }
    pruning_config = {
        "compression": {
            "algorithm": "filter_pruning",
            "pruning_init": pruning_init,
            "params": {
<<<<<<< HEAD
                "pruning_flops_target": pruning_target,
                "pruning_steps": pruning_steps
            },
            "ignored_scopes": ["LeNet/NNCFLinear[fc1]/linear_0", "LeNet/NNCFLinear[fc2]/linear_0"]
=======
                "pruning_target": pruning_target,
                "pruning_steps": pruning_steps
            }
>>>>>>> 20460a53
        }
    }

    config.update(accuracy_aware_config)
    config.update(pruning_config)

    train_loader = create_ones_mock_dataloader(config, num_samples=10)
    model = LeNet()

    config = register_default_init_args(config,
                                        train_loader=train_loader,
<<<<<<< HEAD
                                        model_eval_fn=mock_validate_fn)
=======
                                        model_eval_fn=partial(mock_validate_fn, init_step=True))
>>>>>>> 20460a53

    model, compression_ctrl = create_compressed_model_and_algo_for_test(model, config)

    def train_fn(compression_ctrl, model, optimizer,
                 train_loader=train_loader, **kwargs):
        pass

    def configure_optimizers_fn():
        optimizer = SGD(model.parameters(), lr=learning_rate)
        return optimizer, None

    acc_aware_training_loop = AdaptiveCompressionTrainingLoop(config, compression_ctrl)

    model = acc_aware_training_loop.run(model,
                                        train_epoch_fn=train_fn,
<<<<<<< HEAD
                                        validate_fn=mock_validate_fn,
                                        configure_optimizers_fn=configure_optimizers_fn)

    assert acc_aware_training_loop.runner.compression_rate_target == compression_ctrl.maximal_compression_rate
=======
                                        validate_fn=partial(mock_validate_fn, init_step=False),
                                        configure_optimizers_fn=configure_optimizers_fn)
    statistics = acc_aware_training_loop.statistics
    accuracy_degradation_key = next(iter(max_accuracy_degradation.keys()))
    assert getattr(statistics, accuracy_degradation_key.replace('maximal_', '')) > \
           config['accuracy_aware_training']['params'][accuracy_degradation_key]
    assert statistics.compression_rate < pruning_target
>>>>>>> 20460a53


@pytest.mark.parametrize(
    'max_accuracy_degradation',
    (({'maximal_relative_accuracy_degradation': 30.0}), ({'maximal_relative_accuracy_degradation': 1.0}),
     ({'maximal_absolute_accuracy_degradation': 0.30}), ({'maximal_absolute_accuracy_degradation': 0.05}))
)
def test_early_exit_training_loop(max_accuracy_degradation,
                                  num_steps=10, learning_rate=1e-3,
                                  maximal_total_epochs=100,
                                  init_finetuning_steps=10):
    def validate_fn(model, epoch=0, train_loader=None):
        with set_torch_seed():
            train_loader = iter(train_loader)
            loss = torch.FloatTensor([0])
            with torch.no_grad():
                for _ in range(num_steps):
                    x, y_gt = next(train_loader)
                    y = model(x)
                    loss += F.mse_loss(y.sum(), y_gt)
        return 1 - loss.item()

    config = get_quantization_config_without_range_init(LeNet.INPUT_SIZE[-1])
    params = {
        "maximal_total_epochs": maximal_total_epochs,
    }
    params.update(max_accuracy_degradation)

    accuracy_aware_config = {
        "accuracy_aware_training": {
            "mode": "early_exit",
            "params": params
        }
    }

    config.update(accuracy_aware_config)

    model, train_loader, compression_ctrl = create_finetuned_lenet_model_and_dataloader(config,
                                                                                        validate_fn,
                                                                                        init_finetuning_steps)

    def train_fn(compression_ctrl, model, epoch, optimizer, lr_scheduler,
                 train_loader=train_loader):
        with set_torch_seed():
            train_loader = iter(train_loader)
            for _ in range(num_steps):
                compression_ctrl.scheduler.step()
                optimizer.zero_grad()
                x, y_gt = next(train_loader)
                y = model(x)
                loss = F.mse_loss(y.sum(), y_gt)
                loss.backward()
                optimizer.step()

    def configure_optimizers_fn():
        optimizer = SGD(model.parameters(), lr=learning_rate)
        return optimizer, None

    early_stopping_training_loop = EarlyExitCompressionTrainingLoop(config, compression_ctrl)
    model = early_stopping_training_loop.run(model,
                                             train_epoch_fn=train_fn,
                                             validate_fn=partial(validate_fn, train_loader=train_loader),
                                             configure_optimizers_fn=configure_optimizers_fn)
    original_model_accuracy = model.original_model_accuracy
    compressed_model_accuracy = early_stopping_training_loop.statistics.compressed_accuracy
    if "maximal_absolute_accuracy_degradation" in max_accuracy_degradation:
        assert (original_model_accuracy - compressed_model_accuracy) <= \
               max_accuracy_degradation["maximal_absolute_accuracy_degradation"]
    else:
        assert (original_model_accuracy - compressed_model_accuracy) / original_model_accuracy * 100 <= \
               max_accuracy_degradation["maximal_relative_accuracy_degradation"]


@pytest.mark.parametrize(
    ('max_accuracy_degradation', 'exit_epoch_number'),
    (({'maximal_relative_accuracy_degradation': 1.0}, 6),
     ({'maximal_relative_accuracy_degradation': 30.0}, 10),
     ({'maximal_absolute_accuracy_degradation': 0.1}, 3))
)
def test_early_exit_with_mock_validation(max_accuracy_degradation, exit_epoch_number,
                                         maximal_total_epochs=100):
    epoch_counter = 0

    def mock_validate_fn(model, init_step=False, epoch=0):
        original_metric = 0.85
        if init_step:
            return original_metric
        nonlocal epoch_counter
        epoch_counter = epoch
        if "maximal_relative_accuracy_degradation" in max_accuracy_degradation:
            return original_metric * (1 - 0.01 * max_accuracy_degradation['maximal_relative_accuracy_degradation']) * (
                    epoch / exit_epoch_number)
        return (original_metric - max_accuracy_degradation['maximal_absolute_accuracy_degradation']) * \
               epoch / exit_epoch_number

    config = get_quantization_config_without_range_init(LeNet.INPUT_SIZE[-1])

    params = {
        "maximal_total_epochs": maximal_total_epochs
    }
    params.update(max_accuracy_degradation)
    accuracy_aware_config = {
        "accuracy_aware_training": {
            "mode": "early_exit",
            "params": params
        }
    }

    config.update(accuracy_aware_config)

    train_loader = create_ones_mock_dataloader(config, num_samples=10)
    model = LeNet()

    config = register_default_init_args(config,
                                        train_loader=train_loader,
                                        model_eval_fn=partial(mock_validate_fn, init_step=True))

    model, compression_ctrl = create_compressed_model_and_algo_for_test(model, config)

    def train_fn(compression_ctrl, model, epoch, optimizer, lr_scheduler,
                 train_loader=train_loader):
        pass

    def configure_optimizers_fn():
        optimizer = SGD(model.parameters(), lr=1e-3)
        return optimizer, None

    early_stopping_training_loop = EarlyExitCompressionTrainingLoop(config, compression_ctrl,
                                                                    dump_checkpoints=False)
    model = early_stopping_training_loop.run(model,
                                             train_epoch_fn=train_fn,
                                             validate_fn=partial(mock_validate_fn),
                                             configure_optimizers_fn=configure_optimizers_fn)
    # Epoch number starts from 0
    assert epoch_counter == exit_epoch_number


@pytest.mark.parametrize(
    ('max_accuracy_degradation'),
    (({'maximal_absolute_accuracy_degradation': 0.1}),)
)
def test_early_exit_with_mock_validation_and_no_improvement(
    max_accuracy_degradation, maximal_total_epochs=5
):
    def mock_validate_fn(model, init_step=False, epoch=0):
        original_metric = 0.85
        if init_step:
            return original_metric

        return original_metric - 0.11 * (epoch+1)

    config = get_quantization_config_without_range_init(LeNet.INPUT_SIZE[-1])

    params = {
        "maximal_total_epochs": maximal_total_epochs
    }
    params.update(max_accuracy_degradation)
    accuracy_aware_config = {
        "accuracy_aware_training": {
            "mode": "early_exit",
            "params": params
        }
    }

    config.update(accuracy_aware_config)

    train_loader = create_ones_mock_dataloader(config, num_samples=10)
    model = LeNet()

    config = register_default_init_args(config,
                                        train_loader=train_loader,
                                        model_eval_fn=partial(mock_validate_fn, init_step=True))

    model, compression_ctrl = create_compressed_model_and_algo_for_test(model, config)

    def train_fn(compression_ctrl, model, epoch, optimizer, lr_scheduler,
                 train_loader=train_loader):
        pass

    def configure_optimizers_fn():
        optimizer = SGD(model.parameters(), lr=1e-3)
        return optimizer, None

    early_stopping_training_loop = EarlyExitCompressionTrainingLoop(config, compression_ctrl,
                                                                    dump_checkpoints=False)
    assert early_stopping_training_loop.runner._best_checkpoint is None # pylint: disable=protected-access

    model = early_stopping_training_loop.run(model,
                                             train_epoch_fn=train_fn,
                                             validate_fn=partial(mock_validate_fn, init_step=False),
                                             configure_optimizers_fn=configure_optimizers_fn)
    assert early_stopping_training_loop.runner._best_checkpoint is not None # pylint: disable=protected-access


@pytest.mark.parametrize('aa_config', (
        {
            "accuracy_aware_training": {
                "mode": "early_exit",
                "params": {
                    "maximal_relative_accuracy_degradation": 1,
                    "maximal_total_epochs": 1,
                }
            },
            "compression": [
                {
                    "algorithm": "filter_pruning",
                    "pruning_init": 0.1,
                    "params": {
                        "schedule": "baseline",
                        "pruning_flops_target": 0.1,
                        "num_init_steps": 0,
                        "pruning_steps": 0,
                    }
                },
                {
                    "algorithm": "rb_sparsity",
                    "sparsity_init": 0.1,
                    "params": {
                        "sparsity_target": 0.1,
                        "sparsity_target_epoch": 0
                    }
                }
            ]
        },
        {
            "accuracy_aware_training": {
                "mode": "adaptive_compression_level",
                "params": {
                    "maximal_relative_accuracy_degradation": 1,
                    "initial_training_phase_epochs": 1,
                    "maximal_total_epochs": 1,
                    "patience_epochs": 10
                }
            },
            "compression": [
                {
                    "algorithm": "filter_pruning",
                    "pruning_init": 0.1,
                    "params": {
                        "schedule": "baseline",
                        "pruning_flops_target": 0.1,
                        "num_init_steps": 0,
                        "pruning_steps": 0,
                    }
                }
            ]
        }
)
                         )
def test_mock_dump_checkpoint(aa_config, tmp_path):
    is_called_dump_checkpoint_fn = False

    def mock_dump_checkpoint_fn(model, compression_controller, accuracy_aware_runner, aa_log_dir):
        from nncf.api.compression import CompressionAlgorithmController
        from nncf.common.accuracy_aware_training.runner import TrainingRunner
        assert isinstance(model, torch.nn.Module)
        assert isinstance(compression_controller, CompressionAlgorithmController)
        assert isinstance(accuracy_aware_runner, TrainingRunner)
        assert isinstance(aa_log_dir, str)
        nonlocal is_called_dump_checkpoint_fn
        is_called_dump_checkpoint_fn = True

        checkpoint = {
            'epoch': accuracy_aware_runner.cumulative_epoch_count + 1,
            'state_dict': model.state_dict(),
            'compression_state': compression_controller.get_compression_state(),
            'best_metric_val': accuracy_aware_runner.best_val_metric_value,
            'current_val_metric_value': accuracy_aware_runner.current_val_metric_value,
            'optimizer': accuracy_aware_runner.optimizer.state_dict(),
        }

        checkpoint_path = os.path.join(aa_log_dir, 'acc_aware_checkpoint_last.pth')
        torch.save(checkpoint, checkpoint_path)

        return checkpoint_path

    config = get_quantization_config_without_range_init(LeNet.INPUT_SIZE[-1])
    train_loader = create_ones_mock_dataloader(config, num_samples=10)
    model = LeNet()
    config.update(aa_config)

    def train_fn(compression_ctrl, model, epoch, optimizer, lr_scheduler,
                 train_loader=train_loader):
        pass

    def mock_validate_fn(model, init_step=False, epoch=0):
        return 80

    def configure_optimizers_fn():
        optimizer = SGD(model.parameters(), lr=0.001)
        return optimizer, None

    config = register_default_init_args(config,
                                        train_loader=train_loader,
                                        model_eval_fn=partial(mock_validate_fn, init_step=True))

    model, compression_ctrl = create_compressed_model_and_algo_for_test(model, config)

    early_stopping_training_loop = EarlyExitCompressionTrainingLoop(config, compression_ctrl,
                                                                    dump_checkpoints=True)
    model = early_stopping_training_loop.run(model,
                                             train_epoch_fn=train_fn,
                                             validate_fn=partial(mock_validate_fn),
                                             configure_optimizers_fn=configure_optimizers_fn,
                                             dump_checkpoint_fn=mock_dump_checkpoint_fn,
                                             log_dir=tmp_path)
    assert is_called_dump_checkpoint_fn<|MERGE_RESOLUTION|>--- conflicted
+++ resolved
@@ -32,7 +32,6 @@
 from tests.torch.pruning.helpers import get_pruning_baseline_config
 from tests.torch.sparsity.magnitude.test_helpers import get_basic_magnitude_sparsity_config
 from tests.torch.quantization.quantization_helpers import get_quantization_config_without_range_init
-from tests.torch.pruning.helpers import get_pruning_baseline_config
 
 
 def create_finetuned_lenet_model_and_dataloader(config, eval_fn, finetuning_steps,
@@ -211,7 +210,92 @@
 
 
 @pytest.mark.parametrize(
-<<<<<<< HEAD
+    ('max_accuracy_degradation', 'maximal_total_epochs', 'pruning_target'),
+    (({'maximal_absolute_accuracy_degradation': 0.1}, 4, 0.1),
+     ({'maximal_absolute_accuracy_degradation': 0.1}, 4, 0.2),
+     ({'maximal_absolute_accuracy_degradation': 0.1}, 10, 0.3),
+     ({'maximal_relative_accuracy_degradation': 5.0}, 4, 0.1),
+     ({'maximal_relative_accuracy_degradation': 5.0}, 4, 0.3),)
+)
+def test_adaptive_compression_training_loop_failing(
+        max_accuracy_degradation,
+        maximal_total_epochs,
+        pruning_target,
+        initial_compression_rate_step=0.1,
+        learning_rate=1e-3,
+        initial_training_phase_epochs=1,
+        patience_epochs=3,
+        pruning_init=0.05,
+        pruning_steps=1,
+):
+    def mock_validate_fn(model, init_step=False, epoch=0):
+        original_metric = 0.85
+        if init_step:
+            return original_metric
+
+        return original_metric - 0.06 * (epoch + 1)
+
+    input_sample_size = [1, 1, LeNet.INPUT_SIZE[-1], LeNet.INPUT_SIZE[-1]]
+    config = get_pruning_baseline_config(input_sample_size=input_sample_size)
+
+    params = {
+        "initial_training_phase_epochs": initial_training_phase_epochs,
+        "patience_epochs": patience_epochs,
+        "maximal_total_epochs": maximal_total_epochs,
+        "initial_compression_rate_step": initial_compression_rate_step
+    }
+    params.update(max_accuracy_degradation)
+    accuracy_aware_config = {
+        "accuracy_aware_training": {
+            "mode": "adaptive_compression_level",
+            "params": params
+        }
+    }
+    pruning_config = {
+        "compression": {
+            "algorithm": "filter_pruning",
+            "pruning_init": pruning_init,
+            "params": {
+                "pruning_target": pruning_target,
+                "pruning_steps": pruning_steps
+            }
+        }
+    }
+
+    config.update(accuracy_aware_config)
+    config.update(pruning_config)
+
+    train_loader = create_ones_mock_dataloader(config, num_samples=10)
+    model = LeNet()
+
+    config = register_default_init_args(config,
+                                        train_loader=train_loader,
+                                        model_eval_fn=partial(mock_validate_fn, init_step=True))
+
+    model, compression_ctrl = create_compressed_model_and_algo_for_test(model, config)
+
+    def train_fn(compression_ctrl, model, optimizer,
+                 train_loader=train_loader, **kwargs):
+        pass
+
+    def configure_optimizers_fn():
+        optimizer = SGD(model.parameters(), lr=learning_rate)
+        return optimizer, None
+
+    acc_aware_training_loop = AdaptiveCompressionTrainingLoop(config, compression_ctrl)
+
+    model = acc_aware_training_loop.run(model,
+                                        train_epoch_fn=train_fn,
+                                        validate_fn=partial(mock_validate_fn, init_step=False),
+                                        configure_optimizers_fn=configure_optimizers_fn)
+    statistics = acc_aware_training_loop.statistics
+    accuracy_degradation_key = next(iter(max_accuracy_degradation.keys()))
+    assert getattr(statistics, accuracy_degradation_key.replace('maximal_', '')) > \
+           config['accuracy_aware_training']['params'][accuracy_degradation_key]
+    assert statistics.compression_rate < pruning_target
+
+
+@pytest.mark.parametrize(
     ('pruning_init', 'pruning_target',),
     ((0.05, 0.1), (0.1, 0.2), (0.4, 0.6))
 )
@@ -230,32 +314,6 @@
     """
     def mock_validate_fn(model, epoch=0):
         return 0.85
-=======
-    ('max_accuracy_degradation', 'maximal_total_epochs', 'pruning_target'),
-    (({'maximal_absolute_accuracy_degradation': 0.1}, 4, 0.1),
-     ({'maximal_absolute_accuracy_degradation': 0.1}, 4, 0.2),
-     ({'maximal_absolute_accuracy_degradation': 0.1}, 10, 0.3),
-     ({'maximal_relative_accuracy_degradation': 5.0}, 4, 0.1),
-     ({'maximal_relative_accuracy_degradation': 5.0}, 4, 0.3),)
-)
-def test_adaptive_compression_training_loop_failing(
-        max_accuracy_degradation,
-        maximal_total_epochs,
-        pruning_target,
-        initial_compression_rate_step=0.1,
-        learning_rate=1e-3,
-        initial_training_phase_epochs=1,
-        patience_epochs=3,
-        pruning_init=0.05,
-        pruning_steps=1,
-):
-    def mock_validate_fn(model, init_step=False, epoch=0):
-        original_metric = 0.85
-        if init_step:
-            return original_metric
-
-        return original_metric - 0.06 * (epoch + 1)
->>>>>>> 20460a53
 
     input_sample_size = [1, 1, LeNet.INPUT_SIZE[-1], LeNet.INPUT_SIZE[-1]]
     config = get_pruning_baseline_config(input_sample_size=input_sample_size)
@@ -264,14 +322,8 @@
         "initial_training_phase_epochs": initial_training_phase_epochs,
         "patience_epochs": patience_epochs,
         "maximal_total_epochs": maximal_total_epochs,
-<<<<<<< HEAD
         "maximal_relative_accuracy_degradation": maximal_relative_accuracy_degradation
     }
-=======
-        "initial_compression_rate_step": initial_compression_rate_step
-    }
-    params.update(max_accuracy_degradation)
->>>>>>> 20460a53
     accuracy_aware_config = {
         "accuracy_aware_training": {
             "mode": "adaptive_compression_level",
@@ -283,16 +335,10 @@
             "algorithm": "filter_pruning",
             "pruning_init": pruning_init,
             "params": {
-<<<<<<< HEAD
                 "pruning_flops_target": pruning_target,
                 "pruning_steps": pruning_steps
             },
             "ignored_scopes": ["LeNet/NNCFLinear[fc1]/linear_0", "LeNet/NNCFLinear[fc2]/linear_0"]
-=======
-                "pruning_target": pruning_target,
-                "pruning_steps": pruning_steps
-            }
->>>>>>> 20460a53
         }
     }
 
@@ -304,11 +350,7 @@
 
     config = register_default_init_args(config,
                                         train_loader=train_loader,
-<<<<<<< HEAD
                                         model_eval_fn=mock_validate_fn)
-=======
-                                        model_eval_fn=partial(mock_validate_fn, init_step=True))
->>>>>>> 20460a53
 
     model, compression_ctrl = create_compressed_model_and_algo_for_test(model, config)
 
@@ -324,20 +366,10 @@
 
     model = acc_aware_training_loop.run(model,
                                         train_epoch_fn=train_fn,
-<<<<<<< HEAD
                                         validate_fn=mock_validate_fn,
                                         configure_optimizers_fn=configure_optimizers_fn)
 
     assert acc_aware_training_loop.runner.compression_rate_target == compression_ctrl.maximal_compression_rate
-=======
-                                        validate_fn=partial(mock_validate_fn, init_step=False),
-                                        configure_optimizers_fn=configure_optimizers_fn)
-    statistics = acc_aware_training_loop.statistics
-    accuracy_degradation_key = next(iter(max_accuracy_degradation.keys()))
-    assert getattr(statistics, accuracy_degradation_key.replace('maximal_', '')) > \
-           config['accuracy_aware_training']['params'][accuracy_degradation_key]
-    assert statistics.compression_rate < pruning_target
->>>>>>> 20460a53
 
 
 @pytest.mark.parametrize(
