# Copyright (c) 2024 Intel Corporation
# Licensed under the Apache License, Version 2.0 (the "License");
# you may not use this file except in compliance with the License.
# You may obtain a copy of the License at
#      http://www.apache.org/licenses/LICENSE-2.0
# Unless required by applicable law or agreed to in writing, software
# distributed under the License is distributed on an "AS IS" BASIS,
# WITHOUT WARRANTIES OR CONDITIONS OF ANY KIND, either express or implied.
# See the License for the specific language governing permissions and
# limitations under the License.

from dataclasses import dataclass
from functools import partial
from pathlib import Path
from typing import Any, Callable, Tuple

import pytest
import torch
import torchvision.models as models
from torch._export import capture_pre_autograd_graph

<<<<<<< HEAD
import nncf
=======
from nncf.common.factory import NNCFGraph
from nncf.common.factory import NNCFGraphFactory
>>>>>>> da5217a8
from nncf.common.graph.transformations.commands import TargetType
from nncf.common.graph.transformations.layout import TransformationLayout
from nncf.experimental.torch.fx.model_transformer import FXModelTransformer
from nncf.experimental.torch.fx.nncf_graph_builder import GraphConverter
<<<<<<< HEAD
from nncf.experimental.torch.fx.transformations import _get_node_inputs
=======
from nncf.experimental.torch.fx.node_utils import get_graph_node_by_name
from nncf.experimental.torch.fx.node_utils import get_tensor_constant_from_node
from nncf.experimental.torch.fx.transformations import constant_update_transformation_builder
>>>>>>> da5217a8
from nncf.experimental.torch.fx.transformations import output_insertion_transformation_builder
from nncf.experimental.torch.fx.transformations import shared_constants_unification_transformation
from nncf.torch import disable_patching
from nncf.torch.graph.operator_metatypes import CONST_NOOP_METATYPES
from nncf.torch.graph.transformations.commands import PTModelExtractionCommand
from nncf.torch.graph.transformations.commands import PTTargetPoint
from tests.torch.test_compressed_graph import check_graph
from tests.torch.test_models.synthetic import ConvolutionWithAllConstantInputsModel
from tests.torch.test_models.synthetic import ConvolutionWithNotTensorBiasModel
from tests.torch.test_models.synthetic import MultiBranchesConnectedModel


@dataclass
class ModelExtractionTestCase:
    model: torch.nn.Module
    input_shape: Tuple[int, ...]
    command: PTModelExtractionCommand


EXTRACTED_GRAPHS_DIR_NAME = Path("fx") / "extracted"
TRANSFORMED_GRAPH_DIR_NAME = Path("fx") / "transformed"

MODEL_EXTRACTION_CASES = (
    ModelExtractionTestCase(
        ConvolutionWithNotTensorBiasModel, (1, 1, 3, 3), PTModelExtractionCommand(["conv2d"], ["conv2d"])
    ),
    ModelExtractionTestCase(
        ConvolutionWithAllConstantInputsModel, (1, 1, 3, 3), PTModelExtractionCommand(["conv2d"], ["conv2d"])
    ),
    ModelExtractionTestCase(
        MultiBranchesConnectedModel, (1, 3, 3, 3), PTModelExtractionCommand(["conv2d_1"], ["add__1"])
    ),
    ModelExtractionTestCase(
        MultiBranchesConnectedModel, (1, 3, 3, 3), PTModelExtractionCommand(["conv2d"], ["add_", "add"])
    ),
    ModelExtractionTestCase(
        MultiBranchesConnectedModel, (1, 3, 3, 3), PTModelExtractionCommand(["conv2d", "conv2d_1"], ["add_", "add__1"])
    ),
    ModelExtractionTestCase(
        MultiBranchesConnectedModel, (1, 3, 3, 3), PTModelExtractionCommand(["conv2d"], ["conv2d_2"])
    ),
    ModelExtractionTestCase(
        MultiBranchesConnectedModel, (1, 3, 3, 3), PTModelExtractionCommand(["conv2d"], ["add__1"])
    ),
)


def get_test_id(test_case: ModelExtractionTestCase):
    return test_case.model.__name__ + "_".join(test_case.command.input_node_names + test_case.command.output_node_names)


def idfn(value: Any):
    if isinstance(value, ModelExtractionTestCase):
        return get_test_id(value)
    return None


def _target_point_to_str(target_point: PTTargetPoint) -> str:
    return "_".join(
        map(str, (target_point.target_node_name, target_point.target_type.value, target_point.input_port_id))
    )


def _capture_model(model: torch.nn.Module, inputs: torch.Tensor) -> torch.fx.GraphModule:
    with torch.no_grad():
        with disable_patching():
            return capture_pre_autograd_graph(model, (inputs,))


@pytest.mark.parametrize("test_case", MODEL_EXTRACTION_CASES, ids=idfn)
def test_model_extraction(test_case: ModelExtractionTestCase):
    captured_model = _capture_model(test_case.model(), torch.ones(test_case.input_shape))
    layout = TransformationLayout()
    layout.register(test_case.command)
    extracted_model = FXModelTransformer(captured_model).transform(layout)
    nncf_graph = GraphConverter.create_nncf_graph(extracted_model)
    check_graph(nncf_graph, f"{get_test_id(test_case)}.dot", str(EXTRACTED_GRAPHS_DIR_NAME))


MultiBranchesConnectedModel_TARGET_POINTS = (
    PTTargetPoint(TargetType.OPERATOR_PRE_HOOK, "conv2d", input_port_id=0),
    PTTargetPoint(TargetType.OPERATOR_PRE_HOOK, "conv2d", input_port_id=1),
    PTTargetPoint(TargetType.OPERATION_WITH_WEIGHTS, "conv2d_1", input_port_id=1),
    PTTargetPoint(TargetType.OPERATOR_POST_HOOK, "conv2d"),
)


@pytest.mark.parametrize("tuple_output", [False, True], ids=["node_out", "tuple_out"])
@pytest.mark.parametrize("target_point", MultiBranchesConnectedModel_TARGET_POINTS)
def test_output_insertion_transformation(tuple_output, target_point):
    model = MultiBranchesConnectedModel()
    captured_model = _capture_model(model, torch.ones((1, 3, 3, 3)))

    if not tuple_output:
        output_node = [node for node in captured_model.graph.nodes if node.op == "output"][0]
        output_node.args = (output_node.args[0][0],)
        captured_model.recompile()

    transformation = output_insertion_transformation_builder(target_point)
    transformation(captured_model)

    nncf_graph = GraphConverter.create_nncf_graph(captured_model)
    check_graph(
        nncf_graph, f"output_insertion_{_target_point_to_str(target_point)}_ref.dot", TRANSFORMED_GRAPH_DIR_NAME
    )


<<<<<<< HEAD
@dataclass
class ModelCase:
    model_builder: Callable[[], torch.nn.Module]
    model_id: str
    input_shape: Tuple[int]


def torchvision_model_case(model_id: str, input_shape: Tuple[int,]):
    model = getattr(models, model_id)
    return ModelCase(partial(model, weights=None), model_id, input_shape)


TEST_MODELS_QUANIZED = (
    (torchvision_model_case("resnet18", (1, 3, 224, 224)), {}),
    (torchvision_model_case("mobilenet_v3_small", (1, 3, 224, 224)), {}),
    (torchvision_model_case("vit_b_16", (1, 3, 224, 224)), {"model_type": nncf.ModelType.TRANSFORMER}),
    (torchvision_model_case("swin_v2_s", (1, 3, 224, 224)), {"model_type": nncf.ModelType.TRANSFORMER}),
)


@pytest.mark.parametrize(
    ("model_case", "quantization_parameters"), TEST_MODELS_QUANIZED, ids=[m[0].model_id for m in TEST_MODELS_QUANIZED]
)
def test_post_quantization_compression(model_case: ModelCase, quantization_parameters):
    with disable_patching():
        torch.manual_seed(42)
        model = getattr(models, model_case.model_id)().eval()
        input_ids = torch.ones(model_case.input_shape)
        exported_model = capture_pre_autograd_graph(model, args=(input_ids,))
        quantization_parameters["advanced_parameters"] = nncf.AdvancedQuantizationParameters()
        quantization_parameters["subset_size"] = 1
        quantized_model = nncf.quantize(
            exported_model, calibration_dataset=nncf.Dataset([input_ids]), **quantization_parameters
        )

    for node in quantized_model.graph.nodes:
        if node.name[:3] == "mul":
            input_tup = []
            input_tup = _get_node_inputs(node, quantized_model)
            if input_tup:
                assert input_tup[0].dtype == torch.int8
                result = node.target(*tuple(input_tup))
                assert result.dtype == torch.float32
=======
def count_constants(model) -> int:
    num_constant_nodes = 0
    for node in model.graph.nodes:
        if node.op == "get_attr":
            num_constant_nodes += 1
    return num_constant_nodes


def test_create_shared_constant_transformation():
    model = MultiBranchesConnectedModel()
    ex_inputs = torch.ones((1, 3, 3, 3))
    captured_model = _capture_model(model, ex_inputs)
    shared_constants_unification_transformation(captured_model)
    nncf_graph = GraphConverter.create_nncf_graph(captured_model)
    check_graph(nncf_graph, "shared_constants_unification_transformation_test.dot", TRANSFORMED_GRAPH_DIR_NAME)


def get_shared_constant_nodes(nncf_graph: NNCFGraph):
    """
    Gets a dict of constant nodes as key and consumer nodes as values which are shared in the model.
    eg:
          const
          /   \
    node1     node2

    returns ({const:[node1, node2]}) 
    """
    shared_const_node_consumer_node = {}
    for node in nncf_graph.get_all_nodes():
        consumer_nodes = nncf_graph.get_next_nodes(node)
        if node.metatype in CONST_NOOP_METATYPES and len(consumer_nodes) > 1:
            shared_const_node_consumer_node[node] = consumer_nodes
    return shared_const_node_consumer_node


def test_update_shared_constant():
    model = MultiBranchesConnectedModel()
    ex_inputs = torch.ones((1, 3, 3, 3))
    captured_model = _capture_model(model, ex_inputs)

    shared_constants_unification_transformation(captured_model)
    nncf_graph = NNCFGraphFactory.create(captured_model)
    shared_constants_consumers_dict = get_shared_constant_nodes(nncf_graph)

    # This returns all the constant nodes as keys and list of consumer as values
    consumer_nodes = list(shared_constants_consumers_dict.values())[0]

    constant_update_transformation_builder(consumer_nodes[0], torch.tensor([100]))(captured_model)

    nncf_graph_updated_constant = NNCFGraphFactory.create(captured_model)
    updated_const_node = nncf_graph_updated_constant.get_previous_nodes(consumer_nodes[1])[1]
    fx_node_to_check_const = get_graph_node_by_name(captured_model.graph, updated_const_node.node_name)
    fx_node_to_check_const_value = get_tensor_constant_from_node(fx_node_to_check_const, captured_model)

    assert fx_node_to_check_const_value == torch.tensor([100])
>>>>>>> da5217a8
<|MERGE_RESOLUTION|>--- conflicted
+++ resolved
@@ -19,23 +19,17 @@
 import torchvision.models as models
 from torch._export import capture_pre_autograd_graph
 
-<<<<<<< HEAD
 import nncf
-=======
 from nncf.common.factory import NNCFGraph
 from nncf.common.factory import NNCFGraphFactory
->>>>>>> da5217a8
 from nncf.common.graph.transformations.commands import TargetType
 from nncf.common.graph.transformations.layout import TransformationLayout
 from nncf.experimental.torch.fx.model_transformer import FXModelTransformer
 from nncf.experimental.torch.fx.nncf_graph_builder import GraphConverter
-<<<<<<< HEAD
 from nncf.experimental.torch.fx.transformations import _get_node_inputs
-=======
 from nncf.experimental.torch.fx.node_utils import get_graph_node_by_name
 from nncf.experimental.torch.fx.node_utils import get_tensor_constant_from_node
 from nncf.experimental.torch.fx.transformations import constant_update_transformation_builder
->>>>>>> da5217a8
 from nncf.experimental.torch.fx.transformations import output_insertion_transformation_builder
 from nncf.experimental.torch.fx.transformations import shared_constants_unification_transformation
 from nncf.torch import disable_patching
@@ -143,7 +137,6 @@
     )
 
 
-<<<<<<< HEAD
 @dataclass
 class ModelCase:
     model_builder: Callable[[], torch.nn.Module]
@@ -187,7 +180,7 @@
                 assert input_tup[0].dtype == torch.int8
                 result = node.target(*tuple(input_tup))
                 assert result.dtype == torch.float32
-=======
+
 def count_constants(model) -> int:
     num_constant_nodes = 0
     for node in model.graph.nodes:
@@ -242,5 +235,4 @@
     fx_node_to_check_const = get_graph_node_by_name(captured_model.graph, updated_const_node.node_name)
     fx_node_to_check_const_value = get_tensor_constant_from_node(fx_node_to_check_const, captured_model)
 
-    assert fx_node_to_check_const_value == torch.tensor([100])
->>>>>>> da5217a8
+    assert fx_node_to_check_const_value == torch.tensor([100])