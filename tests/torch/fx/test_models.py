--- conflicted
+++ resolved
@@ -170,12 +170,8 @@
     (
         ModelCase(partial(ShortTransformer, 5, 10), "synthetic_transformer", [5]),
         {"model_type": nncf.ModelType.TRANSFORMER},
-<<<<<<< HEAD
         [(5, 5), (2, 2)],
-=======
-        [(4, 4), (2, 2)],
         [Dim.AUTO],
->>>>>>> 77d2556a
     ),
     (
         ModelCase(YOLO11N_SDPABlock, "yolo11n_sdpa_block", YOLO11N_SDPABlock.INPUT_SIZE),
