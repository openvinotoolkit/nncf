--- conflicted
+++ resolved
@@ -52,11 +52,7 @@
         if not (self.args.local_rank == -1 or self.args.no_cuda or compression_ctrl is None):
             compression_ctrl.distributed()
 
-<<<<<<< HEAD
-    def compute_loss(self, model, inputs, num_items_in_batch=None, return_outputs=False):
-=======
     def compute_loss(self, model, inputs, return_outputs=False, num_items_in_batch=None):
->>>>>>> 0dc592f3
         loss, outputs = super().compute_loss(model, inputs, return_outputs=True)
         if self.compression_ctrl is not None:
             loss_compress = self.compression_ctrl.loss()
