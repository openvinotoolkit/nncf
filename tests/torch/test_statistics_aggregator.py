--- conflicted
+++ resolved
@@ -1,20 +1,3 @@
-<<<<<<< HEAD
-"""
- Copyright (c) 2023 Intel Corporation
- Licensed under the Apache License, Version 2.0 (the "License");
- you may not use this file except in compliance with the License.
- You may obtain a copy of the License at
-      http://www.apache.org/licenses/LICENSE-2.0
- Unless required by applicable law or agreed to in writing, software
- distributed under the License is distributed on an "AS IS" BASIS,
- WITHOUT WARRANTIES OR CONDITIONS OF ANY KIND, either express or implied.
- See the License for the specific language governing permissions and
- limitations under the License.
-"""
-
-from typing import Type
-
-=======
 # Copyright (c) 2023 Intel Corporation
 # Licensed under the Apache License, Version 2.0 (the "License");
 # you may not use this file except in compliance with the License.
@@ -28,7 +11,6 @@
 
 from typing import Type
 
->>>>>>> 6d84548b
 import numpy as np
 import pytest
 import torch
@@ -77,13 +59,10 @@
         conv_w = self.dataset_samples_to_conv_w(np.array(sample))
         return PTIdentityConvModel(conv_w).get_nncf_network()
 
-<<<<<<< HEAD
-=======
     @pytest.fixture
     def is_backend_support_custom_estimators(self) -> bool:
         return False
 
->>>>>>> 6d84548b
     @pytest.fixture(scope="session")
     def test_params(self):
         return
@@ -133,13 +112,4 @@
 
     @pytest.mark.skip("Merging is not implemented yet")
     def test_statistic_merging(self, dataset_samples, inplace_statistics):
-<<<<<<< HEAD
-=======
-        pass
-
-    @pytest.mark.skip("Bias correction and Fast bias correction is not implemented yet")
-    def test_statistics_aggregator_bias_correction(
-        self, dataset_samples, test_params, inplace_statistics, is_stat_in_shape_of_scale
-    ):
->>>>>>> 6d84548b
         pass