# Copyright (c) 2024 Intel Corporation
# Licensed under the Apache License, Version 2.0 (the "License");
# you may not use this file except in compliance with the License.
# You may obtain a copy of the License at
#      http://www.apache.org/licenses/LICENSE-2.0
# Unless required by applicable law or agreed to in writing, software
# distributed under the License is distributed on an "AS IS" BASIS,
# WITHOUT WARRANTIES OR CONDITIONS OF ANY KIND, either express or implied.
# See the License for the specific language governing permissions and
# limitations under the License.

from typing import List, Type

import numpy as np
import pytest
import torch
from torch import nn

from nncf import Dataset
from nncf.common import factory
from nncf.common.factory import NNCFGraphFactory
from nncf.common.graph.transformations.commands import TargetType
from nncf.common.graph.transformations.layout import TransformationLayout
from nncf.common.quantization.structs import QuantizationScheme as QuantizationMode
from nncf.common.quantization.structs import QuantizerConfig
from nncf.common.tensor_statistics.statistic_point import StatisticPointsContainer
from nncf.experimental.common.tensor_statistics.collectors import TensorReducerBase
from nncf.quantization.algorithms.fast_bias_correction.torch_backend import PTFastBiasCorrectionAlgoBackend
from nncf.quantization.algorithms.min_max.torch_backend import PTMinMaxAlgoBackend
from nncf.quantization.range_estimator import RangeEstimatorParametersSet
from nncf.torch.dynamic_graph.patch_pytorch import register_operator
from nncf.torch.graph.graph import PTTargetPoint
from nncf.torch.model_transformer import PTInsertionCommand
from nncf.torch.statistics.aggregator import PTStatisticsAggregator
from tests.common.test_statistics_aggregator import TemplateTestStatisticsAggregator
from tests.torch.helpers import HookChecker
from tests.torch.ptq.helpers import get_nncf_network
from tests.torch.ptq.test_ptq_params import ToNNCFNetworkInterface

IDENTITY_NODE_NAME = "PTIdentityConvModel/__add___0"
CONV_NODE_NAME = "PTIdentityConvModel/Conv2d[conv]/conv2d_0"
INPUT_SHAPE = [1, 3, 3, 3]


class PTIdentityConvModel(nn.Module, ToNNCFNetworkInterface):
    def __init__(self, kernel):
        super().__init__()
        self.conv = nn.Conv2d(3, 3, 3)
        self.conv.weight.data = torch.tensor(kernel, dtype=torch.float32)

    def forward(self, x):
        return self.conv(x + 0.0)

    def get_nncf_network(self):
        return get_nncf_network(self, INPUT_SHAPE)


class TestStatisticsAggregator(TemplateTestStatisticsAggregator):
    @staticmethod
    def get_min_max_algo_backend_cls() -> Type[PTMinMaxAlgoBackend]:
        return PTMinMaxAlgoBackend

    def get_bias_correction_algo_backend_cls(self) -> None:
        pytest.skip("PTBiasCorrectionAlgoBackend is not implemented")

    def get_fast_bias_correction_algo_backend_cls(self) -> Type[PTFastBiasCorrectionAlgoBackend]:
        return PTFastBiasCorrectionAlgoBackend

    def get_backend_model(self, dataset_samples):
        sample = dataset_samples[0].reshape(INPUT_SHAPE[1:])
        conv_w = self.dataset_samples_to_conv_w(np.array(sample))
        return PTIdentityConvModel(conv_w).get_nncf_network()

    @pytest.fixture
    def is_backend_support_custom_estimators(self) -> bool:
        return True

    @pytest.fixture(scope="session")
    def test_params(self):
        return

    def get_statistics_aggregator(self, dataset):
        return PTStatisticsAggregator(dataset)

    def get_dataset(self, samples):
        def transform_fn(data_item):
            return data_item

        return Dataset(samples, transform_fn)

    @staticmethod
    def get_target_point(target_type: TargetType):
        target_node_name = IDENTITY_NODE_NAME
        port_id = 0
        if target_type == TargetType.OPERATION_WITH_WEIGHTS:
            target_node_name = CONV_NODE_NAME
            port_id = 1
        return PTMinMaxAlgoBackend.target_point(target_type, target_node_name, port_id)

    def get_target_point_cls(self):
        return PTTargetPoint

    def reducers_map(self) -> List[TensorReducerBase]:
        return None

    @pytest.fixture
    def dataset_samples(self, dataset_values):
        input_shape = INPUT_SHAPE
        dataset_samples = [np.zeros(input_shape), np.ones(input_shape)]

        for i, value in enumerate(dataset_values):
            dataset_samples[0][0, i, 0, 0] = value["max"]
            dataset_samples[0][0, i, 0, 1] = value["min"]

        return torch.tensor(dataset_samples, dtype=torch.float32)

    @pytest.fixture(params=[False], ids=["out_of_palce"])
    def inplace_statistics(self, request) -> bool:
        return request.param

    @pytest.mark.skip("Merging is not implemented yet")
    def test_statistics_merging_simple(self, dataset_samples, inplace_statistics, statistic_point_params):
        pass

    @pytest.mark.skip("Merging is not implemented yet")
    def test_statistic_merging(self, dataset_samples, inplace_statistics):
        pass

    @pytest.mark.skip("Merging is not implemented yet")
    def test_same_collectors_different_attrs_dont_merge(self, statistics_type, test_params, dataset_samples):
        pass

    @pytest.mark.parametrize(
        "target_point",
        (
            PTTargetPoint(TargetType.OPERATOR_PRE_HOOK, IDENTITY_NODE_NAME, input_port_id=0),
            PTTargetPoint(TargetType.OPERATION_WITH_WEIGHTS, CONV_NODE_NAME, input_port_id=1),
            PTTargetPoint(TargetType.OPERATOR_POST_HOOK, IDENTITY_NODE_NAME, input_port_id=None),
        ),
    )
    def test_successive_statistics_aggregation(
        self,
        target_point: PTTargetPoint,
        dataset_samples,
        inplace_statistics,
        mocker,
    ):
        is_stat_in_shape_of_scale = True
        model = self.get_backend_model(dataset_samples)
        quantizer_config = QuantizerConfig(mode=QuantizationMode.SYMMETRIC, per_channel=False)

        # Register operations before statistic collection
        def fn(x):
            return x * 2

        target_point = self.get_target_point(target_point.target_type)
        model = self.__add_fn_to_model(model, target_point, fn)

<<<<<<< HEAD
        ### Check hook inserted correctly
        self.__check_successive_hooks(model, target_point, fn)
=======
        # Check hook inserted correctly
        self.__check_successive_hooks(test_parameters, model, target_point, fn)
>>>>>>> ff0c0704

        # Register and collect statistics after inserted operations
        statistic_points = self.__get_statistic_points(
            target_point, model, quantizer_config, dataset_samples, inplace_statistics, mocker
        )
        tensor_collector = self.__collect_statistics_get_collector(statistic_points, model, dataset_samples)
<<<<<<< HEAD
        ### Check values are changed because of the inserted operation
        self.__check_collector(target_point, tensor_collector, is_stat_in_shape_of_scale, -256, 256)

        ### Check the inserted operation is inside the model
        self.__check_successive_hooks(model, target_point, fn)
=======
        # Check values are changed because of the inserted operation
        self.__check_collector(
            test_parameters,
            tensor_collector,
            is_stat_in_shape_of_scale,
        )

        # Check the inserted operation is inside the model
        self.__check_successive_hooks(test_parameters, model, target_point, fn)
>>>>>>> ff0c0704

    @pytest.mark.parametrize(
        "target_point, nested_target_node_name",
        (
            (
                PTTargetPoint(TargetType.OPERATOR_PRE_HOOK, IDENTITY_NODE_NAME, input_port_id=0),
                "PTIdentityConvModel/fn_0",
            ),
            (
                PTTargetPoint(TargetType.OPERATION_WITH_WEIGHTS, CONV_NODE_NAME, input_port_id=1),
                "PTIdentityConvModel/Conv2d[conv]/fn_0",
            ),
            (
                PTTargetPoint(TargetType.OPERATOR_POST_HOOK, IDENTITY_NODE_NAME, input_port_id=None),
                "PTIdentityConvModel/fn_0",
            ),
        ),
    )
    @pytest.mark.parametrize("nested_target_type", [TargetType.OPERATOR_PRE_HOOK, TargetType.OPERATOR_POST_HOOK])
    def test_nested_statistics_aggregation(
        self,
        target_point: PTTargetPoint,
        nested_target_type: TargetType,
        nested_target_node_name,
        dataset_samples,
        inplace_statistics,
        mocker,
    ):
        is_stat_in_shape_of_scale = True
        model = self.get_backend_model(dataset_samples)
        quantizer_config = QuantizerConfig(mode=QuantizationMode.SYMMETRIC, per_channel=False)

        # Register operations before statistic collection
        @register_operator()
        def fn(x):
            return x * 2

        model = self.__add_fn_to_model(model, target_point, fn)
        nested_target_point = PTMinMaxAlgoBackend.target_point(nested_target_type, nested_target_node_name, 0)
        model = self.__add_fn_to_model(model, nested_target_point, fn)

<<<<<<< HEAD
        ### Check hook inserted correctly
        self.__check_nested_hooks(model, target_point, nested_target_type, nested_target_node_name, fn)
=======
        # Check hook inserted correctly
        self.__check_nested_hooks(test_parameters, model, target_point, nested_target_type, nested_target_node_name, fn)
>>>>>>> ff0c0704

        # Register and collect statistics after inserted operations
        statistic_points = self.__get_statistic_points(
            target_point, model, quantizer_config, dataset_samples, inplace_statistics, mocker
        )
        tensor_collector = self.__collect_statistics_get_collector(statistic_points, model, dataset_samples)
<<<<<<< HEAD
        ### Check values are changed because of the inserted operation
        self.__check_collector(target_point, tensor_collector, is_stat_in_shape_of_scale, -512, 512)

        ### Check the inserted operation is inside the model
        self.__check_nested_hooks(model, target_point, nested_target_type, nested_target_node_name, fn)
=======
        # Check values are changed because of the inserted operation
        self.__check_collector(
            test_parameters,
            tensor_collector,
            is_stat_in_shape_of_scale,
        )

        # Check the inserted operation is inside the model
        self.__check_nested_hooks(test_parameters, model, target_point, nested_target_type, nested_target_node_name, fn)
>>>>>>> ff0c0704

    @staticmethod
    def __add_fn_to_model(model, target_point, fn):
        layout = TransformationLayout()
        command = PTInsertionCommand(target_point, fn)
        layout.register(command)
        model_transformer = factory.ModelTransformerFactory.create(model)
        model = model_transformer.transform(layout)
        model.nncf.rebuild_graph()
        return model

    @classmethod
    def __get_statistic_points(
        cls, target_point: PTTargetPoint, model, quantizer_config, dataset_samples, inplace_statistics, mocker
    ) -> StatisticPointsContainer:
        statistics_points = StatisticPointsContainer()
        for target_type in [target_point.target_type]:
            target_point = cls.get_target_point(target_type)
            statistic_point = cls.create_statistics_point(
                model,
                quantizer_config,
                target_point,
                len(dataset_samples),
                "TEST_ALGO",
                inplace_statistics,
                RangeEstimatorParametersSet.MINMAX,
                mocker,
            )
            statistics_points.add_statistic_point(statistic_point)
        return statistics_points

    def __collect_statistics_get_collector(
        self,
        statistics_points: StatisticPointsContainer,
        model,
        dataset_samples,
    ):
        dataset = self.get_dataset(dataset_samples)
        statistics_aggregator = self.get_statistics_aggregator(dataset)
        statistics_aggregator.register_statistic_points(statistics_points)
        graph = NNCFGraphFactory.create(model)
        statistics_aggregator.collect_statistics(model, graph)

        tensor_collectors = list(statistics_points.get_tensor_collectors())
        assert len(tensor_collectors) == 1
        return tensor_collectors[0][2]

    @staticmethod
    def __check_collector(
        target_point: PTTargetPoint, tensor_collector, stat_in_shape_of_scale, ref_min_val, ref_max_val
    ):
        stat = tensor_collector.get_statistics()
        # Torch and Openvino backends tensor collectors return values in shape of scale
        # in comparison to ONNX backends.

        if isinstance(ref_min_val, np.ndarray) and stat_in_shape_of_scale:
            shape = (1, 3, 1, 1)
            if target_point.target_type == TargetType.OPERATION_WITH_WEIGHTS:
                shape = (3, 1, 1, 1)
            ref_min_val, ref_max_val = map(lambda x: np.reshape(x, shape), (ref_min_val, ref_max_val))

        assert np.allclose(stat.min_values, ref_min_val)
        assert np.allclose(stat.max_values, ref_max_val)
        if isinstance(ref_min_val, np.ndarray):
            assert stat.min_values.shape == ref_min_val.shape
            assert stat.max_values.shape == ref_max_val.shape
        else:
            ref_shape = (1, 1, 1, 1) if stat_in_shape_of_scale else ()
            assert stat.min_values.shape == ref_shape
            assert stat.max_values.shape == ref_shape

    @staticmethod
    def __check_successive_hooks(model, target_point: PTTargetPoint, fn):
        checker = HookChecker(model, "conv")
        checker.add_ref(
            ref_hooks=[fn],
            target_type=TargetType.OPERATOR_PRE_HOOK
            if target_point.target_type == TargetType.OPERATION_WITH_WEIGHTS
            else target_point.target_type,
            target_node_name=target_point.target_node_name,
            input_port_id=target_point.input_port_id,
        )
        checker.check_with_reference()

    @staticmethod
    def __check_nested_hooks(
        model, target_point: PTTargetPoint, nested_target_type: TargetType, nested_target_node_name: str, fn
    ):
        checker = HookChecker(model, "conv")
        checker.add_ref(
            ref_hooks=[fn],
            target_type=TargetType.OPERATOR_PRE_HOOK
            if target_point.target_type == TargetType.OPERATION_WITH_WEIGHTS
            else target_point.target_type,
            target_node_name=target_point.target_node_name,
            input_port_id=target_point.input_port_id,
        )
        checker.add_ref(
            ref_hooks=[fn],
            target_type=nested_target_type,
            target_node_name=nested_target_node_name,
            input_port_id=0,
        )
        checker.check_with_reference()<|MERGE_RESOLUTION|>--- conflicted
+++ resolved
@@ -9,7 +9,7 @@
 # See the License for the specific language governing permissions and
 # limitations under the License.
 
-from typing import List, Type
+from typing import Callable, List, Type
 
 import numpy as np
 import pytest
@@ -55,6 +55,9 @@
         return get_nncf_network(self, INPUT_SHAPE)
 
 
+MinMaxTestParameters = TemplateTestStatisticsAggregator.MinMaxTestParameters
+
+
 class TestStatisticsAggregator(TemplateTestStatisticsAggregator):
     @staticmethod
     def get_min_max_algo_backend_cls() -> Type[PTMinMaxAlgoBackend]:
@@ -131,51 +134,70 @@
         pass
 
     @pytest.mark.parametrize(
-        "target_point",
+        "test_parameters",
         (
-            PTTargetPoint(TargetType.OPERATOR_PRE_HOOK, IDENTITY_NODE_NAME, input_port_id=0),
-            PTTargetPoint(TargetType.OPERATION_WITH_WEIGHTS, CONV_NODE_NAME, input_port_id=1),
-            PTTargetPoint(TargetType.OPERATOR_POST_HOOK, IDENTITY_NODE_NAME, input_port_id=None),
+            MinMaxTestParameters(
+                RangeEstimatorParametersSet.MINMAX,
+                TargetType.OPERATOR_PRE_HOOK,
+                QuantizationMode.SYMMETRIC,
+                False,
+                256,
+                -256,
+            ),
+            MinMaxTestParameters(
+                RangeEstimatorParametersSet.MINMAX,
+                TargetType.OPERATION_WITH_WEIGHTS,
+                QuantizationMode.SYMMETRIC,
+                False,
+                256,
+                -256,
+            ),
+            MinMaxTestParameters(
+                RangeEstimatorParametersSet.MINMAX,
+                TargetType.OPERATOR_POST_HOOK,
+                QuantizationMode.SYMMETRIC,
+                False,
+                256,
+                -256,
+            ),
         ),
     )
     def test_successive_statistics_aggregation(
         self,
-        target_point: PTTargetPoint,
+        test_parameters: MinMaxTestParameters,
         dataset_samples,
         inplace_statistics,
+        is_backend_support_custom_estimators,
         mocker,
     ):
         is_stat_in_shape_of_scale = True
         model = self.get_backend_model(dataset_samples)
-        quantizer_config = QuantizerConfig(mode=QuantizationMode.SYMMETRIC, per_channel=False)
+        quantizer_config = QuantizerConfig(
+            mode=test_parameters.quantization_mode, per_channel=test_parameters.per_channel
+        )
+
+        is_standard_estimator = test_parameters.range_estimator_params in [
+            RangeEstimatorParametersSet.MINMAX,
+            RangeEstimatorParametersSet.MEAN_MINMAX,
+        ]
+        if not is_standard_estimator and not is_backend_support_custom_estimators:
+            pytest.skip("Custom estimators are not supported for this backend yet")
 
         # Register operations before statistic collection
         def fn(x):
             return x * 2
 
-        target_point = self.get_target_point(target_point.target_type)
+        target_point = self.get_target_point(test_parameters.target_type)
         model = self.__add_fn_to_model(model, target_point, fn)
 
-<<<<<<< HEAD
-        ### Check hook inserted correctly
+        # Check hook inserted correctly
         self.__check_successive_hooks(model, target_point, fn)
-=======
-        # Check hook inserted correctly
-        self.__check_successive_hooks(test_parameters, model, target_point, fn)
->>>>>>> ff0c0704
 
         # Register and collect statistics after inserted operations
         statistic_points = self.__get_statistic_points(
-            target_point, model, quantizer_config, dataset_samples, inplace_statistics, mocker
+            test_parameters, model, quantizer_config, dataset_samples, inplace_statistics, mocker
         )
         tensor_collector = self.__collect_statistics_get_collector(statistic_points, model, dataset_samples)
-<<<<<<< HEAD
-        ### Check values are changed because of the inserted operation
-        self.__check_collector(target_point, tensor_collector, is_stat_in_shape_of_scale, -256, 256)
-
-        ### Check the inserted operation is inside the model
-        self.__check_successive_hooks(model, target_point, fn)
-=======
         # Check values are changed because of the inserted operation
         self.__check_collector(
             test_parameters,
@@ -184,22 +206,42 @@
         )
 
         # Check the inserted operation is inside the model
-        self.__check_successive_hooks(test_parameters, model, target_point, fn)
->>>>>>> ff0c0704
+        self.__check_successive_hooks(model, target_point, fn)
 
     @pytest.mark.parametrize(
-        "target_point, nested_target_node_name",
+        "test_parameters, nested_target_node_name",
         (
             (
-                PTTargetPoint(TargetType.OPERATOR_PRE_HOOK, IDENTITY_NODE_NAME, input_port_id=0),
+                MinMaxTestParameters(
+                    RangeEstimatorParametersSet.MINMAX,
+                    TargetType.OPERATOR_PRE_HOOK,
+                    QuantizationMode.SYMMETRIC,
+                    False,
+                    512,
+                    -512,
+                ),
                 "PTIdentityConvModel/fn_0",
             ),
             (
-                PTTargetPoint(TargetType.OPERATION_WITH_WEIGHTS, CONV_NODE_NAME, input_port_id=1),
+                MinMaxTestParameters(
+                    RangeEstimatorParametersSet.MINMAX,
+                    TargetType.OPERATION_WITH_WEIGHTS,
+                    QuantizationMode.SYMMETRIC,
+                    False,
+                    512,
+                    -512,
+                ),
                 "PTIdentityConvModel/Conv2d[conv]/fn_0",
             ),
             (
-                PTTargetPoint(TargetType.OPERATOR_POST_HOOK, IDENTITY_NODE_NAME, input_port_id=None),
+                MinMaxTestParameters(
+                    RangeEstimatorParametersSet.MINMAX,
+                    TargetType.OPERATOR_POST_HOOK,
+                    QuantizationMode.SYMMETRIC,
+                    False,
+                    512,
+                    -512,
+                ),
                 "PTIdentityConvModel/fn_0",
             ),
         ),
@@ -207,46 +249,45 @@
     @pytest.mark.parametrize("nested_target_type", [TargetType.OPERATOR_PRE_HOOK, TargetType.OPERATOR_POST_HOOK])
     def test_nested_statistics_aggregation(
         self,
-        target_point: PTTargetPoint,
+        test_parameters: MinMaxTestParameters,
         nested_target_type: TargetType,
         nested_target_node_name,
         dataset_samples,
         inplace_statistics,
+        is_backend_support_custom_estimators,
         mocker,
     ):
         is_stat_in_shape_of_scale = True
         model = self.get_backend_model(dataset_samples)
-        quantizer_config = QuantizerConfig(mode=QuantizationMode.SYMMETRIC, per_channel=False)
+        quantizer_config = QuantizerConfig(
+            mode=test_parameters.quantization_mode, per_channel=test_parameters.per_channel
+        )
+
+        is_standard_estimator = test_parameters.range_estimator_params in [
+            RangeEstimatorParametersSet.MINMAX,
+            RangeEstimatorParametersSet.MEAN_MINMAX,
+        ]
+        if not is_standard_estimator and not is_backend_support_custom_estimators:
+            pytest.skip("Custom estimators are not supported for this backend yet")
 
         # Register operations before statistic collection
         @register_operator()
         def fn(x):
             return x * 2
 
+        target_point = self.get_target_point(test_parameters.target_type)
         model = self.__add_fn_to_model(model, target_point, fn)
         nested_target_point = PTMinMaxAlgoBackend.target_point(nested_target_type, nested_target_node_name, 0)
         model = self.__add_fn_to_model(model, nested_target_point, fn)
 
-<<<<<<< HEAD
-        ### Check hook inserted correctly
+        # Check hook inserted correctly
         self.__check_nested_hooks(model, target_point, nested_target_type, nested_target_node_name, fn)
-=======
-        # Check hook inserted correctly
-        self.__check_nested_hooks(test_parameters, model, target_point, nested_target_type, nested_target_node_name, fn)
->>>>>>> ff0c0704
 
         # Register and collect statistics after inserted operations
         statistic_points = self.__get_statistic_points(
-            target_point, model, quantizer_config, dataset_samples, inplace_statistics, mocker
+            test_parameters, model, quantizer_config, dataset_samples, inplace_statistics, mocker
         )
         tensor_collector = self.__collect_statistics_get_collector(statistic_points, model, dataset_samples)
-<<<<<<< HEAD
-        ### Check values are changed because of the inserted operation
-        self.__check_collector(target_point, tensor_collector, is_stat_in_shape_of_scale, -512, 512)
-
-        ### Check the inserted operation is inside the model
-        self.__check_nested_hooks(model, target_point, nested_target_type, nested_target_node_name, fn)
-=======
         # Check values are changed because of the inserted operation
         self.__check_collector(
             test_parameters,
@@ -255,8 +296,7 @@
         )
 
         # Check the inserted operation is inside the model
-        self.__check_nested_hooks(test_parameters, model, target_point, nested_target_type, nested_target_node_name, fn)
->>>>>>> ff0c0704
+        self.__check_nested_hooks(model, target_point, nested_target_type, nested_target_node_name, fn)
 
     @staticmethod
     def __add_fn_to_model(model, target_point, fn):
@@ -270,10 +310,10 @@
 
     @classmethod
     def __get_statistic_points(
-        cls, target_point: PTTargetPoint, model, quantizer_config, dataset_samples, inplace_statistics, mocker
+        cls, test_parameters: MinMaxTestParameters, model, quantizer_config, dataset_samples, inplace_statistics, mocker
     ) -> StatisticPointsContainer:
         statistics_points = StatisticPointsContainer()
-        for target_type in [target_point.target_type]:
+        for target_type in [test_parameters.target_type]:
             target_point = cls.get_target_point(target_type)
             statistic_point = cls.create_statistics_point(
                 model,
@@ -282,7 +322,7 @@
                 len(dataset_samples),
                 "TEST_ALGO",
                 inplace_statistics,
-                RangeEstimatorParametersSet.MINMAX,
+                test_parameters.range_estimator_params,
                 mocker,
             )
             statistics_points.add_statistic_point(statistic_point)
@@ -305,16 +345,14 @@
         return tensor_collectors[0][2]
 
     @staticmethod
-    def __check_collector(
-        target_point: PTTargetPoint, tensor_collector, stat_in_shape_of_scale, ref_min_val, ref_max_val
-    ):
+    def __check_collector(test_parameters, tensor_collector, stat_in_shape_of_scale):
         stat = tensor_collector.get_statistics()
         # Torch and Openvino backends tensor collectors return values in shape of scale
         # in comparison to ONNX backends.
-
+        ref_min_val, ref_max_val = test_parameters.ref_min_val, test_parameters.ref_max_val
         if isinstance(ref_min_val, np.ndarray) and stat_in_shape_of_scale:
             shape = (1, 3, 1, 1)
-            if target_point.target_type == TargetType.OPERATION_WITH_WEIGHTS:
+            if test_parameters.target_type == TargetType.OPERATION_WITH_WEIGHTS:
                 shape = (3, 1, 1, 1)
             ref_min_val, ref_max_val = map(lambda x: np.reshape(x, shape), (ref_min_val, ref_max_val))
 
@@ -329,7 +367,7 @@
             assert stat.max_values.shape == ref_shape
 
     @staticmethod
-    def __check_successive_hooks(model, target_point: PTTargetPoint, fn):
+    def __check_successive_hooks(model: nn.Module, target_point: PTTargetPoint, fn: Callable):
         checker = HookChecker(model, "conv")
         checker.add_ref(
             ref_hooks=[fn],
@@ -343,7 +381,11 @@
 
     @staticmethod
     def __check_nested_hooks(
-        model, target_point: PTTargetPoint, nested_target_type: TargetType, nested_target_node_name: str, fn
+        model: nn.Module,
+        target_point: PTTargetPoint,
+        nested_target_type: TargetType,
+        nested_target_node_name: str,
+        fn: Callable,
     ):
         checker = HookChecker(model, "conv")
         checker.add_ref(
