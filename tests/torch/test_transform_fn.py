# Copyright (c) 2023 Intel Corporation
# Licensed under the Apache License, Version 2.0 (the "License");
# you may not use this file except in compliance with the License.
# You may obtain a copy of the License at
#      http://www.apache.org/licenses/LICENSE-2.0
# Unless required by applicable law or agreed to in writing, software
# distributed under the License is distributed on an "AS IS" BASIS,
# WITHOUT WARRANTIES OR CONDITIONS OF ANY KIND, either express or implied.
# See the License for the specific language governing permissions and
# limitations under the License.

from functools import partial

import pytest
import torch
from torch import nn

import nncf
from tests.torch.test_models.alexnet import AlexNet as ModelWithSingleInput


class ModelWithMultipleInputs(nn.Module):
    def __init__(self):
        super().__init__()
        self._conv2d_0 = nn.Conv2d(3, 64, kernel_size=3, stride=2, padding=1)
        self._conv2d_1 = nn.Conv2d(3, 64, kernel_size=3, stride=2, padding=1)

    def forward(self, input_0, input_1):
        output_0 = self._conv2d_0(input_0)
        output_1 = self._conv2d_1(input_1)
        return output_0 + output_1


dataset = [
    [
        torch.zeros((3, 32, 32), dtype=torch.float32),
        torch.ones((3, 32, 32), dtype=torch.float32),
    ]
]

dataloader = torch.utils.data.DataLoader(dataset, batch_size=1)


<<<<<<< HEAD
def single_input_transform_fn(data_item, device):
    return data_item[0].to(device)
=======
def single_input_transform_fn(data_item, use_cuda):
    if use_cuda:
        return data_item[0].cuda()
    return data_item[0]
>>>>>>> b4b2e191


def test_transform_fn_single_input(use_cuda):
    if use_cuda and not torch.cuda.is_available():
        pytest.skip("There are no available CUDA devices")

<<<<<<< HEAD
    device = torch.device("cuda" if use_cuda else "cpu")
    model = ModelWithSingleInput().to(device)
    input_data = single_input_transform_fn(next(iter(dataloader)), device)
=======
    model = ModelWithSingleInput()
    input_data = single_input_transform_fn(next(iter(dataloader)), use_cuda)
    if use_cuda:
        model = model.cuda()
>>>>>>> b4b2e191

    # Check the transformation function
    model(input_data)
    # Start quantization
<<<<<<< HEAD
    calibration_dataset = nncf.Dataset(dataloader, partial(single_input_transform_fn, device=device))
    nncf.quantize(model, calibration_dataset)


def multiple_inputs_transform_tuple_fn(data_item, device):
    return data_item[0].to(device), data_item[1].to(device)


def multiple_inputs_transform_dict_fn(data_item, device):
    return {"input_0": data_item[0].to(device), "input_1": data_item[1].to(device)}
=======
    calibration_dataset = nncf.Dataset(dataloader, partial(single_input_transform_fn, use_cuda=use_cuda))
    nncf.quantize(model, calibration_dataset)


def multiple_inputs_transform_tuple_fn(data_item, use_cuda):
    if use_cuda:
        return data_item[0].cuda(), data_item[1].cuda()
    return data_item[0], data_item[1]


def multiple_inputs_transform_dict_fn(data_item, use_cuda):
    if use_cuda:
        return {"input_0": data_item[0].cuda(), "input_1": data_item[1].cuda()}
    return {"input_0": data_item[0], "input_1": data_item[1]}
>>>>>>> b4b2e191


@pytest.mark.parametrize(
    "transform_fn", (multiple_inputs_transform_tuple_fn, multiple_inputs_transform_dict_fn), ids=["tuple", "dict"]
)
def test_transform_fn_multiple_inputs(transform_fn, use_cuda):
    if use_cuda and not torch.cuda.is_available():
        pytest.skip("There are no available CUDA devices")

<<<<<<< HEAD
    device = torch.device("cuda" if use_cuda else "cpu")
    model = ModelWithMultipleInputs().to(device)
    input_data = transform_fn(next(iter(dataloader)), device)
=======
    model = ModelWithMultipleInputs()
    input_data = transform_fn(next(iter(dataloader)), use_cuda)
    if use_cuda:
        model = model.cuda()
>>>>>>> b4b2e191

    # Check the transformation function
    if isinstance(input_data, tuple):
        model(*input_data)
    if isinstance(input_data, dict):
        model(**input_data)

    # Start quantization
<<<<<<< HEAD
    calibration_dataset = nncf.Dataset(dataloader, partial(transform_fn, device=device))
=======
    calibration_dataset = nncf.Dataset(dataloader, partial(transform_fn, use_cuda=use_cuda))
>>>>>>> b4b2e191
    nncf.quantize(model, calibration_dataset)<|MERGE_RESOLUTION|>--- conflicted
+++ resolved
@@ -41,47 +41,24 @@
 dataloader = torch.utils.data.DataLoader(dataset, batch_size=1)
 
 
-<<<<<<< HEAD
-def single_input_transform_fn(data_item, device):
-    return data_item[0].to(device)
-=======
 def single_input_transform_fn(data_item, use_cuda):
     if use_cuda:
         return data_item[0].cuda()
     return data_item[0]
->>>>>>> b4b2e191
 
 
 def test_transform_fn_single_input(use_cuda):
     if use_cuda and not torch.cuda.is_available():
         pytest.skip("There are no available CUDA devices")
 
-<<<<<<< HEAD
-    device = torch.device("cuda" if use_cuda else "cpu")
-    model = ModelWithSingleInput().to(device)
-    input_data = single_input_transform_fn(next(iter(dataloader)), device)
-=======
     model = ModelWithSingleInput()
     input_data = single_input_transform_fn(next(iter(dataloader)), use_cuda)
     if use_cuda:
         model = model.cuda()
->>>>>>> b4b2e191
 
     # Check the transformation function
     model(input_data)
     # Start quantization
-<<<<<<< HEAD
-    calibration_dataset = nncf.Dataset(dataloader, partial(single_input_transform_fn, device=device))
-    nncf.quantize(model, calibration_dataset)
-
-
-def multiple_inputs_transform_tuple_fn(data_item, device):
-    return data_item[0].to(device), data_item[1].to(device)
-
-
-def multiple_inputs_transform_dict_fn(data_item, device):
-    return {"input_0": data_item[0].to(device), "input_1": data_item[1].to(device)}
-=======
     calibration_dataset = nncf.Dataset(dataloader, partial(single_input_transform_fn, use_cuda=use_cuda))
     nncf.quantize(model, calibration_dataset)
 
@@ -96,7 +73,6 @@
     if use_cuda:
         return {"input_0": data_item[0].cuda(), "input_1": data_item[1].cuda()}
     return {"input_0": data_item[0], "input_1": data_item[1]}
->>>>>>> b4b2e191
 
 
 @pytest.mark.parametrize(
@@ -106,16 +82,10 @@
     if use_cuda and not torch.cuda.is_available():
         pytest.skip("There are no available CUDA devices")
 
-<<<<<<< HEAD
-    device = torch.device("cuda" if use_cuda else "cpu")
-    model = ModelWithMultipleInputs().to(device)
-    input_data = transform_fn(next(iter(dataloader)), device)
-=======
     model = ModelWithMultipleInputs()
     input_data = transform_fn(next(iter(dataloader)), use_cuda)
     if use_cuda:
         model = model.cuda()
->>>>>>> b4b2e191
 
     # Check the transformation function
     if isinstance(input_data, tuple):
@@ -124,9 +94,5 @@
         model(**input_data)
 
     # Start quantization
-<<<<<<< HEAD
-    calibration_dataset = nncf.Dataset(dataloader, partial(transform_fn, device=device))
-=======
     calibration_dataset = nncf.Dataset(dataloader, partial(transform_fn, use_cuda=use_cuda))
->>>>>>> b4b2e191
     nncf.quantize(model, calibration_dataset)