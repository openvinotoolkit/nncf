--- conflicted
+++ resolved
@@ -106,13 +106,9 @@
     for tpl in list(zip(CONFIGS[sample_type_], DATASETS[sample_type_], BATCHSIZE_PER_GPU[sample_type_])):
         CONFIG_PARAMS.append((sample_type_,) + tpl)
 
-
-<<<<<<< HEAD
 RETRIES_ON_SEGFAULT = 3
-=======
 def _get_test_case_id(p) -> str:
     return "-".join([p[0], p[1].name, p[2], str(p[3])])
->>>>>>> f415d903
 
 
 def update_compression_algo_dict_with_reduced_bn_adapt_params(algo_dict):
@@ -146,8 +142,6 @@
                 algo_dict["params"]["load_ranking_coeffs_path"] = os.path.join(tmp_path, "ranking_coeffs.json")
     return nncf_config
 
-
-<<<<<<< HEAD
 def _get_test_case_id(p) -> str:
     return "-".join([p[0], p[1].name, p[2], str(p[3])])
 
@@ -267,13 +261,13 @@
         allowed_compression_stages = (CompressionStage.UNCOMPRESSED,)
     compression_stage = extract_compression_stage_from_checkpoint(last_checkpoint_path)
     assert compression_stage in allowed_compression_stages
-=======
+
 def extract_compression_stage_from_checkpoint(last_checkpoint_path: str) -> CompressionStage:
     compression_state = torch.load(last_checkpoint_path)[COMPRESSION_STATE_ATTR]
     ctrl_state = compression_state[BaseController.CONTROLLER_STATE]
     compression_stage = next(iter(ctrl_state.values()))[BaseControllerStateNames.COMPRESSION_STAGE]
     return compression_stage
->>>>>>> f415d903
+
 
 
 def depends_on_pretrained_train(request, test_case_id: str, current_multiprocessing_distributed: bool):
@@ -282,7 +276,6 @@
     depends(request, [primary_test_case_name])
 
 
-<<<<<<< HEAD
 @pytest.mark.dependency()
 @pytest.mark.parametrize("multiprocessing_distributed", [True, False], ids=["distributed", "dataparallel"])
 def test_trained_model_eval(request, config, tmp_path, multiprocessing_distributed, case_common_dirs):
@@ -322,9 +315,6 @@
     runner = Command(create_command_line(args, config["sample_type"]), env=ROOT_PYTHONPATH_ENV)
     runner.run(retries_on_segfault=RETRIES_ON_SEGFAULT)
 
-
-=======
->>>>>>> f415d903
 def get_resuming_checkpoint_path(config_factory, multiprocessing_distributed, checkpoint_save_dir):
     return os.path.join(
         checkpoint_save_dir,
@@ -342,7 +332,6 @@
     finally:
         torch.set_num_threads(old_n)
 
-<<<<<<< HEAD
     ckpt_path = get_resuming_checkpoint_path(
         config_factory, multiprocessing_distributed, case_common_dirs["checkpoint_save_dir"]
     )
@@ -376,8 +365,7 @@
         allowed_compression_stages = (CompressionStage.UNCOMPRESSED,)
     compression_stage = extract_compression_stage_from_checkpoint(last_checkpoint_path)
     assert compression_stage in allowed_compression_stages
-=======
->>>>>>> f415d903
+
 
 @pytest.mark.nightly
 class TestSanitySample:
@@ -449,14 +437,9 @@
         elif multiprocessing_distributed:
             args["--multiprocessing-distributed"] = True
 
-<<<<<<< HEAD
     runner = Command(create_command_line(args, config["sample_type"]), env=ROOT_PYTHONPATH_ENV)
     runner.run(retries_on_segfault=RETRIES_ON_SEGFAULT)
     assert os.path.exists(onnx_path)
-=======
-        runner = Command(create_command_line(args, config["sample_type"]), env=ROOT_PYTHONPATH_ENV)
-        runner.run()
->>>>>>> f415d903
 
     @staticmethod
     @pytest.mark.dependency()
@@ -536,11 +519,6 @@
             "--dist-url": "tcp://127.0.0.1:8987",
         }
 
-<<<<<<< HEAD
-    runner = Command(create_command_line(args, "classification"), env=ROOT_PYTHONPATH_ENV)
-    runner.run(retries_on_segfault=RETRIES_ON_SEGFAULT)
-    assert os.path.exists(onnx_path)
-=======
         if not torch.cuda.is_available():
             args["--cpu-only"] = True
         elif multiprocessing_distributed:
@@ -559,7 +537,6 @@
         config_factory.config = update_compression_algo_dict_with_legr_save_load_params(
             config_factory.config, case_common_dirs["save_coeffs_path"], False
         )
->>>>>>> f415d903
 
         ckpt_path = get_resuming_checkpoint_path(
             config_factory, multiprocessing_distributed, case_common_dirs["checkpoint_save_dir"]
@@ -671,7 +648,6 @@
             "--cpu-only": True,
         }
 
-<<<<<<< HEAD
             model_to_be_trained = staged_worker.train_epoch_staged.call_args[0][2]  # model
         else:
             model_to_be_trained = sample.train_epoch.call_args[0][1]  # model
@@ -777,7 +753,7 @@
         allowed_compression_stages = (CompressionStage.UNCOMPRESSED,)
     compression_stage = extract_compression_stage_from_checkpoint(str(last_checkpoint_path))
     assert compression_stage in allowed_compression_stages
-=======
+
         # to prevent starting a not closed mlflow session due to memory leak of config and SafeMLFLow happens with a
         # mocked train function
         mocker.patch("examples.torch.common.utils.SafeMLFLow")
@@ -852,7 +828,7 @@
 
         start_worker_mock = mocker.patch("examples.torch.classification.main.start_worker")
         sample.main(arg_list)
->>>>>>> f415d903
+
 
         config = start_worker_mock.call_args[0][1].nncf_config
         assert config["target_device"] == target_device
