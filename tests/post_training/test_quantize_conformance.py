--- conflicted
+++ resolved
@@ -88,12 +88,6 @@
         fp32_test_cases = defaultdict(dict)
         fp32_models = set()
         for test_case_name in data:
-<<<<<<< HEAD
-            data[test_case_name]["atol"] = 1e-5
-            model_name = test_case_name.split("_backend_")[0]
-            fp32_test_cases[f"{model_name}_backend_FP32"]["metric_value"] = 1
-            fp32_test_cases[f"{model_name}_backend_FP32"]["atol"] = 1e-10
-=======
             if "atol" not in data[test_case_name]:
                 data[test_case_name]["atol"] = 1e-5
             reported_name = test_case_name.split("_backend_")[0]
@@ -104,7 +98,6 @@
                 fp32_test_cases[fp32_case_name]["metric_value"] = 1
                 if "atol" not in fp32_test_cases[fp32_case_name]:
                     fp32_test_cases[fp32_case_name]["atol"] = 1e-10
->>>>>>> 4f071e31
         data.update(fp32_test_cases)
     return data
 
