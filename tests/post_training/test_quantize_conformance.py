# Copyright (c) 2024 Intel Corporation
# Licensed under the Apache License, Version 2.0 (the "License");
# you may not use this file except in compliance with the License.
# You may obtain a copy of the License at
#      http://www.apache.org/licenses/LICENSE-2.0
# Unless required by applicable law or agreed to in writing, software
# distributed under the License is distributed on an "AS IS" BASIS,
# WITHOUT WARRANTIES OR CONDITIONS OF ANY KIND, either express or implied.
# See the License for the specific language governing permissions and
# limitations under the License.

import time
import traceback
from collections import OrderedDict
from collections import defaultdict
from pathlib import Path
from typing import Dict, Optional

import pandas as pd
import pytest
import yaml

<<<<<<< HEAD
from tests.post_training.model_scope import PTQ_TEST_CASES
from tests.post_training.model_scope import WC_TEST_CASES
=======
import nncf
from tests.post_training.model_scope import TEST_CASES
>>>>>>> c0e51f88
from tests.post_training.pipelines.base import BackendType
from tests.post_training.pipelines.base import BaseTestPipeline
from tests.post_training.pipelines.base import RunInfo


@pytest.fixture(scope="session", name="data_dir")
def fixture_data(pytestconfig):
    if pytestconfig.getoption("data") is None:
        raise ValueError("This test requires the --data argument to be specified.")
    return Path(pytestconfig.getoption("data"))


@pytest.fixture(scope="session", name="output_dir")
def fixture_output(pytestconfig):
    return Path(pytestconfig.getoption("output"))


@pytest.fixture(scope="session", name="no_eval")
def fixture_no_eval(pytestconfig):
    return pytestconfig.getoption("no_eval")


@pytest.fixture(scope="session", name="subset_size")
def fixture_subset_size(pytestconfig):
    return pytestconfig.getoption("subset_size")


@pytest.fixture(scope="session", name="run_fp32_backend")
def fixture_run_fp32_backend(pytestconfig):
    return pytestconfig.getoption("fp32")


@pytest.fixture(scope="session", name="run_torch_cuda_backend")
def fixture_run_torch_cuda_backend(pytestconfig):
    return pytestconfig.getoption("cuda")


@pytest.fixture(scope="session", name="run_benchmark_app")
def fixture_run_benchmark_app(pytestconfig):
    return pytestconfig.getoption("benchmark")


@pytest.fixture(scope="session", name="extra_columns")
def fixture_extra_columns(pytestconfig):
    return pytestconfig.getoption("extra_columns")


@pytest.fixture(scope="session", name="ptq_reference_data")
def fixture_ptq_reference_data():
    path_reference = Path(__file__).parent / "data" / "ptq_reference_data.yaml"
    with path_reference.open() as f:
        data = yaml.safe_load(f)
    return data


@pytest.fixture(scope="session", name="wc_reference_data")
def fixture_wc_reference_data():
    path_reference = Path(__file__).parent / "data" / "wc_reference_data.yaml"
    with path_reference.open() as f:
        data = yaml.safe_load(f)
        fp32_test_cases = defaultdict(dict)
        for test_case_name in data:
            model_name = test_case_name.split("_backend_")[0]
            fp32_test_cases[f"{model_name}_backend_FP32"]["metric_value"] = 1
        data.update(fp32_test_cases)
    return data


@pytest.fixture(scope="session", name="ptq_result_data")
def fixture_ptq_report_data(output_dir, run_benchmark_app):
    data: Dict[str, RunInfo] = {}

    yield data

    if data:
        test_results = OrderedDict(sorted(data.items()))
        df = pd.DataFrame(v.get_result_dict() for v in test_results.values())
        print(df)
        if not run_benchmark_app:
            df = df.drop(columns=["FPS"])

        output_dir.mkdir(parents=True, exist_ok=True)
        df.to_csv(output_dir / "results.csv", index=False)


@pytest.fixture(scope="session", name="wc_result_data")
def fixture_wc_report_data(output_dir):
    data: Dict[str, RunInfo] = {}

    yield data

    if data:
        test_results = OrderedDict(sorted(data.items()))
        df = pd.DataFrame(v.get_result_dict() for v in test_results.values())
        print(df)
        df = df.drop(columns=["FPS", "Num FQ"])

        output_dir.mkdir(parents=True, exist_ok=True)
        df.to_csv(output_dir / "results.csv", index=False)


def maybe_skip_test_case(test_model_param, run_fp32_backend, run_torch_cuda_backend):
    if test_model_param["backend"] == BackendType.FP32 and not run_fp32_backend:
        pytest.skip("To run test for not quantized model use --fp32 argument")
    if test_model_param["backend"] == BackendType.CUDA_TORCH and not run_torch_cuda_backend:
        pytest.skip("To run test for CUDA_TORCH backend use --cuda argument")
    return test_model_param


def create_short_run_info(test_model_param, err_msg, test_case_name):
    if test_model_param is not None:
        run_info = RunInfo(
            model=test_model_param["reported_name"],
            backend=test_model_param["backend"],
            status=err_msg,
        )
    else:
        splitted = test_case_name.split("_backend_")
        run_info = RunInfo(
            model=splitted[0],
            backend=BackendType[splitted[1]],
            status=err_msg,
        )

    return run_info


def write_logs(captured, pipeline):
    stdout_file = pipeline.output_model_dir / "stdout.log"
    stderr_file = pipeline.output_model_dir / "stderr.log"

    stdout_file.write_text(captured.out, encoding="utf-8")
    stderr_file.write_text(captured.err, encoding="utf-8")
    return captured


def create_pipeline_kwargs(test_model_param, subset_size, test_case_name, reference_data):
    if subset_size:
        if "compression_params" not in test_model_param:
            test_model_param["compression_params"] = {}
        test_model_param["compression_params"]["subset_size"] = subset_size

    print("\n")
    print(f"Model: {test_model_param['reported_name']}")
    print(f"Backend: {test_model_param['backend']}")
    print(f"PTQ params: {test_model_param['compression_params']}")

    # Get target fp32 metric value
    model_name = test_case_name.split("_backend_")[0]
    test_reference = reference_data[test_case_name]
    test_reference["metric_value_fp32"] = reference_data[f"{model_name}_backend_FP32"]["metric_value"]

    return {
        "reported_name": test_model_param["reported_name"],
        "model_id": test_model_param["model_id"],
        "backend": test_model_param["backend"],
        "compression_params": test_model_param["compression_params"],
        "params": test_model_param.get("params"),
        "reference_data": test_reference,
    }


@pytest.mark.parametrize("test_case_name", PTQ_TEST_CASES.keys())
def test_ptq_quantization(
    ptq_reference_data: dict,
    test_case_name: str,
    data_dir: Path,
    output_dir: Path,
    ptq_result_data: Dict[str, RunInfo],
    no_eval: bool,
    run_fp32_backend: bool,
    run_torch_cuda_backend: bool,
    subset_size: Optional[int],
    run_benchmark_app: bool,
    capsys: pytest.CaptureFixture,
    extra_columns: bool,
):
    pipeline = None
    err_msg = None
    test_model_param = None
    start_time = time.perf_counter()
    try:
<<<<<<< HEAD
        if test_case_name not in ptq_reference_data:
            raise RuntimeError(f"{test_case_name} does not exist in 'reference_data.yaml'")
        test_model_param = PTQ_TEST_CASES[test_case_name]
        maybe_skip_test_case(test_model_param, run_fp32_backend, run_torch_cuda_backend)
        pipeline_cls = test_model_param["pipeline_cls"]
        pipeline_kwargs = create_pipeline_kwargs(test_model_param, subset_size, test_case_name, ptq_reference_data)
        pipeline_kwargs.update(
            {"output_dir": output_dir, "data_dir": data_dir, "no_eval": no_eval, "run_benchmark_app": run_benchmark_app}
        )
        pipeline: BaseTestPipeline = pipeline_cls(**pipeline_kwargs)
        pipeline.run()
    except Exception as e:
        err_msg = str(e)
        traceback.print_exc()
    finally:
        pipeline.cleanup_cache()
=======
        if test_case_name not in reference_data:
            raise nncf.ValidationError(f"{test_case_name} does not exist in 'reference_data.yaml'")
>>>>>>> c0e51f88

    if pipeline is not None:
        run_info = pipeline.run_info
        if err_msg:
            run_info.status = f"{run_info.status} | {err_msg}" if run_info.status else err_msg

        captured = capsys.readouterr()
        write_logs(captured, pipeline)

        if extra_columns:
            pipeline.collect_data_from_stdout(captured.out)
    else:
        run_info = create_short_run_info(test_model_param, err_msg, test_case_name)

    run_info.time_total = time.perf_counter() - start_time
    ptq_result_data[test_case_name] = run_info

    if err_msg:
        pytest.fail(err_msg)


@pytest.mark.parametrize("test_case_name", WC_TEST_CASES.keys())
def test_weight_compression(
    wc_reference_data: dict,
    test_case_name: str,
    data_dir: Path,
    output_dir: Path,
    wc_result_data: Dict[str, RunInfo],
    no_eval: bool,
    run_fp32_backend: bool,
    run_torch_cuda_backend: bool,
    subset_size: Optional[int],
    run_benchmark_app: bool,
    capsys: pytest.CaptureFixture,
    extra_columns: bool,
):
    pipeline = None
    err_msg = None
    test_model_param = None
    start_time = time.perf_counter()
    try:
        if test_case_name not in wc_reference_data:
            raise RuntimeError(f"{test_case_name} does not exist in 'reference_data.yaml'")
        test_model_param = WC_TEST_CASES[test_case_name]
        maybe_skip_test_case(test_model_param, run_fp32_backend, run_torch_cuda_backend)
        pipeline_cls = test_model_param["pipeline_cls"]
        pipeline_kwargs = create_pipeline_kwargs(test_model_param, subset_size, test_case_name, wc_reference_data)
        pipeline_kwargs.update(
            {"output_dir": output_dir, "data_dir": data_dir, "no_eval": no_eval, "run_benchmark_app": run_benchmark_app}
        )
        pipeline: BaseTestPipeline = pipeline_cls(**pipeline_kwargs)
        pipeline.run()
    except Exception as e:
        err_msg = str(e)
        traceback.print_exc()
    finally:
        pipeline.cleanup_cache()

    if pipeline is not None:
        run_info = pipeline.run_info
        if err_msg:
            run_info.status = f"{run_info.status} | {err_msg}" if run_info.status else err_msg

        captured = capsys.readouterr()
        write_logs(captured, pipeline)

        if extra_columns:
            pipeline.collect_data_from_stdout(captured.out)
    else:
        run_info = create_short_run_info(test_model_param, err_msg, test_case_name)

    run_info.time_total = time.perf_counter() - start_time
    wc_result_data[test_case_name] = run_info

    if err_msg:
        pytest.fail(err_msg)<|MERGE_RESOLUTION|>--- conflicted
+++ resolved
@@ -20,13 +20,9 @@
 import pytest
 import yaml
 
-<<<<<<< HEAD
+import nncf
 from tests.post_training.model_scope import PTQ_TEST_CASES
 from tests.post_training.model_scope import WC_TEST_CASES
-=======
-import nncf
-from tests.post_training.model_scope import TEST_CASES
->>>>>>> c0e51f88
 from tests.post_training.pipelines.base import BackendType
 from tests.post_training.pipelines.base import BaseTestPipeline
 from tests.post_training.pipelines.base import RunInfo
@@ -209,9 +205,8 @@
     test_model_param = None
     start_time = time.perf_counter()
     try:
-<<<<<<< HEAD
         if test_case_name not in ptq_reference_data:
-            raise RuntimeError(f"{test_case_name} does not exist in 'reference_data.yaml'")
+            raise nncf.ValidationError(f"{test_case_name} does not exist in 'reference_data.yaml'")
         test_model_param = PTQ_TEST_CASES[test_case_name]
         maybe_skip_test_case(test_model_param, run_fp32_backend, run_torch_cuda_backend)
         pipeline_cls = test_model_param["pipeline_cls"]
@@ -226,10 +221,6 @@
         traceback.print_exc()
     finally:
         pipeline.cleanup_cache()
-=======
-        if test_case_name not in reference_data:
-            raise nncf.ValidationError(f"{test_case_name} does not exist in 'reference_data.yaml'")
->>>>>>> c0e51f88
 
     if pipeline is not None:
         run_info = pipeline.run_info
