--- conflicted
+++ resolved
@@ -76,11 +76,11 @@
     return pytestconfig.getoption("extra_columns")
 
 
-<<<<<<< HEAD
 @pytest.fixture(scope="session", name="memory_monitor")
 def fixture_memory_monitor(pytestconfig):
     return pytestconfig.getoption("memory_monitor")
-=======
+
+
 def ref_data_correction(data: Dict, file_name: str):
     correction_data_path = Path(__file__).parent / "data" / f"{file_name}_{get_openvino_version()}.yaml"
     if correction_data_path.exists():
@@ -90,7 +90,6 @@
         for m_name, c_data in correction_data.items():
             data[m_name].update(c_data)
     return data
->>>>>>> d113c2ab
 
 
 @pytest.fixture(scope="session", name="ptq_reference_data")
