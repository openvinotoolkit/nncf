"""
 Copyright (c) 2023 Intel Corporation
 Licensed under the Apache License, Version 2.0 (the 'License');
 you may not use this file except in compliance with the License.
 You may obtain a copy of the License at
      http://www.apache.org/licenses/LICENSE-2.0
 Unless required by applicable law or agreed to in writing, software
 distributed under the License is distributed on an 'AS IS' BASIS,
 WITHOUT WARRANTIES OR CONDITIONS OF ANY KIND, either express or implied.
 See the License for the specific language governing permissions and
 limitations under the License.
"""
import copy
import logging
import os
import re
import traceback
from multiprocessing import Pipe
from multiprocessing import Process
from pathlib import Path
from pathlib import PosixPath
from typing import Optional

import numpy as np
import onnx
import openvino.runtime as ov
import pytest
import timm
import torch
from sklearn.metrics import accuracy_score
from torchvision import datasets
from torchvision import transforms
from torchvision.transforms import InterpolationMode

import nncf
from nncf.experimental.torch.quantization.quantize_model import quantize_impl as pt_impl_experimental
from nncf.openvino.quantization.quantize_model import quantize_impl as ov_quantize_impl
from nncf.torch.nncf_network import NNCFNetwork
from tests.post_training.conftest import PipelineType
from tests.post_training.conftest import RunInfo
from tests.post_training.model_scope import VALIDATION_SCOPE
<<<<<<< HEAD
from tests.post_training.model_scope import get_cached_metric
=======
>>>>>>> 636b2be2
from tests.shared.command import Command

NOT_AVAILABLE_MESSAGE = "N/A"
DEFAULT_VAL_THREADS = 4


def create_timm_model(name):
<<<<<<< HEAD
    model = timm.create_model(
        name, num_classes=1000, in_chans=3, pretrained=True, checkpoint_path=""
    )
=======
    model = timm.create_model(name, num_classes=1000, in_chans=3, pretrained=True, checkpoint_path="")
>>>>>>> 636b2be2
    return model


def get_model_transform(model):
    config = model.default_cfg
    transformations_list = []
    normalize = transforms.Normalize(mean=config["mean"], std=config["std"])
    input_size = config["input_size"]

    RESIZE_MODE_MAP = {
        "bilinear": InterpolationMode.BILINEAR,
        "bicubic": InterpolationMode.BICUBIC,
        "nearest": InterpolationMode.NEAREST,
    }

    if "fixed_input_size" in config and not config["fixed_input_size"]:
        resize_size = tuple(int(x / config["crop_pct"]) for x in input_size[-2:])
<<<<<<< HEAD
        resize = transforms.Resize(
            resize_size, interpolation=RESIZE_MODE_MAP[config["interpolation"]]
        )
=======
        resize = transforms.Resize(resize_size, interpolation=RESIZE_MODE_MAP[config["interpolation"]])
>>>>>>> 636b2be2
        transformations_list.append(resize)
    transformations_list.extend(
        [transforms.CenterCrop(input_size[-2:]), transforms.ToTensor(), normalize]
    )

    transform = transforms.Compose(transformations_list)

    return transform


def get_torch_dataloader(folder, transform, batch_size=1):
    val_dataset = datasets.ImageFolder(root=folder, transform=transform)
    val_loader = torch.utils.data.DataLoader(val_dataset, batch_size=batch_size, num_workers=2, shuffle=False)
    return val_loader


def export_to_onnx(model, save_path, data_sample):
    torch.onnx.export(
        model,
        data_sample,
        save_path,
        export_params=True,
        opset_version=13,
        do_constant_folding=False,
    )


def export_to_ir(model_path, save_path, model_name):
    runner = Command(f"mo -m {model_path} -o {save_path} -n {model_name}")
    runner.run()


def run_benchmark(model_path):
    runner = Command(f"benchmark_app -m {model_path} -d CPU -niter 300")
    runner.run()
    cmd_output = " ".join(runner.output)

    match = re.search(r"Throughput\: (.+?) FPS", cmd_output)
    if match is not None:
        fps = match.group(1)
        return float(fps), cmd_output

    return None, cmd_output


def benchmark_performance(model_path, model_name, skip_bench=False):
    """
    Receives the OpenVINO IR model and runs benchmark tool for it
    """
    model_perf = NOT_AVAILABLE_MESSAGE
    if skip_bench:
        return model_perf

    try:
        model_perf, bench_output = run_benchmark(model_path)

        if model_perf is None:
<<<<<<< HEAD
            logging.info(
                f"Cannot measure performance for the model: {model_name}\nDetails: {bench_output}\n"
            )
            model_perf = NOT_AVAILABLE_MESSAGE
    except BaseException as error:
        logging.error(
            f"Error when becnhmarking the model: {model_name} Details: {error}"
        )
=======
            logging.info(f"Cannot measure performance for the model: {model_name}\nDetails: {bench_output}\n")
            model_perf = NOT_AVAILABLE_MESSAGE
    except BaseException as error:
        logging.error(f"Error when becnhmarking the model: {model_name} Details: {error}")
>>>>>>> 636b2be2

    return model_perf


def validate_accuracy(model_path, val_loader):
    dataset_size = len(val_loader)
    predictions = [0] * dataset_size
    references = [-1] * dataset_size

    core = ov.Core()

    if os.environ.get("CPU_THREADS_NUM"):
        # Set CPU_THREADS_NUM for OpenVINO inference
        cpu_threads_num = os.environ.get("CPU_THREADS_NUM")
        core.set_property("CPU", properties={"CPU_THREADS_NUM": str(cpu_threads_num)})

    ov_model = core.read_model(model_path)
    compiled_model = core.compile_model(ov_model)

    jobs = int(os.environ.get("NUM_VAL_THREADS", DEFAULT_VAL_THREADS))
    infer_queue = ov.AsyncInferQueue(compiled_model, jobs)

    def process_result(request, userdata):
        output_data = request.get_output_tensor().data
        predicted_label = np.argmax(output_data, axis=1)
        predictions[userdata] = [predicted_label]

    infer_queue.set_callback(process_result)

    for i, (images, target) in enumerate(val_loader):
        # W/A for memory leaks when using torch DataLoader and OpenVINO
        image_copies = copy.deepcopy(images.numpy())
        infer_queue.start_async(image_copies, userdata=i)
        references[i] = target

    infer_queue.wait_all()
    predictions = np.concatenate(predictions, axis=0)
    references = np.concatenate(references, axis=0)
    return accuracy_score(predictions, references)


def benchmark_torch_model(
    model, dataloader, model_name, output_path, eval=True, skip_bench=False
):
    data_sample, _ = next(iter(dataloader))
    # Dump model
    onnx_path = Path(output_path) / (model_name + ".onnx")
    export_to_onnx(model, onnx_path, data_sample)
    ov_path = Path(output_path) / (model_name + ".xml")
    export_to_ir(onnx_path, output_path, model_name)

    # Benchmark performance
    performance = benchmark_performance(ov_path, model_name, skip_bench)

    # Validate accuracy
    accuracy = -1
    if eval:
        accuracy = validate_accuracy(ov_path, dataloader)

    return performance, accuracy


def benchmark_onnx_model(model, dataloader, model_name, output_path, skip_bench=False):
    # Dump model
    onnx_path = Path(output_path) / (model_name + ".onnx")
    onnx.save(model, onnx_path)
    ov_path = Path(output_path) / (model_name + ".xml")
    export_to_ir(onnx_path, output_path, model_name)

    # Benchmark performance
    performance = benchmark_performance(ov_path, model_name, skip_bench)
    # Validate accuracy
    accuracy = validate_accuracy(ov_path, dataloader)
    return performance, accuracy


def benchmark_ov_model(model, dataloader, model_name, output_path, skip_bench=False):
    # Dump model
    ov_path = Path(output_path) / (model_name + ".xml")
    ov.serialize(model, str(ov_path))

    # Benchmark performance
    performance = benchmark_performance(ov_path, model_name, skip_bench)
    # Validate accuracy
    accuracy = validate_accuracy(ov_path, dataloader)
    return performance, accuracy


@pytest.fixture(scope="session")
def data(pytestconfig):
    return pytestconfig.getoption("data")


@pytest.fixture(scope="session")
def output(pytestconfig):
    return pytestconfig.getoption("output")


@pytest.fixture(scope="session")
def result(pytestconfig):
    return pytestconfig.test_results


def quantize_ov_native(
    model: ov.Model,
    calibration_dataset: nncf.Dataset,
    preset: nncf.QuantizationPreset = nncf.QuantizationPreset.PERFORMANCE,
    target_device: nncf.TargetDevice = nncf.TargetDevice.ANY,
    subset_size: int = 300,
    fast_bias_correction: bool = True,
    model_type: Optional[nncf.ModelType] = None,
    ignored_scope: Optional[nncf.IgnoredScope] = None,
) -> ov.Model:
    quantized_model = ov_quantize_impl(
        model,
        calibration_dataset,
        preset=preset,
        target_device=target_device,
        subset_size=subset_size,
        fast_bias_correction=fast_bias_correction,
        model_type=model_type,
        ignored_scope=ignored_scope,
    )
    return quantized_model


def quantize_torch_ptq(
    model: torch.nn.Module,
    calibration_dataset: nncf.Dataset,
    preset: nncf.QuantizationPreset = nncf.QuantizationPreset.PERFORMANCE,
    target_device: nncf.TargetDevice = nncf.TargetDevice.ANY,
    subset_size: int = 300,
    fast_bias_correction: bool = True,
    model_type: Optional[nncf.ModelType] = None,
    ignored_scope: Optional[nncf.IgnoredScope] = None,
) -> NNCFNetwork:
    quantized_model = pt_impl_experimental(
<<<<<<< HEAD
        model,
        calibration_dataset,
        preset,
        target_device,
        subset_size,
        fast_bias_correction,
        model_type,
        ignored_scope,
=======
        model, calibration_dataset, preset, target_device, subset_size, fast_bias_correction, model_type, ignored_scope
>>>>>>> 636b2be2
    )
    return quantized_model


def torch_runner(
<<<<<<< HEAD
    model,
    calibration_dataset,
    model_quantization_params,
    output_folder,
    model_name,
    batch_one_dataloader,
    skip_bench,
) -> RunInfo:
    torch_quantized_model = nncf.quantize(
        model, calibration_dataset, **model_quantization_params
    )
=======
    model, calibration_dataset, model_quantization_params, output_folder, model_name, batch_one_dataloader
) -> RunInfo:
    torch_quantized_model = nncf.quantize(model, calibration_dataset, **model_quantization_params)
>>>>>>> 636b2be2
    # benchmark quantized torch model
    torch_output_path = output_folder / "torch"
    torch_output_path.mkdir(parents=True, exist_ok=True)
    q_torch_model_name = model_name + "_torch_int8"
    q_torch_perf, q_torch_acc = benchmark_torch_model(
        torch_quantized_model,
        batch_one_dataloader,
        q_torch_model_name,
        torch_output_path,
        skip_bench,
    )
    return RunInfo(q_torch_acc, q_torch_perf)


def torch_ptq_runner(
<<<<<<< HEAD
    model,
    calibration_dataset,
    model_quantization_params,
    output_folder,
    model_name,
    batch_one_dataloader,
    skip_bench,
=======
    model, calibration_dataset, model_quantization_params, output_folder, model_name, batch_one_dataloader
>>>>>>> 636b2be2
) -> RunInfo:
    def transform_fn(data_item):
        images, _ = data_item
        return images

    calibration_dataset = nncf.Dataset(batch_one_dataloader, transform_fn)

    torch_quantized_model = quantize_torch_ptq(model, calibration_dataset, **model_quantization_params)
    # benchmark quantized torch model
    torch_output_path = output_folder / "torch_ptq"
    torch_output_path.mkdir(parents=True, exist_ok=True)
    q_torch_model_name = model_name + "_torch_ptq_int8"
    q_torch_ptq_perf, q_torch_ptq_acc = benchmark_torch_model(
        torch_quantized_model,
        batch_one_dataloader,
        q_torch_model_name,
        torch_output_path,
        skip_bench,
    )

    return RunInfo(q_torch_ptq_acc, q_torch_ptq_perf)


<<<<<<< HEAD
def onnx_runner(
    model,
    calibration_dataset,
    model_quantization_params,
    output_folder,
    model_name,
    batch_one_dataloader,
    skip_bench,
):
=======
def onnx_runner(model, calibration_dataset, model_quantization_params, output_folder, model_name, batch_one_dataloader):
>>>>>>> 636b2be2
    onnx_model_path = output_folder / (model_name + ".onnx")
    onnx_model = onnx.load(onnx_model_path)
    onnx_input_name = onnx_model.graph.input[0].name

    def onnx_transform_fn(data_item):
        images, _ = data_item
        return {onnx_input_name: images.numpy()}

    onnx_calibration_dataset = nncf.Dataset(batch_one_dataloader, onnx_transform_fn)

    onnx_quantized_model = nncf.quantize(onnx_model, onnx_calibration_dataset, **model_quantization_params)

    onnx_output_path = output_folder / "onnx"
    onnx_output_path.mkdir(parents=True, exist_ok=True)
    q_onnx_model_name = model_name + "_onnx_int8"
    q_onnx_perf, q_onnx_acc = benchmark_onnx_model(
        onnx_quantized_model,
        batch_one_dataloader,
        q_onnx_model_name,
        onnx_output_path,
        skip_bench,
    )
    return RunInfo(q_onnx_acc, q_onnx_perf)


def ov_native_runner(
<<<<<<< HEAD
    model,
    calibration_dataset,
    model_quantization_params,
    output_folder,
    model_name,
    batch_one_dataloader,
    skip_bench,
=======
    model, calibration_dataset, model_quantization_params, output_folder, model_name, batch_one_dataloader
>>>>>>> 636b2be2
):
    ov_native_model_path = output_folder / (model_name + ".xml")
    core = ov.Core()
    ov_native_model = core.read_model(ov_native_model_path)

    input_names = set(inp.get_any_name() for inp in ov_native_model.inputs)
    if len(ov_native_model.inputs) != 1:
        RuntimeError("Number of inputs != 1")

    def ov_native_transform_fn(data_item):
        images, _ = data_item
        return {next(iter(input_names)): images.numpy()}

    ov_native_calibration_dataset = nncf.Dataset(
        batch_one_dataloader, ov_native_transform_fn
    )

    ov_native_quantized_model = quantize_ov_native(
        ov_native_model, ov_native_calibration_dataset, **model_quantization_params
    )

    ov_native_output_path = output_folder / "openvino_native"
    ov_native_output_path.mkdir(parents=True, exist_ok=True)
    q_ov_native_model_name = model_name + "_openvino_native_int8"
    q_ov_native_perf, q_ov_native_acc = benchmark_ov_model(
        ov_native_quantized_model,
        batch_one_dataloader,
        q_ov_native_model_name,
        ov_native_output_path,
        skip_bench,
    )
    return RunInfo(q_ov_native_acc, q_ov_native_perf)


def ov_runner(
<<<<<<< HEAD
    model,
    calibration_dataset,
    model_quantization_params,
    output_folder,
    model_name,
    batch_one_dataloader,
    skip_bench,
=======
    model, calibration_dataset, model_quantization_params, output_folder, model_name, batch_one_dataloader
>>>>>>> 636b2be2
) -> RunInfo:
    def ov_transform_fn(data_item):
        images, _ = data_item
        return images.numpy()

    ov_calibration_dataset = nncf.Dataset(batch_one_dataloader, ov_transform_fn)
    ov_model_path = output_folder / (model_name + ".xml")
    core = ov.Core()
    ov_model = core.read_model(ov_model_path)
    ov_quantized_model = nncf.quantize(ov_model, ov_calibration_dataset, **model_quantization_params)

    ov_output_path = output_folder / "openvino"
    ov_output_path.mkdir(parents=True, exist_ok=True)
    q_ov_model_name = model_name + "_openvino_int8"
    q_ov_perf, q_ov_acc = benchmark_ov_model(
        ov_quantized_model,
        batch_one_dataloader,
        q_ov_model_name,
        ov_output_path,
        skip_bench,
    )
    return RunInfo(q_ov_acc, q_ov_perf)


RUNNERS = {
    PipelineType.TORCH: torch_runner,
    PipelineType.TORCH_PTQ: torch_ptq_runner,
    PipelineType.ONNX: onnx_runner,
    PipelineType.OV_NATIVE: ov_native_runner,
    PipelineType.OV: ov_runner,
}


def run_ptq_timm(
<<<<<<< HEAD
    data,
    output,
    timm_model_name,
    backends,
    model_quantization_params,
    process_connection,
    report_model_name,
    eval_fp32,
    skip_bench,
):  # pylint: disable=W0703
    torch.multiprocessing.set_sharing_strategy(
        "file_system"
    )  # W/A to avoid RuntimeError
=======
    data, output, timm_model_name, backends, model_quantization_params, process_connection, report_model_name
):  # pylint: disable=W0703
    torch.multiprocessing.set_sharing_strategy("file_system")  # W/A to avoid RuntimeError
>>>>>>> 636b2be2

    runinfos = {}
    try:
        output_folder = Path(output)
        output_folder.mkdir(parents=True, exist_ok=True)

        model = create_timm_model(timm_model_name)
        model.eval().cpu()
        transform = get_model_transform(model)

        model_name = report_model_name

        batch_one_dataloader = get_torch_dataloader(data, transform, batch_size=1)
        # benchmark original models (once)
<<<<<<< HEAD
        orig_perf, orig_acc = benchmark_torch_model(
            model,
            batch_one_dataloader,
            model_name,
            output_folder,
            eval_fp32,
            skip_bench,
        )
        # Get cached accuracy
        if not eval_fp32:
            orig_perf = get_cached_metric(report_model_name, "FP32 top 1")

=======
        orig_perf, orig_acc = benchmark_torch_model(model, batch_one_dataloader, model_name, output_folder)
>>>>>>> 636b2be2
        runinfos[PipelineType.FP32] = RunInfo(orig_acc, orig_perf)

        val_dataloader = get_torch_dataloader(data, transform, batch_size=128)

        def transform_fn(data_item):
            images, _ = data_item
            return images

        calibration_dataset = nncf.Dataset(val_dataloader, transform_fn)

        for backend in backends:
            runner = RUNNERS[backend]
            try:
                runinfo = runner(
                    model,
                    calibration_dataset,
                    model_quantization_params,
                    output_folder,
                    model_name,
                    batch_one_dataloader,
<<<<<<< HEAD
                    skip_bench,
                )
            except Exception as error:
                backend_dir = backend.value.replace(" ", "_")
                traceback_path = Path.joinpath(
                    output_folder, backend_dir, model_name + "_error_log.txt"
                )
=======
                )
            except Exception as error:
                backend_dir = backend.value.replace(" ", "_")
                traceback_path = Path.joinpath(output_folder, backend_dir, model_name + "_error_log.txt")
>>>>>>> 636b2be2
                create_error_log(traceback_path)
                status = get_error_msg(traceback_path, backend_dir)
                runinfo = RunInfo(-1, -1, status)
            runinfos[backend] = runinfo

        process_connection.send(runinfos)
    except Exception as error:
        traceback_path = Path.joinpath(output_folder, model_name + "_error_log.txt")
        create_error_log(traceback_path)
        status = f"{model_name} traceback: {traceback_path}"
        runinfos[PipelineType.FP32] = RunInfo(-1, -1, status)
        process_connection.send(runinfos)
        raise error


def create_error_log(traceback_path: PosixPath) -> None:
    traceback_path.parents[0].mkdir(parents=True, exist_ok=True)
    with open(traceback_path, "w") as file:
        traceback.print_exc(file=file)
    file.close()
    logging.error(traceback.format_exc())


def get_error_msg(traceback_path: PosixPath, backend_name: str) -> str:
    return f"{backend_name} traceback: {traceback_path}"


<<<<<<< HEAD
@pytest.mark.parametrize("report_model_name,", VALIDATION_SCOPE.keys())
def test_ptq_timm(
    data, output, result, report_model_name, backends_list, eval_fp32, skip_bench
):  # pylint: disable=W0703
    model_args = VALIDATION_SCOPE[report_model_name]
    backends = [PipelineType[backend] for backend in backends_list.split(",")]
    model_name = model_args["model_name"]
=======
@pytest.mark.parametrize("model_args", VALIDATION_SCOPE, ids=[desk["name"] for desk in VALIDATION_SCOPE])
def test_ptq_timm(data, output, result, model_args, backends_list):  # pylint: disable=W0703
    backends = [PipelineType[backend] for backend in backends_list.split(",")]
    model_name = model_args["name"]
    report_model_name = model_args.get("report_model_name", model_name)
>>>>>>> 636b2be2
    quantization_params = model_args["quantization_params"]
    main_connection, process_connection = Pipe()
    process = Process(
        target=run_ptq_timm,
<<<<<<< HEAD
        args=(
            data,
            output,
            model_name,
            backends,
            quantization_params,
            process_connection,
            report_model_name,
            eval_fp32,
            skip_bench,
        ),
=======
        args=(data, output, model_name, backends, quantization_params, process_connection, report_model_name),
>>>>>>> 636b2be2
    )
    process.start()
    process.join()
    result[report_model_name] = main_connection.recv()
    if process.exitcode:
        assert False<|MERGE_RESOLUTION|>--- conflicted
+++ resolved
@@ -39,24 +39,14 @@
 from tests.post_training.conftest import PipelineType
 from tests.post_training.conftest import RunInfo
 from tests.post_training.model_scope import VALIDATION_SCOPE
-<<<<<<< HEAD
 from tests.post_training.model_scope import get_cached_metric
-=======
->>>>>>> 636b2be2
 from tests.shared.command import Command
 
-NOT_AVAILABLE_MESSAGE = "N/A"
 DEFAULT_VAL_THREADS = 4
 
 
 def create_timm_model(name):
-<<<<<<< HEAD
-    model = timm.create_model(
-        name, num_classes=1000, in_chans=3, pretrained=True, checkpoint_path=""
-    )
-=======
     model = timm.create_model(name, num_classes=1000, in_chans=3, pretrained=True, checkpoint_path="")
->>>>>>> 636b2be2
     return model
 
 
@@ -74,17 +64,9 @@
 
     if "fixed_input_size" in config and not config["fixed_input_size"]:
         resize_size = tuple(int(x / config["crop_pct"]) for x in input_size[-2:])
-<<<<<<< HEAD
-        resize = transforms.Resize(
-            resize_size, interpolation=RESIZE_MODE_MAP[config["interpolation"]]
-        )
-=======
         resize = transforms.Resize(resize_size, interpolation=RESIZE_MODE_MAP[config["interpolation"]])
->>>>>>> 636b2be2
         transformations_list.append(resize)
-    transformations_list.extend(
-        [transforms.CenterCrop(input_size[-2:]), transforms.ToTensor(), normalize]
-    )
+    transformations_list.extend([transforms.CenterCrop(input_size[-2:]), transforms.ToTensor(), normalize])
 
     transform = transforms.Compose(transformations_list)
 
@@ -130,7 +112,7 @@
     """
     Receives the OpenVINO IR model and runs benchmark tool for it
     """
-    model_perf = NOT_AVAILABLE_MESSAGE
+    model_perf = None
     if skip_bench:
         return model_perf
 
@@ -138,26 +120,15 @@
         model_perf, bench_output = run_benchmark(model_path)
 
         if model_perf is None:
-<<<<<<< HEAD
-            logging.info(
-                f"Cannot measure performance for the model: {model_name}\nDetails: {bench_output}\n"
-            )
-            model_perf = NOT_AVAILABLE_MESSAGE
-    except BaseException as error:
-        logging.error(
-            f"Error when becnhmarking the model: {model_name} Details: {error}"
-        )
-=======
             logging.info(f"Cannot measure performance for the model: {model_name}\nDetails: {bench_output}\n")
-            model_perf = NOT_AVAILABLE_MESSAGE
     except BaseException as error:
         logging.error(f"Error when becnhmarking the model: {model_name} Details: {error}")
->>>>>>> 636b2be2
 
     return model_perf
 
 
 def validate_accuracy(model_path, val_loader):
+    return -1
     dataset_size = len(val_loader)
     predictions = [0] * dataset_size
     references = [-1] * dataset_size
@@ -194,9 +165,7 @@
     return accuracy_score(predictions, references)
 
 
-def benchmark_torch_model(
-    model, dataloader, model_name, output_path, eval=True, skip_bench=False
-):
+def benchmark_torch_model(model, dataloader, model_name, output_path, eval=True, skip_bench=False):
     data_sample, _ = next(iter(dataloader))
     # Dump model
     onnx_path = Path(output_path) / (model_name + ".onnx")
@@ -290,7 +259,6 @@
     ignored_scope: Optional[nncf.IgnoredScope] = None,
 ) -> NNCFNetwork:
     quantized_model = pt_impl_experimental(
-<<<<<<< HEAD
         model,
         calibration_dataset,
         preset,
@@ -299,15 +267,11 @@
         fast_bias_correction,
         model_type,
         ignored_scope,
-=======
-        model, calibration_dataset, preset, target_device, subset_size, fast_bias_correction, model_type, ignored_scope
->>>>>>> 636b2be2
     )
     return quantized_model
 
 
 def torch_runner(
-<<<<<<< HEAD
     model,
     calibration_dataset,
     model_quantization_params,
@@ -316,14 +280,7 @@
     batch_one_dataloader,
     skip_bench,
 ) -> RunInfo:
-    torch_quantized_model = nncf.quantize(
-        model, calibration_dataset, **model_quantization_params
-    )
-=======
-    model, calibration_dataset, model_quantization_params, output_folder, model_name, batch_one_dataloader
-) -> RunInfo:
     torch_quantized_model = nncf.quantize(model, calibration_dataset, **model_quantization_params)
->>>>>>> 636b2be2
     # benchmark quantized torch model
     torch_output_path = output_folder / "torch"
     torch_output_path.mkdir(parents=True, exist_ok=True)
@@ -339,7 +296,6 @@
 
 
 def torch_ptq_runner(
-<<<<<<< HEAD
     model,
     calibration_dataset,
     model_quantization_params,
@@ -347,9 +303,6 @@
     model_name,
     batch_one_dataloader,
     skip_bench,
-=======
-    model, calibration_dataset, model_quantization_params, output_folder, model_name, batch_one_dataloader
->>>>>>> 636b2be2
 ) -> RunInfo:
     def transform_fn(data_item):
         images, _ = data_item
@@ -373,7 +326,6 @@
     return RunInfo(q_torch_ptq_acc, q_torch_ptq_perf)
 
 
-<<<<<<< HEAD
 def onnx_runner(
     model,
     calibration_dataset,
@@ -383,9 +335,6 @@
     batch_one_dataloader,
     skip_bench,
 ):
-=======
-def onnx_runner(model, calibration_dataset, model_quantization_params, output_folder, model_name, batch_one_dataloader):
->>>>>>> 636b2be2
     onnx_model_path = output_folder / (model_name + ".onnx")
     onnx_model = onnx.load(onnx_model_path)
     onnx_input_name = onnx_model.graph.input[0].name
@@ -412,7 +361,6 @@
 
 
 def ov_native_runner(
-<<<<<<< HEAD
     model,
     calibration_dataset,
     model_quantization_params,
@@ -420,9 +368,6 @@
     model_name,
     batch_one_dataloader,
     skip_bench,
-=======
-    model, calibration_dataset, model_quantization_params, output_folder, model_name, batch_one_dataloader
->>>>>>> 636b2be2
 ):
     ov_native_model_path = output_folder / (model_name + ".xml")
     core = ov.Core()
@@ -436,9 +381,7 @@
         images, _ = data_item
         return {next(iter(input_names)): images.numpy()}
 
-    ov_native_calibration_dataset = nncf.Dataset(
-        batch_one_dataloader, ov_native_transform_fn
-    )
+    ov_native_calibration_dataset = nncf.Dataset(batch_one_dataloader, ov_native_transform_fn)
 
     ov_native_quantized_model = quantize_ov_native(
         ov_native_model, ov_native_calibration_dataset, **model_quantization_params
@@ -458,7 +401,6 @@
 
 
 def ov_runner(
-<<<<<<< HEAD
     model,
     calibration_dataset,
     model_quantization_params,
@@ -466,9 +408,6 @@
     model_name,
     batch_one_dataloader,
     skip_bench,
-=======
-    model, calibration_dataset, model_quantization_params, output_folder, model_name, batch_one_dataloader
->>>>>>> 636b2be2
 ) -> RunInfo:
     def ov_transform_fn(data_item):
         images, _ = data_item
@@ -503,7 +442,6 @@
 
 
 def run_ptq_timm(
-<<<<<<< HEAD
     data,
     output,
     timm_model_name,
@@ -514,14 +452,7 @@
     eval_fp32,
     skip_bench,
 ):  # pylint: disable=W0703
-    torch.multiprocessing.set_sharing_strategy(
-        "file_system"
-    )  # W/A to avoid RuntimeError
-=======
-    data, output, timm_model_name, backends, model_quantization_params, process_connection, report_model_name
-):  # pylint: disable=W0703
     torch.multiprocessing.set_sharing_strategy("file_system")  # W/A to avoid RuntimeError
->>>>>>> 636b2be2
 
     runinfos = {}
     try:
@@ -536,7 +467,6 @@
 
         batch_one_dataloader = get_torch_dataloader(data, transform, batch_size=1)
         # benchmark original models (once)
-<<<<<<< HEAD
         orig_perf, orig_acc = benchmark_torch_model(
             model,
             batch_one_dataloader,
@@ -547,11 +477,8 @@
         )
         # Get cached accuracy
         if not eval_fp32:
-            orig_perf = get_cached_metric(report_model_name, "FP32 top 1")
-
-=======
-        orig_perf, orig_acc = benchmark_torch_model(model, batch_one_dataloader, model_name, output_folder)
->>>>>>> 636b2be2
+            orig_acc = get_cached_metric(report_model_name, "FP32 top 1")
+
         runinfos[PipelineType.FP32] = RunInfo(orig_acc, orig_perf)
 
         val_dataloader = get_torch_dataloader(data, transform, batch_size=128)
@@ -572,20 +499,11 @@
                     output_folder,
                     model_name,
                     batch_one_dataloader,
-<<<<<<< HEAD
                     skip_bench,
                 )
             except Exception as error:
                 backend_dir = backend.value.replace(" ", "_")
-                traceback_path = Path.joinpath(
-                    output_folder, backend_dir, model_name + "_error_log.txt"
-                )
-=======
-                )
-            except Exception as error:
-                backend_dir = backend.value.replace(" ", "_")
                 traceback_path = Path.joinpath(output_folder, backend_dir, model_name + "_error_log.txt")
->>>>>>> 636b2be2
                 create_error_log(traceback_path)
                 status = get_error_msg(traceback_path, backend_dir)
                 runinfo = RunInfo(-1, -1, status)
@@ -613,26 +531,15 @@
     return f"{backend_name} traceback: {traceback_path}"
 
 
-<<<<<<< HEAD
 @pytest.mark.parametrize("report_model_name,", VALIDATION_SCOPE.keys())
-def test_ptq_timm(
-    data, output, result, report_model_name, backends_list, eval_fp32, skip_bench
-):  # pylint: disable=W0703
+def test_ptq_timm(data, output, result, report_model_name, backends_list, eval_fp32, skip_bench):
     model_args = VALIDATION_SCOPE[report_model_name]
     backends = [PipelineType[backend] for backend in backends_list.split(",")]
     model_name = model_args["model_name"]
-=======
-@pytest.mark.parametrize("model_args", VALIDATION_SCOPE, ids=[desk["name"] for desk in VALIDATION_SCOPE])
-def test_ptq_timm(data, output, result, model_args, backends_list):  # pylint: disable=W0703
-    backends = [PipelineType[backend] for backend in backends_list.split(",")]
-    model_name = model_args["name"]
-    report_model_name = model_args.get("report_model_name", model_name)
->>>>>>> 636b2be2
     quantization_params = model_args["quantization_params"]
     main_connection, process_connection = Pipe()
     process = Process(
         target=run_ptq_timm,
-<<<<<<< HEAD
         args=(
             data,
             output,
@@ -644,9 +551,6 @@
             eval_fp32,
             skip_bench,
         ),
-=======
-        args=(data, output, model_name, backends, quantization_params, process_connection, report_model_name),
->>>>>>> 636b2be2
     )
     process.start()
     process.join()
