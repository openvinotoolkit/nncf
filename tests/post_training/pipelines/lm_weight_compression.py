# Copyright (c) 2025 Intel Corporation
# Licensed under the Apache License, Version 2.0 (the "License");
# you may not use this file except in compliance with the License.
# You may obtain a copy of the License at
#      http://www.apache.org/licenses/LICENSE-2.0
# Unless required by applicable law or agreed to in writing, software
# distributed under the License is distributed on an "AS IS" BASIS,
# WITHOUT WARRANTIES OR CONDITIONS OF ANY KIND, either express or implied.
# See the License for the specific language governing permissions and
# limitations under the License.
import gc
import os
import re
import shutil
import time
from dataclasses import dataclass
from pathlib import Path
from typing import Optional

import numpy as np
import onnx
import openvino as ov
import torch
from datasets import load_dataset
from memory_profiler import memory_usage
from optimum.exporters.onnx import main_export
from optimum.exporters.openvino.convert import export_from_model
from optimum.intel.openvino import OVModelForCausalLM
from optimum.onnxruntime import ORTModelForCausalLM
from transformers import AutoModelForCausalLM
from transformers import AutoTokenizer
from whowhatbench import Evaluator

import nncf
from tests.cross_fw.shared.paths import TEST_ROOT
from tests.post_training.pipelines.base import BackendType
from tests.post_training.pipelines.base import BaseTestPipeline
from tests.post_training.pipelines.base import ErrorReason
from tests.post_training.pipelines.base import ErrorReport
from tests.post_training.pipelines.base import NumCompressNodes
from tests.post_training.pipelines.base import RunInfo
from tests.post_training.pipelines.base import StatsFromOutput
from tests.post_training.pipelines.base import get_num_fq_int4_int8
from tests.post_training.pipelines.fx_modelling import FXAutoModelForCausalLM
from tests.post_training.pipelines.fx_modelling import convert_and_export_with_cache
from tools.memory_monitor import MemoryType
from tools.memory_monitor import MemoryUnit
from tools.memory_monitor import memory_monitor_context


@dataclass
class WCTimeStats(StatsFromOutput):
    """
    Contains statistics that are parsed from the stdout of Weight Compression tests.
    """

    time_stat_collection: Optional[str] = None
    time_mixed_precision: Optional[str] = None
    time_awq: Optional[str] = None
    time_apply_compression: Optional[str] = None

    STAT_NAMES = ["Stat. collection time", "Mixed-Precision search time", "AWQ time", "Apply Compression time"]
    VAR_NAMES = ["time_stat_collection", "time_mixed_precision", "time_awq", "time_apply_compression"]
    REGEX_PREFIX = [
        "Statistics collection",
        "Mixed-Precision assignment",
        "Applying AWQ",
        "Applying Weight Compression",
    ]

    def fill(self, stdout: str) -> None:
        time_regex = r".*•\s(.*)\s•.*"
        for line in stdout.splitlines():
            for attr_name, prefix_regex in zip(self.VAR_NAMES, self.REGEX_PREFIX):
                match = re.search(f"{prefix_regex}{time_regex}", line)
                if match:
                    setattr(self, attr_name, match.group(1))
                continue

    def get_stats(self) -> dict[str, str]:
        VARS = [getattr(self, name) for name in self.VAR_NAMES]
        return dict(zip(self.STAT_NAMES, VARS))


@dataclass
class WCNumCompressNodes(NumCompressNodes):
    num_int4: Optional[int] = None

    def get_data(self):
        data = super().get_data()
        data["Num int4"] = self.num_int4
        return data


class LMWeightCompression(BaseTestPipeline):
    """Pipeline for casual language models from Hugging Face repository"""

    OV_MODEL_NAME = "openvino_model.xml"
    ONNX_MODEL_NAME = "model.onnx"

    def __init__(
        self,
        reported_name: str,
        model_id: str,
        backend: BackendType,
        compression_params: dict,
        output_dir: Path,
        data_dir: Path,
        reference_data: dict,
        no_eval: bool,
        run_benchmark_app: bool,
        params: dict = None,
        batch_size: int = 1,
        memory_monitor: bool = False,
    ):
        super().__init__(
            reported_name,
            model_id,
            backend,
            compression_params,
            output_dir,
            data_dir,
            reference_data,
            no_eval,
            run_benchmark_app,
            params,
            batch_size,
            memory_monitor,
        )
        self.run_info = RunInfo(model=reported_name, backend=self.backend, num_compress_nodes=WCNumCompressNodes())

    def prepare_model(self) -> None:
        is_stateful = self.params.get("is_stateful", False)

        # load model
        if self.backend in [BackendType.TORCH, BackendType.FX_TORCH]:
            if is_stateful:
                msg = f"is_stateful={is_stateful} is not supported for {self.backend.value} backend."
                raise RuntimeError(msg)

            self.model_hf = AutoModelForCausalLM.from_pretrained(
                self.model_id,
                torch_dtype=torch.float32,
                device_map="cpu",  # TODO (kshpv): add support of 'cuda', when supported
            )
            self.model = self.model_hf
            if self.backend == BackendType.FX_TORCH:
                self.model, self.model_config, self.gen_config = convert_and_export_with_cache(self.model)
                self.model = self.model.module()
        elif self.backend == BackendType.OV:
            if is_stateful:
                self.fp32_model_dir = self.fp32_model_dir.parent / (self.fp32_model_dir.name + "_sf")
            if not (self.fp32_model_dir / self.OV_MODEL_NAME).exists():
                # export by model_id
                self.model_hf = OVModelForCausalLM.from_pretrained(
                    self.model_id, export=True, load_in_8bit=False, compile=False, stateful=is_stateful
                )
            else:
                # no export, load from IR. Applicable for sequential run of test cases in local environment.
                self.model_hf = OVModelForCausalLM.from_pretrained(
                    self.fp32_model_dir, trust_remote_code=True, load_in_8bit=False, compile=False, stateful=is_stateful
                )
            self.model = self.model_hf.model
        elif self.backend == BackendType.ONNX:
            if is_stateful:
                msg = f"is_stateful={is_stateful} is not supported for {self.backend.value} backend."
                raise RuntimeError(msg)

            if not (self.fp32_model_dir / self.ONNX_MODEL_NAME).exists():
                opset_version = self.params.get("opset", None)
                if opset_version:
                    main_export(self.model_id, self.fp32_model_dir, opset=opset_version)
                    self.model_hf = ORTModelForCausalLM.from_pretrained(self.fp32_model_dir, trust_remote_code=True)
                else:
                    self.model_hf = ORTModelForCausalLM.from_pretrained(self.model_id, export=True)
                    self.model_hf.save_pretrained(self.fp32_model_dir)

            else:
                self.model_hf = ORTModelForCausalLM.from_pretrained(self.fp32_model_dir, trust_remote_code=True)

            self.model = onnx.load(self.fp32_model_dir / self.ONNX_MODEL_NAME, load_external_data=False)

        else:
            msg = f"backend={self.backend.value} is not supported."
            raise RuntimeError(msg)

        # dump FP32 model
        if not (self.fp32_model_dir / self.OV_MODEL_NAME).exists():
            self._dump_model_fp32()

    def prepare_preprocessor(self) -> None:
        self.preprocessor = AutoTokenizer.from_pretrained(self.model_id)

    def get_transform_calibration_fn(self):
        def transform_fn(data, max_tokens=128, filter_bad_tokens=True):
            tokenized_text = self.preprocessor(data["text"], return_tensors="np")
            raw_tokens = tokenized_text["input_ids"][0, :]
            if filter_bad_tokens:
                bad_tokens = self.preprocessor("<unk><s>", return_tensors="np")["input_ids"]
                filtered_tokens = np.array(list(filter(lambda x: x not in bad_tokens, raw_tokens)))
            else:
                filtered_tokens = raw_tokens
            tokenized_text["input_ids"] = np.expand_dims(filtered_tokens, 0)
            tokenized_text["attention_mask"] = tokenized_text["attention_mask"][:, : filtered_tokens.shape[0]]

            input_ids = tokenized_text["input_ids"][:, :max_tokens]
            attention_mask = tokenized_text["attention_mask"][:, :max_tokens]

            inputs = {}
            inputs["input_ids"] = input_ids
            inputs["attention_mask"] = attention_mask
            position_ids = np.cumsum(attention_mask, axis=1) - 1
            position_ids[attention_mask == 0] = 1
            inputs["position_ids"] = position_ids

            if self.backend == BackendType.OV:
                # The magic forms KV cache as model inputs
                batch_size = input_ids.shape[0]
                for input_name in self.model_hf.key_value_input_names:
                    model_inputs = self.model.input(input_name)
                    shape = model_inputs.get_partial_shape()
                    shape[0] = batch_size
                    if shape[2].is_dynamic:
                        shape[2] = 0
                    else:
                        shape[1] = 0
                    inputs[input_name] = ov.Tensor(model_inputs.get_element_type(), shape.get_shape())

                # initialize the rest of inputs (e.g. beam_idx for stateful models)
                for val in self.model.inputs:
                    name = val.any_name
                    if name in inputs:
                        continue
                    shape = list(val.partial_shape.get_min_shape())
                    shape[0] = batch_size
                    inputs[name] = np.zeros(shape)
            if self.backend == BackendType.TORCH:
                for input_name in inputs:
                    inputs[input_name] = torch.from_numpy(inputs[input_name]).to(self.model_hf.device)
            elif self.backend == BackendType.FX_TORCH:
                fx_inputs = ()
                fx_inputs += (torch.from_numpy(inputs["input_ids"]).to(self.model_hf.device),)
                fx_inputs += (torch.from_numpy(inputs["position_ids"]).to(self.model_hf.device).squeeze(0),)
                inputs = fx_inputs
            return inputs

        return transform_fn

    def prepare_calibration_dataset(self):
        dataset = load_dataset("wikitext", "wikitext-2-v1", split="train", revision="b08601e")
        dataset = dataset.filter(lambda example: len(example["text"]) > 128)

        self.calibration_dataset = nncf.Dataset(dataset, self.get_transform_calibration_fn())

    def cleanup_cache(self):
        dir_with_cache = "model_cache"
        dirs_to_remove = [self.output_model_dir / dir_with_cache, self.fp32_model_dir / dir_with_cache]
        for dir_to_remove in dirs_to_remove:
            if dir_to_remove.exists():
                shutil.rmtree(dir_to_remove)

    def compress(self) -> None:
        if self.backend == BackendType.FP32:
            return

        print("Weight compression...")
        start_time = time.perf_counter()
        if self.memory_monitor:
            self.run_info.compression_memory_usage_rss = -1
            self.run_info.compression_memory_usage_system = -1
            gc.collect()
            with memory_monitor_context(
                interval=0.1,
                memory_unit=MemoryUnit.MiB,
                return_max_value=True,
                save_dir=self.output_model_dir / "wc_memory_logs",
            ) as mmc:
                self._compress()
            self.run_info.compression_memory_usage_rss = mmc.memory_data[MemoryType.RSS]
            self.run_info.compression_memory_usage_system = mmc.memory_data[MemoryType.SYSTEM]
        else:
            self.run_info.compression_memory_usage = memory_usage(self._compress, max_usage=True)
        self.run_info.time_compression = time.perf_counter() - start_time

    def collect_data_from_stdout(self, stdout: str):
        stats = WCTimeStats()
        stats.fill(stdout)
        self.run_info.stats_from_output = stats

    def save_compressed_model(self) -> None:
        if self.backend == BackendType.FP32:
            return

        self.path_compressed_ir = self.output_model_dir / self.OV_MODEL_NAME
        if self.backend == BackendType.OV:
            ov.serialize(self.model, self.path_compressed_ir)
            self.model_hf._save_config(self.output_model_dir)
        elif self.backend == BackendType.TORCH:
            export_from_model(
                self.model_hf,
                self.output_model_dir,
                stateful=False,
                compression_option="fp32",
                device=self.model_hf.device,
            )
        elif self.backend == BackendType.FX_TORCH:
            with torch.no_grad():
                example_input_ids = torch.ones(1, 8, dtype=torch.long)
                example_cache_position = torch.arange(0, 8, dtype=torch.long)
                torch.compile(
                    self.compressed_model,
                    backend="openvino",
                    options={"aot_autograd": True, "model_caching": True, "cache_dir": str(self.output_model_dir)},
                )(example_input_ids, example_cache_position)

                # Get the OV *.xml files in torch compile cache directory
                cached_ov_model_files = list(Path(self.output_model_dir / "model").glob("*.xml"))
                if len(cached_ov_model_files) > 1:
                    msg = "Graph break encountered in torch compile!"
                    raise nncf.InternalError(msg)
                elif len(cached_ov_model_files) == 0:
                    msg = "Openvino Model Files Not Found!"
                    raise FileNotFoundError(msg)
                self.path_compressed_ir = cached_ov_model_files[0]
        elif self.backend == BackendType.ONNX:
            self.model_hf._save_config(self.output_model_dir)
            onnx.save(
                self.compressed_model,
                str(self.output_model_dir / self.ONNX_MODEL_NAME),
                save_as_external_data=True,
                location="model.onnx_data",
            )

    def run_bench(self) -> None:
        pass

    def _dump_model_fp32(self) -> None:
        """
        Dump IRs of fp32 models, to help debugging. The test cases may share the same fp32 model, therefore it is saved
        to the dedicated shared folder.
        """
        if self.backend == BackendType.OV:
            self.model_hf.save_pretrained(self.fp32_model_dir)
            self.model_hf._save_config(self.fp32_model_dir)
        elif self.backend == BackendType.TORCH:
            _need_clean_dict = "forward" not in self.model_hf.__dict__
            export_from_model(self.model_hf, self.fp32_model_dir, stateful=False, compression_option="fp32")
            if _need_clean_dict and "forward" in self.model_hf.__dict__:
                # WA for experimental tracing, clean up overwritten forward (same as in class method)
                del self.model_hf.__dict__["forward"]

    def _compress(self):
        """
        Actual call of weight compression
        """
        if self.backend == BackendType.ONNX:
            from nncf.onnx.quantization.backend_parameters import BackendParameters

            advanced_params = self.compression_params.setdefault(
                "advanced_parameters", nncf.AdvancedCompressionParameters()
            )
            advanced_params.backend_params = {BackendParameters.EXTERNAL_DATA_DIR: str(self.fp32_model_dir.absolute())}

            self.compressed_model = nncf.compress_weights(
                self.model,
                dataset=None,  # ONNX backend supports only data free compression
                **self.compression_params,
            )
        else:
            self.compressed_model = nncf.compress_weights(
                self.model,
                dataset=self.calibration_dataset,
                **self.compression_params,
            )

    def _validate(self) -> None:
        is_stateful = self.params.get("is_stateful", False)
        core = ov.Core()

        if os.environ.get("INFERENCE_NUM_THREADS"):
            # Set CPU_THREADS_NUM for OpenVINO inference
            inference_num_threads = os.environ.get("INFERENCE_NUM_THREADS")
            core.set_property("CPU", properties={"INFERENCE_NUM_THREADS": str(inference_num_threads)})

        gt_data_path = TEST_ROOT / "post_training" / "data" / "wwb_ref_answers" / self.fp32_model_name / "ref_qa.csv"
        gt_data_path.parent.mkdir(parents=True, exist_ok=True)
        if os.getenv("NNCF_TEST_REGEN_DOT") is not None:
            print("Collection ground-truth reference data")
            model_gold = OVModelForCausalLM.from_pretrained(
                self.fp32_model_dir,
                trust_remote_code=True,
                load_in_8bit=False,
                compile=False,
                stateful=is_stateful,
                ov_config={"KV_CACHE_PRECISION": "f16"},
            )
            evaluator = Evaluator(base_model=model_gold, tokenizer=self.preprocessor, metrics=("similarity",))
            evaluator.dump_gt(str(gt_data_path))
            print("Saving ground-truth validation data:", gt_data_path.resolve())
        else:
            print("Loading existing ground-truth validation data:", gt_data_path.resolve())
            evaluator = Evaluator(
                tokenizer=self.preprocessor, gt_data=gt_data_path, test_data=str(gt_data_path), metrics=("similarity",)
            )

        compressed_model_hf = self.model_hf
        if (
            self.backend != BackendType.FP32
            and self.backend != BackendType.FX_TORCH
            and self.backend != BackendType.ONNX
        ):
            compressed_model_hf = OVModelForCausalLM.from_pretrained(
                self.output_model_dir,
                trust_remote_code=True,
                load_in_8bit=False,
                compile=False,
                stateful=is_stateful,
                ov_config={"KV_CACHE_PRECISION": "f16"},
            )
        if self.backend == BackendType.FX_TORCH:
<<<<<<< HEAD
            compressed_model_hf = FXAutoModelForCausalLM(
                self.model, self.model_config, generation_config=self.gen_config
            )
=======
            compressed_model_hf = FXAutoModelForCausalLM(self.model, self.model_config)

        if self.backend == BackendType.ONNX:
            compressed_model_hf = OVModelForCausalLM.from_pretrained(
                self.output_model_dir,
                trust_remote_code=True,
                load_in_8bit=False,
                compile=False,
                stateful=False,
                ov_config={"DYNAMIC_QUANTIZATION_GROUP_SIZE": "0", "KV_CACHE_PRECISION": "f16"},
                export=False,
                from_onnx=True,
            )

>>>>>>> 5ae382e7
        print("Evaluation of the target model")
        _, all_metrics = evaluator.score(compressed_model_hf)
        similarity = all_metrics["similarity"][0]
        self.run_info.metric_name = "Similarity"
        self.run_info.metric_value = round(similarity, 5)

    def get_num_compressed(self) -> None:
        if self.backend == BackendType.ONNX:
            compressed_model_hf = OVModelForCausalLM.from_pretrained(
                self.output_model_dir,
                trust_remote_code=True,
                load_in_8bit=False,
                compile=False,
                stateful=False,
                ov_config={"DYNAMIC_QUANTIZATION_GROUP_SIZE": "0", "KV_CACHE_PRECISION": "f16"},
                export=False,
                from_onnx=True,
            )
            model = compressed_model_hf.model
        else:
            ie = ov.Core()
            model = ie.read_model(model=self.path_compressed_ir)

        _, num_int4, num_int8 = get_num_fq_int4_int8(model)

        self.run_info.num_compress_nodes.num_int8 = num_int8
        self.run_info.num_compress_nodes.num_int4 = num_int4

    def collect_errors(self) -> list[ErrorReport]:
        errors = super().collect_errors()
        errors.extend(collect_int4_int8_num_errors(self.run_info, self.reference_data))
        return errors


def collect_int4_int8_num_errors(run_info: RunInfo, reference_data: dict) -> list[ErrorReport]:
    errors = []
    num_int4_reference = reference_data.get("num_int4")
    num_int8_reference = reference_data.get("num_int8")
    num_int4_value = run_info.num_compress_nodes.num_int4
    num_int8_value = run_info.num_compress_nodes.num_int8

    if num_int4_reference is not None and num_int4_reference != num_int4_value:
        status_msg = (
            f"Regression: The number of int4 ops is different than reference {num_int4_reference} != {num_int4_value}"
        )
        errors.append(ErrorReport(ErrorReason.NUM_COMPRESSED, status_msg))

    if num_int8_reference is not None and num_int8_reference != num_int8_value:
        status_msg = (
            f"Regression: The number of int8 ops is different than reference {num_int8_reference} != {num_int8_value}"
        )
        errors.append(ErrorReport(ErrorReason.NUM_COMPRESSED, status_msg))
    return errors<|MERGE_RESOLUTION|>--- conflicted
+++ resolved
@@ -418,11 +418,6 @@
                 ov_config={"KV_CACHE_PRECISION": "f16"},
             )
         if self.backend == BackendType.FX_TORCH:
-<<<<<<< HEAD
-            compressed_model_hf = FXAutoModelForCausalLM(
-                self.model, self.model_config, generation_config=self.gen_config
-            )
-=======
             compressed_model_hf = FXAutoModelForCausalLM(self.model, self.model_config)
 
         if self.backend == BackendType.ONNX:
@@ -437,7 +432,6 @@
                 from_onnx=True,
             )
 
->>>>>>> 5ae382e7
         print("Evaluation of the target model")
         _, all_metrics = evaluator.score(compressed_model_hf)
         similarity = all_metrics["similarity"][0]
