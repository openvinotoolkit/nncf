--- conflicted
+++ resolved
@@ -150,8 +150,7 @@
 
     def prepare_calibration_dataset(self):
         dataset = load_dataset("wikitext", "wikitext-2-v1", split="train", revision="b08601e")
-<<<<<<< HEAD
-        dataset = dataset.filter(lambda example: len(example["text"]) > 80)
+        dataset = dataset.filter(lambda example: len(example["text"]) > 128)
         if self.backend == BackendType.TORCH:
             example_text = "The TinyLlama project aims to pretrain a 1.1B Llama model on 3 trillion tokens."
             token = self.preprocessor(example_text, max_length=500, return_tensors="pt", truncation=True)
@@ -159,11 +158,7 @@
 
             self.calibration_dataset = nncf.Dataset([inputs])
 
-            return
-
-=======
-        dataset = dataset.filter(lambda example: len(example["text"]) > 128)
->>>>>>> 9c00000c
+            return        
         self.calibration_dataset = nncf.Dataset(dataset, self.get_transform_calibration_fn())
 
     def cleanup_cache(self):
