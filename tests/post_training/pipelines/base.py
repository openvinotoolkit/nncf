# Copyright (c) 2025 Intel Corporation
# Licensed under the Apache License, Version 2.0 (the "License");
# you may not use this file except in compliance with the License.
# You may obtain a copy of the License at
#      http://www.apache.org/licenses/LICENSE-2.0
# Unless required by applicable law or agreed to in writing, software
# distributed under the License is distributed on an "AS IS" BASIS,
# WITHOUT WARRANTIES OR CONDITIONS OF ANY KIND, either express or implied.
# See the License for the specific language governing permissions and
# limitations under the License.
import datetime as dt
import gc
import os
import re
import time
from abc import ABC
from abc import abstractmethod
from dataclasses import dataclass
from datetime import timedelta
from enum import Enum
from pathlib import Path
from typing import Dict, List, Optional, Tuple

import numpy as np
import onnx
import openvino as ov
import torch
from memory_profiler import memory_usage
from optimum.intel import OVQuantizer

import nncf
from nncf import TargetDevice
from tests.cross_fw.shared.command import Command
from tools.memory_monitor import MemoryType
from tools.memory_monitor import MemoryUnit
from tools.memory_monitor import memory_monitor_context

DEFAULT_VAL_THREADS = 4
XFAIL_SUFFIX = "_xfail_reason"


class ErrorReason(Enum):
    METRICS = "metrics"
    NUM_COMPRESSED = "num_compressed"
    EXCEPTION = "exception"


@dataclass
class ErrorReport:
    reason: ErrorReason
    msg: str


class BackendType(Enum):
    FP32 = "FP32"
    TORCH = "TORCH"
    CUDA_TORCH = "CUDA_TORCH"
    FX_TORCH = "FX_TORCH"
    CUDA_FX_TORCH = "CUDA_FX_TORCH"
    ONNX = "ONNX"
    OV = "OV"
    OPTIMUM = "OPTIMUM"


NNCF_PTQ_BACKENDS = [BackendType.TORCH, BackendType.CUDA_TORCH, BackendType.ONNX, BackendType.OV]
ALL_PTQ_BACKENDS = NNCF_PTQ_BACKENDS
PT_BACKENDS = [BackendType.TORCH, BackendType.CUDA_TORCH]
FX_BACKENDS = [BackendType.FX_TORCH, BackendType.CUDA_FX_TORCH]
OV_BACKENDS = [BackendType.OV, BackendType.OPTIMUM]

LIMIT_LENGTH_OF_STATUS = 120


class StatsFromOutput:
    """
    Contains statistics that are parsed from the stdout.
    """

    def get_stats(self) -> Dict[str, str]:
        """
        Returns statistics collected from the stdout. Usually it parses execution time from the log of the progress bar.
        """
        return {}

    def fill(self, stdout: str) -> None:
        """
        Parses standard output from the post-training conformance tests and collect statistics, for instance, the
        duration of different algorithm's stages.

        :param stdout: string containing the standard output
        """


@dataclass
class NumCompressNodes:
    num_int8: Optional[int] = None

    def get_data(self):
        return {"Num int8": self.num_int8}


@dataclass
class PTQNumCompressNodes(NumCompressNodes):
    num_fq_nodes: Optional[int] = None

    def get_data(self):
        data = super().get_data()
        data["Num FQ"] = self.num_fq_nodes
        return data


@dataclass
class PTQTimeStats(StatsFromOutput):
    """
    Contains statistics that are parsed from the stdout of PTQ tests.
    """

    time_stat_collection: Optional[str] = None
    time_bias_correction: Optional[str] = None
    time_validation: Optional[str] = None

    STAT_NAMES = ["Stat. collection time", "Bias correction time", "Validation time"]

    def fill(self, stdout: str):
        time_stat_collection_ = None
        time_bias_correction_ = None
        for line in stdout.splitlines():
            match = re.search(r"Statistics\scollection.*•\s(.*)\s•.*", line)
            if match:
                if time_stat_collection_ is None:
                    time_stat_collection_ = dt.datetime.strptime(match.group(1), "%H:%M:%S")
                else:
                    time = dt.datetime.strptime(match.group(1), "%H:%M:%S")
                    time_stat_collection_ += dt.timedelta(hours=time.hour, minutes=time.minute, seconds=time.second)
                continue

            match = re.search(r"Applying.*correction.*\/(\d+)\s•\s(.*)\s•.*", line)
            if match:
                if time_bias_correction_ is None:
                    time_bias_correction_ = dt.datetime.strptime(match.group(2), "%H:%M:%S")
                else:
                    time_bias_correction_ += dt.datetime.strptime(match.group(2), "%H:%M:%S")
                continue

            match = re.search(r"Validation.*\/\d+\s•\s(.*)\s•.*", line)
            if match:
                self.time_validation = match.group(1)
                continue

        if time_stat_collection_:
            self.time_stat_collection = time_stat_collection_.strftime("%H:%M:%S")
        if time_bias_correction_:
            self.time_bias_correction = time_bias_correction_.strftime("%H:%M:%S")

    def get_stats(self):
        VARS = [self.time_stat_collection, self.time_bias_correction, self.time_validation]
        return dict(zip(self.STAT_NAMES, VARS))


@dataclass
class RunInfo:
    """
    Containing data about compression of the model.
    """

    model: Optional[str] = None
    backend: Optional[BackendType] = None
    metric_name: Optional[str] = None
    metric_value: Optional[float] = None
    metric_diff: Optional[float] = None
    compression_memory_usage: Optional[int] = None
    compression_memory_usage_rss: Optional[int] = None
    compression_memory_usage_system: Optional[int] = None
    status: Optional[str] = None
    fps: Optional[float] = None
    time_total: Optional[float] = None
    time_compression: Optional[float] = None
    num_compress_nodes: Optional[NumCompressNodes] = None
    stats_from_output = StatsFromOutput()

    @staticmethod
    def format_time(time_elapsed):
        if time_elapsed is None:
            return None
        return str(timedelta(seconds=int(time_elapsed)))

    @staticmethod
    def format_memory_usage(memory):
        if memory is None:
            return None
        return int(memory)

    def get_result_dict(self) -> Dict[str, str]:
        """Returns a dictionary with the results of the run."""
        ram_data = {}
        if self.compression_memory_usage_system is None:
            ram_data["RAM MiB"] = self.format_memory_usage(self.compression_memory_usage)
        else:
            ram_data["RAM MiB"] = self.format_memory_usage(self.compression_memory_usage_rss)
            ram_data["RAM MiB System"] = self.format_memory_usage(self.compression_memory_usage_system)

        result = {
            "Model": self.model,
            "Backend": self.backend.value if self.backend else None,
            "Metric name": self.metric_name,
            "Metric value": self.metric_value,
            "Metric diff": self.metric_diff,
            **self.num_compress_nodes.get_data(),
            "Compr. time": self.format_time(self.time_compression),
            **self.stats_from_output.get_stats(),
            "Total time": self.format_time(self.time_total),
            "FPS": self.fps,
            **ram_data,
            "Status": self.status[:LIMIT_LENGTH_OF_STATUS] if self.status is not None else None,
            "Build url": os.environ.get("BUILD_URL", ""),
        }
        return result


class BaseTestPipeline(ABC):
    """
    Base class to test compression algorithms.
    """

    def __init__(
        self,
        reported_name: str,
        model_id: str,
        backend: BackendType,
        compression_params: dict,
        output_dir: Path,
        data_dir: Path,
        reference_data: dict,
        no_eval: bool,
        run_benchmark_app: bool,
        torch_compile_validation: bool = False,
        params: dict = None,
        batch_size: int = 1,
        memory_monitor: bool = False,
    ) -> None:
        self.reported_name = reported_name
        self.model_id = model_id
        self.backend = backend
        self.compression_params = compression_params
        self.output_dir = output_dir
        self.data_dir = data_dir
        self.reference_data = reference_data
        self.params = params or {}
        self.batch_size = batch_size
        self.memory_monitor = memory_monitor
        self.no_eval = no_eval
        self.run_benchmark_app = run_benchmark_app
        self.torch_compile_validation = torch_compile_validation
        self.output_model_dir: Path = self.output_dir / self.reported_name / self.backend.value
        self.output_model_dir.mkdir(parents=True, exist_ok=True)
        self.model_name = f"{self.reported_name}_{self.backend.value}"
        self.fp32_model_name = self.model_id.replace("/", "__")
        self.fp32_model_dir: Path = self.output_dir / "fp32_models" / self.fp32_model_name
        self.fp32_model_dir.mkdir(parents=True, exist_ok=True)

        self.model = None
        self.model_hf = None
        self.calibration_dataset = None
        self.dummy_tensor = None
        self.input_size = None

        self.run_info = RunInfo(model=reported_name, backend=self.backend, num_compress_nodes=NumCompressNodes())

    @abstractmethod
    def prepare_preprocessor(self) -> None:
        """Prepare preprocessor for the target model."""

    @abstractmethod
    def prepare_calibration_dataset(self) -> None:
        """Prepare calibration dataset for the target model."""

    @abstractmethod
    def prepare_model(self) -> None:
        """Prepare model."""

    @abstractmethod
    def cleanup_cache(self):
        """Helper for removing cached model representation."""

    @abstractmethod
    def collect_data_from_stdout(self, stdout: str):
        """Collects statistics from the standard output."""

    @abstractmethod
    def compress(self) -> None:
        """Run compression of the model and collect time and memory usage information."""

    @abstractmethod
    def save_compressed_model(self) -> None:
        """Save compressed model to IR."""

    @abstractmethod
    def get_num_compressed(self) -> None:
        """Get number of the compressed nodes in the compressed IR."""

    @abstractmethod
    def run_bench(self) -> None:
        """Run a benchmark to collect performance statistics."""

    def _validate(self) -> None:
        """
        Validates some test criteria.
        returns:
            A list of error reports generated during validation.
        """

    def prepare(self):
        """
        Preparing model and calibration dataset for compression.
        """
        print("Preparing...")
        self.prepare_model()
        if self.model is None:
            msg = "self.model is None"
            raise nncf.ValidationError(msg)
        self.prepare_preprocessor()
        self.prepare_calibration_dataset()

    def validate(self) -> None:
        """
        Validate and compare result with reference.
        """
        if self.no_eval:
            print("Validation skipped")
            return
        print("Validation...")
        self._validate()

    def run(self) -> None:
        """
        Run full pipeline of compression.
        """
        self.prepare()
        self.compress()
        self.save_compressed_model()
        self.get_num_compressed()
        self.validate()
        self.run_bench()

    def collect_errors(self) -> List[ErrorReport]:
        """
        Collects errors based on the pipeline's run information.

        :param pipeline: The pipeline object containing run information.
        :return: List of error reports.
        """
        errors = []

        run_info = self.run_info
        reference_data = self.reference_data

        metric_value = run_info.metric_value
        metric_reference = reference_data.get("metric_value")
        metric_value_fp32 = reference_data.get("metric_value_fp32")

        if metric_value is not None and metric_value_fp32 is not None:
            run_info.metric_diff = round(metric_value - metric_value_fp32, 5)

        if metric_value is not None and metric_reference is not None:
            atol = reference_data.get("atol", 0.001)
            if not np.isclose(metric_value, metric_reference, atol=atol):
                status_msg = (
                    f"Regression: Metric value is less than reference {metric_value} < {metric_reference}"
                    if metric_value < metric_reference
                    else f"Improvement: Metric value is better than reference {metric_value} > {metric_reference}"
                )
                errors.append(ErrorReport(ErrorReason.METRICS, status_msg))

        return errors

    def update_status(self, error_reports: List[ErrorReport]) -> List[str]:
        """
        Updates status of the pipeline based on the errors encountered during the run.

        :param pipeline: The pipeline object containing run information.
        :param error_reports: List of errors encountered during the run.
        :return: List of unexpected errors.
        """
        self.run_info.status = ""  # Successful status
        xfails, unexpected_errors = [], []

        for report in error_reports:
            xfail_reason = report.reason.value + XFAIL_SUFFIX
            if _is_error_xfailed(report, xfail_reason, self.reference_data):
                xfails.append(_get_xfail_message(report, xfail_reason, self.reference_data))
            else:
                unexpected_errors.append(report.msg)

        if xfails:
            self.run_info.status = "\n".join(xfails)
        if unexpected_errors:
            self.run_info.status = "\n".join(unexpected_errors)
        return unexpected_errors


class PTQTestPipeline(BaseTestPipeline):
    """
    Base class to test post training quantization.
    """

    def __init__(
        self,
        reported_name,
        model_id,
        backend,
        compression_params,
        output_dir,
        data_dir,
        reference_data,
        no_eval,
        run_benchmark_app,
        torch_compile_validation=False,
        params=None,
        batch_size=1,
        memory_monitor=False,
    ):
        super().__init__(
            reported_name,
            model_id,
            backend,
            compression_params,
            output_dir,
            data_dir,
            reference_data,
            no_eval,
            run_benchmark_app,
            torch_compile_validation,
            params,
            batch_size,
            memory_monitor,
        )
        self.run_info = RunInfo(model=reported_name, backend=self.backend, num_compress_nodes=PTQNumCompressNodes())

    def _compress(self):
        """
        Quantize self.model
        """
        if self.backend == BackendType.OPTIMUM:
            quantizer = OVQuantizer.from_pretrained(self.model_hf)
            quantizer.quantize(calibration_dataset=self.calibration_dataset, save_directory=self.output_model_dir)
        else:
            self.compressed_model = nncf.quantize(
                model=self.model,
                target_device=TargetDevice.CPU,
                calibration_dataset=self.calibration_dataset,
                **self.compression_params,
            )

    def compress(self) -> None:
        """
        Run quantization of the model and collect time and memory usage information.
        """
        if self.backend == BackendType.FP32:
            # To validate not compressed model
            self.path_compressed_ir = self.fp32_model_dir / "model_fp32.xml"
            return

        print("Quantization...")

        if self.backend in PT_BACKENDS:
            inference_num_threads = os.environ.get("INFERENCE_NUM_THREADS")
            if inference_num_threads is not None:
                torch.set_num_threads(int(inference_num_threads))

        start_time = time.perf_counter()
        if self.memory_monitor:
            self.run_info.compression_memory_usage_rss = -1
            self.run_info.compression_memory_usage_system = -1
            gc.collect()
            with memory_monitor_context(
                interval=0.1,
                memory_unit=MemoryUnit.MiB,
                return_max_value=True,
                save_dir=self.output_model_dir / "ptq_memory_logs",
            ) as mmc:
                self._compress()
            self.run_info.compression_memory_usage_rss = mmc.memory_data[MemoryType.RSS]
            self.run_info.compression_memory_usage_system = mmc.memory_data[MemoryType.SYSTEM]
        else:
            self.run_info.compression_memory_usage = memory_usage(self._compress, max_usage=True)
        self.run_info.time_compression = time.perf_counter() - start_time

    def save_compressed_model(self) -> None:
        """
        Save compressed model to IR.
        """
        print("Saving quantized model...")
        self.path_compressed_ir = self.output_model_dir / "model.xml"
        if self.backend == BackendType.OPTIMUM:
            self.path_compressed_ir = self.output_model_dir / "openvino_model.xml"
        elif self.backend in PT_BACKENDS:
            ov_model = ov.convert_model(
                self.compressed_model.cpu(), example_input=self.dummy_tensor.cpu(), input=self.input_size
            )
            ov.serialize(ov_model, self.path_compressed_ir)
        elif self.backend in FX_BACKENDS:
            exported_model = torch.export.export(self.compressed_model.cpu(), (self.dummy_tensor.cpu(),))
            ov_model = ov.convert_model(exported_model, example_input=self.dummy_tensor.cpu(), input=self.input_size)
            ov_model.reshape(self.input_size)
            ov.serialize(ov_model, self.path_compressed_ir)

            if self.backend == BackendType.CUDA_FX_TORCH:
                self.model = self.model.cuda()
                self.dummy_tensor = self.dummy_tensor.cuda()

        elif self.backend == BackendType.ONNX:
            onnx_path = self.output_model_dir / "model.onnx"
            onnx.save(self.compressed_model, str(onnx_path))
            ov_model = ov.convert_model(onnx_path)
            ov.serialize(ov_model, self.path_compressed_ir)
        elif self.backend in OV_BACKENDS:
            from openvino._offline_transformations import apply_moc_transformations

            apply_moc_transformations(self.compressed_model, cf=True)
            ov.serialize(self.compressed_model, str(self.path_compressed_ir))

<<<<<<< HEAD
    def get_num_compressed(self) -> None:
        """
        Get number of the FakeQuantize nodes in the compressed IR.
        """
        if self.backend in FX_BACKENDS:
            return
        ie = ov.Core()
        model = ie.read_model(model=self.path_compressed_ir)

        num_fq = 0
        num_int4 = 0
        num_int8 = 0
        for node in model.get_ops():
            node_type = node.type_info.name
            if node_type == "FakeQuantize":
                num_fq += 1

            for i in range(node.get_output_size()):
                if node.get_output_element_type(i).get_type_name() in ["i8", "u8"]:
                    num_int8 += 1
                if node.get_output_element_type(i).get_type_name() in ["i4", "u4", "nf4"]:
                    num_int4 += 1

        self.run_info.num_compress_nodes.num_int8 = num_int8
        self.run_info.num_compress_nodes.num_int4 = num_int4
        self.run_info.num_compress_nodes.num_fq_nodes = num_fq

=======
>>>>>>> cc7f67ab
    def run_bench(self) -> None:
        """
        Run benchmark_app to collect performance statistics.
        """
        if not self.run_benchmark_app:
            return

        try:
            runner = Command(f"benchmark_app -m {self.path_compressed_ir}")
            runner.run(stdout=False)
            cmd_output = " ".join(runner.output)

            match = re.search(r"Throughput\: (.+?) FPS", cmd_output)
            if match is not None:
                fps = match.group(1)
                self.run_info.fps = float(fps)
        except Exception as e:
            print(e)

    def cleanup_cache(self):
        """
        Helper for removing cached model representation.

        After run torch.jit.trace in convert_model, PyTorch does not clear the trace cache automatically.
        """
        torch._C._jit_clear_class_registry()
        torch.jit._recursive.concrete_type_store = torch.jit._recursive.ConcreteTypeStore()
        torch.jit._state._clear_class_state()

    def collect_data_from_stdout(self, stdout: str):
        stats = PTQTimeStats()
        stats.fill(stdout)
        self.run_info.stats_from_output = stats

    def get_num_compressed(self) -> None:
        ie = ov.Core()
        model = ie.read_model(model=self.path_compressed_ir)
        num_fq, _, num_int8 = get_num_fq_int4_int8(model)
        self.run_info.num_compress_nodes.num_int8 = num_int8
        self.run_info.num_compress_nodes.num_fq_nodes = num_fq


def get_num_fq_int4_int8(model: ov.Model) -> Tuple[int, int, int]:
    num_fq = 0
    num_int8 = 0
    num_int4 = 0
    for node in model.get_ops():
        node_type = node.type_info.name
        if node_type == "FakeQuantize":
            num_fq += 1

        for i in range(node.get_output_size()):
            if node.get_output_element_type(i).get_type_name() in ["i8", "u8"]:
                num_int8 += 1
            if node.get_output_element_type(i).get_type_name() in ["i4", "u4", "nf4"]:
                num_int4 += 1

    return num_fq, num_int4, num_int8


def _are_exceptions_matched(report: ErrorReport, reference_exception: Dict[str, str]) -> bool:
    return (
        reference_exception["error_message"] == report.msg.split(" | ")[1]
        and reference_exception["type"] == report.msg.split(" | ")[0]
    )


def _is_error_xfailed(report: ErrorReport, xfail_reason: str, reference_data: Dict[str, Dict[str, str]]) -> bool:
    if xfail_reason not in reference_data:
        return False

    if report.reason == ErrorReason.EXCEPTION:
        return _are_exceptions_matched(report, reference_data[xfail_reason])
    return True


def _get_xfail_message(report: ErrorReport, xfail_reason: str, reference_data: Dict[str, Dict[str, str]]) -> str:
    if report.reason == ErrorReason.EXCEPTION:
        return f"XFAIL: {reference_data[xfail_reason]['message']} - {report.msg}"
    return f"XFAIL: {xfail_reason} - {report.msg}"<|MERGE_RESOLUTION|>--- conflicted
+++ resolved
@@ -519,36 +519,6 @@
             apply_moc_transformations(self.compressed_model, cf=True)
             ov.serialize(self.compressed_model, str(self.path_compressed_ir))
 
-<<<<<<< HEAD
-    def get_num_compressed(self) -> None:
-        """
-        Get number of the FakeQuantize nodes in the compressed IR.
-        """
-        if self.backend in FX_BACKENDS:
-            return
-        ie = ov.Core()
-        model = ie.read_model(model=self.path_compressed_ir)
-
-        num_fq = 0
-        num_int4 = 0
-        num_int8 = 0
-        for node in model.get_ops():
-            node_type = node.type_info.name
-            if node_type == "FakeQuantize":
-                num_fq += 1
-
-            for i in range(node.get_output_size()):
-                if node.get_output_element_type(i).get_type_name() in ["i8", "u8"]:
-                    num_int8 += 1
-                if node.get_output_element_type(i).get_type_name() in ["i4", "u4", "nf4"]:
-                    num_int4 += 1
-
-        self.run_info.num_compress_nodes.num_int8 = num_int8
-        self.run_info.num_compress_nodes.num_int4 = num_int4
-        self.run_info.num_compress_nodes.num_fq_nodes = num_fq
-
-=======
->>>>>>> cc7f67ab
     def run_bench(self) -> None:
         """
         Run benchmark_app to collect performance statistics.
