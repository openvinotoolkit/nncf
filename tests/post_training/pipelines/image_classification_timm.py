# Copyright (c) 2023 Intel Corporation
# Licensed under the Apache License, Version 2.0 (the "License");
# you may not use this file except in compliance with the License.
# You may obtain a copy of the License at
#      http://www.apache.org/licenses/LICENSE-2.0
# Unless required by applicable law or agreed to in writing, software
# distributed under the License is distributed on an "AS IS" BASIS,
# WITHOUT WARRANTIES OR CONDITIONS OF ANY KIND, either express or implied.
# See the License for the specific language governing permissions and
# limitations under the License.

import copy
import os

import numpy as np
import onnx
import openvino as ov
import timm
import torch
from sklearn.metrics import accuracy_score
from timm.data.transforms_factory import transforms_imagenet_eval
from timm.layers.config import set_fused_attn
from torchvision import datasets

import nncf
from nncf.common.logging.track_progress import track
from nncf.experimental.torch.replace_custom_modules.timm_custom_modules import (
    replace_timm_custom_modules_with_torch_native,
)
from tests.post_training.pipelines.base import DEFAULT_VAL_THREADS
from tests.post_training.pipelines.base import OV_BACKENDS
from tests.post_training.pipelines.base import PT_BACKENDS
from tests.post_training.pipelines.base import BackendType
from tests.post_training.pipelines.base import BaseTestPipeline

# Disable using aten::scaled_dot_product_attention
set_fused_attn(False, False)


class ImageClassificationTimm(BaseTestPipeline):
    """Pipeline for Image Classification model from timm repository"""

    def prepare_model(self) -> None:
        timm_model = timm.create_model(self.model_id, num_classes=1000, in_chans=3, pretrained=True, checkpoint_path="")
        timm_model.eval()
        timm_model = replace_timm_custom_modules_with_torch_native(timm_model)
        self.model_cfg = timm_model.default_cfg
        self.input_size = [1] + list(timm_model.default_cfg["input_size"])
        self.dynamic_input_size = [-1] + list(timm_model.default_cfg["input_size"])
        self.dummy_tensor = torch.rand(self.input_size)

        if self.backend in PT_BACKENDS:
            self.model = timm_model

        if self.backend == BackendType.ONNX:
            onnx_path = self.output_model_dir / "model_fp32.onnx"
            torch.onnx.export(
                timm_model,
                self.dummy_tensor,
                onnx_path,
                export_params=True,
                opset_version=13,
                do_constant_folding=False,
                input_names=["image"],
                dynamic_axes={
                    "image": {0: "batch"},
                },
            )
            self.model = onnx.load(onnx_path)
            self.input_name = self.model.graph.input[0].name

        if self.backend in OV_BACKENDS + [BackendType.FP32]:
<<<<<<< HEAD
            self.model = convert_model(timm_model, example_input=self.dummy_tensor, input_shape=self.dynamic_input_size)
=======
            self.model = ov.convert_model(timm_model, example_input=self.dummy_tensor, input=self.input_size)
>>>>>>> 8904f18a
            self.input_name = list(inp.get_any_name() for inp in self.model.inputs)[0]

        self._dump_model_fp32()

        # Set device after dump fp32 model
        if self.backend == BackendType.CUDA_TORCH:
            self.model.cuda()
            self.dummy_tensor = self.dummy_tensor.cuda()

    def _dump_model_fp32(self) -> None:
        """Dump IRs of fp32 models, to help debugging."""
        if self.backend in PT_BACKENDS:
            ov_model = ov.convert_model(self.model, example_input=self.dummy_tensor, input=self.input_size)
            ov.serialize(ov_model, self.output_model_dir / "model_fp32.xml")

        if self.backend == BackendType.ONNX:
            onnx_path = self.output_model_dir / "model_fp32.onnx"
            ov_model = ov.convert_model(onnx_path)
            ov.serialize(ov_model, self.output_model_dir / "model_fp32.xml")

        if self.backend in OV_BACKENDS + [BackendType.FP32]:
            ov.serialize(self.model, self.output_model_dir / "model_fp32.xml")

    def prepare_preprocessor(self) -> None:
        config = self.model_cfg
        self.transform = transforms_imagenet_eval(
            img_size=config["input_size"][-2:],
            crop_pct=config["crop_pct"],
            crop_mode=config["crop_mode"],
            interpolation=config["interpolation"],
            use_prefetcher=False,
            mean=config["mean"],
            std=config["std"],
        )

    def get_transform_calibration_fn(self):
        if self.backend in PT_BACKENDS:
            device = torch.device("cuda" if self.backend == BackendType.CUDA_TORCH else "cpu")

            def transform_fn(data_item):
                images, _ = data_item
                return images.to(device)

        else:

            def transform_fn(data_item):
                images, _ = data_item
                return {self.input_name: np.array(images, dtype=np.float32)}

        return transform_fn

    def prepare_calibration_dataset(self):
        dataset = datasets.ImageFolder(root=self.data_dir / "imagenet" / "val", transform=self.transform)
        loader = torch.utils.data.DataLoader(dataset, batch_size=10, num_workers=2, shuffle=False)

        self.calibration_dataset = nncf.Dataset(loader, self.get_transform_calibration_fn())

    def _validate(self):
        val_dataset = datasets.ImageFolder(root=self.data_dir / "imagenet" / "val", transform=self.transform)
        val_loader = torch.utils.data.DataLoader(val_dataset, batch_size=1, num_workers=2, shuffle=False)

        dataset_size = len(val_loader)

        predictions = [0] * dataset_size
        references = [-1] * dataset_size

        core = ov.Core()

        if os.environ.get("CPU_THREADS_NUM"):
            # Set CPU_THREADS_NUM for OpenVINO inference
            cpu_threads_num = os.environ.get("CPU_THREADS_NUM")
            core.set_property("CPU", properties={"CPU_THREADS_NUM": str(cpu_threads_num)})

        ov_model = core.read_model(self.path_quantized_ir)
        compiled_model = core.compile_model(ov_model)

        jobs = int(os.environ.get("NUM_VAL_THREADS", DEFAULT_VAL_THREADS))
        infer_queue = ov.AsyncInferQueue(compiled_model, jobs)

        with track(total=dataset_size, description="Validation") as pbar:

            def process_result(request, userdata):
                output_data = request.get_output_tensor().data
                predicted_label = np.argmax(output_data, axis=1)
                predictions[userdata] = [predicted_label]
                pbar.progress.update(pbar.task, advance=1)

            infer_queue.set_callback(process_result)

            for i, (images, target) in enumerate(val_loader):
                # W/A for memory leaks when using torch DataLoader and OpenVINO
                image_copies = copy.deepcopy(images.numpy())
                infer_queue.start_async(image_copies, userdata=i)
                references[i] = target

            infer_queue.wait_all()

        predictions = np.concatenate(predictions, axis=0)
        references = np.concatenate(references, axis=0)
        acc_top1 = accuracy_score(predictions, references)

        self.run_info.metric_name = "Acc@1"
        self.run_info.metric_value = acc_top1<|MERGE_RESOLUTION|>--- conflicted
+++ resolved
@@ -70,11 +70,7 @@
             self.input_name = self.model.graph.input[0].name
 
         if self.backend in OV_BACKENDS + [BackendType.FP32]:
-<<<<<<< HEAD
-            self.model = convert_model(timm_model, example_input=self.dummy_tensor, input_shape=self.dynamic_input_size)
-=======
-            self.model = ov.convert_model(timm_model, example_input=self.dummy_tensor, input=self.input_size)
->>>>>>> 8904f18a
+            self.model = ov.convert_model(timm_model, example_input=self.dummy_tensor, input=self.dynamic_input_size)
             self.input_name = list(inp.get_any_name() for inp in self.model.inputs)[0]
 
         self._dump_model_fp32()
