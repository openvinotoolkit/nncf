# Copyright (c) 2023 Intel Corporation
# Licensed under the Apache License, Version 2.0 (the "License");
# you may not use this file except in compliance with the License.
# You may obtain a copy of the License at
#      http://www.apache.org/licenses/LICENSE-2.0
# Unless required by applicable law or agreed to in writing, software
# distributed under the License is distributed on an "AS IS" BASIS,
# WITHOUT WARRANTIES OR CONDITIONS OF ANY KIND, either express or implied.
# See the License for the specific language governing permissions and
# limitations under the License.

from abc import abstractmethod
from typing import Callable, Dict, TypeVar

import pytest

from nncf.common.factory import NNCFGraphFactory
from nncf.common.factory import StatisticsAggregatorFactory
from nncf.common.graph.graph import NNCFNode
from nncf.experimental.common.tensor_statistics.collectors import AbsMaxReducer
from nncf.experimental.common.tensor_statistics.collectors import MaxAggregator
from nncf.parameters import ModelType
from nncf.quantization.advanced_parameters import AdvancedQuantizationParameters
from nncf.quantization.advanced_parameters import AdvancedSmoothQuantParameters
from nncf.quantization.advanced_parameters import OverflowFix
from nncf.quantization.algorithms.post_training.algorithm import PostTrainingQuantization
from nncf.quantization.algorithms.smooth_quant.algorithm import SmoothQuant
from nncf.quantization.algorithms.smooth_quant.backend import SmoothQuantAlgoBackend
from tests.post_training.test_templates.helpers import LinearMultiShapeModel
from tests.post_training.test_templates.helpers import NonZeroLinearModel
from tests.post_training.test_templates.helpers import get_static_dataset

TModel = TypeVar("TModel")
TTensor = TypeVar("TTensor")


class TemplateTestSQAlgorithm:
    @staticmethod
    def fn_to_type(tensor) -> TTensor:
        return tensor

    @staticmethod
    @abstractmethod
    def get_transform_fn() -> Callable:
        """
        Get transformation function for dataset.
        """

    @staticmethod
    @abstractmethod
    def backend_specific_model(model: TModel, tmp_dir: str) -> TModel:
        """
        Return backend specific model.
        """

    @staticmethod
    @abstractmethod
    def check_scales(model: TModel, reference_values: Dict[str, TTensor]) -> None:
        """
        Checking scales from model with references.
        """

    @staticmethod
    @abstractmethod
    def get_backend() -> SmoothQuantAlgoBackend:
        """
        Returns backend-specific SmoothQuantAlgoBackend.
        """

    @staticmethod
    @abstractmethod
    def get_matmul_metatype():
        """
        Returns backend-specific MatMul metatype
        """

    @staticmethod
    def get_quantization_algorithm():
        return PostTrainingQuantization(
            subset_size=1,
            model_type=ModelType.TRANSFORMER,
            advanced_parameters=AdvancedQuantizationParameters(
                overflow_fix=OverflowFix.DISABLE,
                smooth_quant_alphas=AdvancedSmoothQuantParameters(matmul=0.95),
                inplace_statistics=False,
            ),
        )

    @pytest.mark.parametrize(
        "model_cls, reference_values",
        (
            (
                LinearMultiShapeModel,
                {
                    "/Reshape_0_0/nncf_smooth_quant": [[[[1.0594617, 1.1019668, 1.2208323, 1.1003988]]]],
                    "/Split_1_0/nncf_smooth_quant": [[[[1.1276343, 0.7605822]]]],
                    "/Split_0_0/nncf_smooth_quant": [[[[0.32575992, 0.33121374]]]],
                    "/Reshape_1_0_0/nncf_smooth_quant": [
                        [
                            [
                                0.3251956,
                                0.3326432,
                                1.5490624,
                                0.7233769,
                                0.3689916,
                                0.4845651,
                                1.2022541,
                                1.3118246,
                            ]
                        ]
                    ],
                    "/Reshape_1_0_1/nncf_smooth_quant": [[[0.4699388], [0.3369332], [0.3674589]]],
                    "/Reshape_2_0_0/nncf_smooth_quant": [[0.1242606]],
                    "/ReduceMax_0_0/nncf_smooth_quant": [
                        [0.08709318, 0.08033343, 0.67289335, 0.33452678, 0.14223875, 0.19858328, 0.46314085, 0.68816555]
                    ],
                },
            ),
        ),
    )
    def test_smooth_quant_algo(self, model_cls, reference_values, tmpdir):
        model = self.backend_specific_model(model_cls(), tmpdir)
        dataset = get_static_dataset(model_cls.INPUT_SIZE, self.get_transform_fn(), self.fn_to_type)

        quantization_algorithm = self.get_quantization_algorithm()
        graph = NNCFGraphFactory.create(model)
        quantized_model = quantization_algorithm.apply(model, graph, dataset=dataset)

        self.check_scales(quantized_model, reference_values)

    def test_get_abs_max_channel_collector(self):
        backend = self.get_backend()
        reduction_axes = (3, 2, 1)
        samples = 1

        for inplace_type in [False, True]:
            backend_tensor_collector = backend.get_abs_max_channel_collector(
                num_samples=samples,
                stats_reduction_axes=reduction_axes,
                inplace=inplace_type,
                branch_key="test_branch",
            )

            for aggregator in backend_tensor_collector.aggregators.values():
                assert isinstance(aggregator, MaxAggregator)

            for reducer in backend_tensor_collector.reducers:
                assert isinstance(reducer, AbsMaxReducer)
                assert reducer.inplace == inplace_type
                assert reducer._reduction_axes == reduction_axes

    @pytest.mark.parametrize(
        "model_cls, references",
        (
            (
                LinearMultiShapeModel,
                [
                    ("/MatMul_1", 0),
                    ("/MatMul", 0),
                    ("/linear_2/MatMul", 0),
                    ("/linear_1/MatMul", 0),
                    ("/MatMul_2", 0),
                    ("/MatMul_4", 1),
                    ("55", 1),
                    ("41", 0),
                    ("19", 1),
                    ("24", 0),
                ],
            ),
        ),
    )
    def test__get_nodes_to_smooth_data(self, model_cls, references, tmpdir):
        model = self.backend_specific_model(model_cls(), tmpdir)
        nncf_graph = NNCFGraphFactory.create(model)

        algo = SmoothQuant()
        algo._set_backend_entity(model)
        alpha_map = algo._get_alpha_map()
        smooth_data = algo._get_nodes_to_smooth_data(nncf_graph, alpha_map.keys())
        smooth_data = {d["node_to_smooth"].node_name: d["input_act_port"] for d in smooth_data}

        for ref_node_name, ref_port_id in references:
            assert ref_node_name in smooth_data
            assert smooth_data[ref_node_name] == ref_port_id

    def test_empty_stats(self, mocker, tmpdir):
        model_cls = NonZeroLinearModel
        model = self.backend_specific_model(model_cls(), tmpdir)
        dataset = get_static_dataset(model_cls.INPUT_SIZE, self.get_transform_fn(), self.fn_to_type)

        graph = NNCFGraphFactory.create(model)
        algo = SmoothQuant(subset_size=1, inplace_statistics=False)
        algo_statistic_points = algo.get_statistic_points(model, graph)
        statistics_aggregator = StatisticsAggregatorFactory.create(model, dataset)
        statistics_aggregator.register_statistic_points(algo_statistic_points)
        statistics_aggregator.collect_statistics(model, graph)

        mocked_transformer = mocker.MagicMock()
        mocker.patch("nncf.common.factory.ModelTransformerFactory.create", return_value=mocked_transformer)
        algo.apply(model, graph, algo_statistic_points)

        mocked_transformer.transform.assert_called_once()
        arg = mocked_transformer.transform.call_args.args[0]
        assert len(arg.transformations) == 2

        mm_metatype = self.get_matmul_metatype()
        matmuls = [node for node in graph.topological_sort() if node.metatype == mm_metatype]
        for transformation in arg.transformations:
            assert transformation.target_point.target_node_name != matmuls[0].node_name

    def test_get_activation_channel_axis(self, node_metatype, layer_attributes, port_id, reference_value):
        backend = self.get_backend()

        attributes = {
            NNCFNode.METATYPE_ATTR: node_metatype,
            NNCFNode.LAYER_ATTRIBUTES: layer_attributes,
            NNCFNode.NODE_NAME_ATTR: "test_node",
            NNCFNode.ID_NODE_ATTR: 0,
        }
        node = NNCFNode(attributes)

        try:
            activation_channel_axis = backend.get_activation_channel_axis(node, port_id)
        except RuntimeError as e:
            if isinstance(e, reference_value):
                pytest.xfail("Expected exception")

        assert activation_channel_axis == reference_value

    def test_get_weight_channel_axis(self, node_metatype, layer_attributes, reference_value):
        attributes = {
            NNCFNode.METATYPE_ATTR: node_metatype,
            NNCFNode.LAYER_ATTRIBUTES: layer_attributes,
            NNCFNode.NODE_NAME_ATTR: "test_node",
            NNCFNode.ID_NODE_ATTR: 0,
        }
        node = NNCFNode(attributes)

        try:
<<<<<<< HEAD
            # pylint: disable=protected-access
            activation_channel_axis = self.get_backend().get_weight_channel_axis(node)
=======
            activation_channel_axis = backend.get_weight_channel_axis(node, port_id)
>>>>>>> fd188235
        except RuntimeError as e:
            if isinstance(e, reference_value):
                pytest.xfail("Expected exception")

        assert activation_channel_axis == reference_value<|MERGE_RESOLUTION|>--- conflicted
+++ resolved
@@ -237,12 +237,7 @@
         node = NNCFNode(attributes)
 
         try:
-<<<<<<< HEAD
-            # pylint: disable=protected-access
             activation_channel_axis = self.get_backend().get_weight_channel_axis(node)
-=======
-            activation_channel_axis = backend.get_weight_channel_axis(node, port_id)
->>>>>>> fd188235
         except RuntimeError as e:
             if isinstance(e, reference_value):
                 pytest.xfail("Expected exception")
