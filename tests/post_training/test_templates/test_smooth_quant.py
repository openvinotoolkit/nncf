# Copyright (c) 2024 Intel Corporation
# Licensed under the Apache License, Version 2.0 (the "License");
# you may not use this file except in compliance with the License.
# You may obtain a copy of the License at
#      http://www.apache.org/licenses/LICENSE-2.0
# Unless required by applicable law or agreed to in writing, software
# distributed under the License is distributed on an "AS IS" BASIS,
# WITHOUT WARRANTIES OR CONDITIONS OF ANY KIND, either express or implied.
# See the License for the specific language governing permissions and
# limitations under the License.

from abc import abstractmethod
from typing import Callable, Dict, Type, TypeVar

import pytest

from nncf.common.factory import NNCFGraphFactory
from nncf.common.factory import StatisticsAggregatorFactory
from nncf.common.graph.graph import NNCFNode
from nncf.common.graph.transformations.commands import TransformationCommand
from nncf.experimental.common.tensor_statistics.collectors import AbsMaxReducer
from nncf.experimental.common.tensor_statistics.collectors import MaxAggregator
from nncf.parameters import ModelType
from nncf.quantization.advanced_parameters import AdvancedQuantizationParameters
from nncf.quantization.advanced_parameters import AdvancedSmoothQuantParameters
from nncf.quantization.advanced_parameters import OverflowFix
from nncf.quantization.algorithms.post_training.algorithm import PostTrainingQuantization
from nncf.quantization.algorithms.smooth_quant.algorithm import SmoothQuant
from nncf.quantization.algorithms.smooth_quant.backend import SmoothQuantAlgoBackend
from tests.post_training.test_templates.helpers import ConvTestModel
from tests.post_training.test_templates.helpers import LinearMultiShapeModel
from tests.post_training.test_templates.helpers import NonZeroLinearModel
from tests.post_training.test_templates.helpers import ShareWeghtsConvAndShareLinearModel
from tests.post_training.test_templates.helpers import get_static_dataset

TModel = TypeVar("TModel")
TTensor = TypeVar("TTensor")


class TemplateTestSQAlgorithm:
    @staticmethod
    def fn_to_type(tensor) -> TTensor:
        return tensor

    @pytest.fixture
    @abstractmethod
    def inplace_statistics(self) -> bool:
        """
        Returns all possible values for inplace parameter.
        """

    @abstractmethod
    def get_node_name_map(self, model_cls) -> Dict[str, str]:
        """
        Return backend specific map from the given model class labels
        to nncf_grpah nodes names.
        """

    @staticmethod
    @abstractmethod
    def get_target_node_name(command: TransformationCommand):
        """
        Get target node name from a transformation command.
        """

    @staticmethod
    @abstractmethod
    def get_transform_fn() -> Callable:
        """
        Get transformation function for dataset.
        """

    @staticmethod
    @abstractmethod
    def backend_specific_model(model: TModel, tmp_dir: str) -> TModel:
        """
        Return backend specific model.
        """

    @staticmethod
    @abstractmethod
    def check_scales(model: TModel, reference_values: Dict[str, TTensor], model_cls) -> None:
        """
        Checking scales from model with references.
        """

    @staticmethod
    @abstractmethod
    def get_backend() -> Type[SmoothQuantAlgoBackend]:
        """
        Returns backend-specific SmoothQuantAlgoBackend.
        """

    @staticmethod
    @abstractmethod
    def get_matmul_metatype():
        """
        Returns backend-specific MatMul metatype
        """

    @staticmethod
    def get_quantization_algorithm():
        return PostTrainingQuantization(
            subset_size=1,
            model_type=ModelType.TRANSFORMER,
            advanced_parameters=AdvancedQuantizationParameters(
                overflow_fix=OverflowFix.DISABLE,
                smooth_quant_alphas=AdvancedSmoothQuantParameters(matmul=0.95, convolution=0.95),
                inplace_statistics=False,
            ),
        )

    @pytest.mark.parametrize(
        "model_cls, reference_values",
        (
            (
                LinearMultiShapeModel,
                {
                    ("MatMul1", "MatMul2"): [[[[1.0594617, 1.1019668, 1.2208323, 1.1003988]]]],
                    ("MatMul3",): [
                        [
                            [
                                0.3251956,
                                0.3326432,
                                1.5490624,
                                0.7233769,
                                0.3689916,
                                0.4845651,
                                1.2022541,
                                1.3118246,
                            ]
                        ]
                    ],
                    ("MatMul4",): [[[0.4699388], [0.3369332], [0.3674589]]],
                    ("MatMul5",): [[0.1242606]],
                    ("MatMul6",): [
                        [0.08709318, 0.08033343, 0.67289335, 0.33452678, 0.14223875, 0.19858328, 0.46314085, 0.68816555]
                    ],
                    ("MatMul7",): [0.25238913, 0.38786113, 0.15471783, 0.27681994, 0.53814197, 0.18316744],
                    ("MatMul8",): [1.562704, 1.1183096, 2.3738348, 2.382382, 0.9243705, 1.8179475],
                    ("Linear1",): [[[[1.1276343, 0.7605822]]]],
                    ("Linear2",): [[[[0.32575992, 0.33121374]]]],
                    ("Linear3", "Linear4"): [[[[0.33630377, 0.3288621, 0.9898262, 0.7217065]]]],
                },
            ),
            (
                ConvTestModel,
                {
                    ("Conv1",): [[[[1.0723]]]],
                },
            ),
        ),
    )
    def test_smooth_quant_algo(self, model_cls, reference_values, tmpdir):
        model = self.backend_specific_model(model_cls(), tmpdir)
        dataset = get_static_dataset(model_cls.INPUT_SIZE, self.get_transform_fn(), self.fn_to_type)

        quantization_algorithm = self.get_quantization_algorithm()
        graph = NNCFGraphFactory.create(model)
        quantized_model = quantization_algorithm.apply(model, graph, dataset=dataset)

        self.check_scales(quantized_model, reference_values, model_cls)

    def test_get_abs_max_channel_collector(self, inplace_statistics: bool):
        backend = self.get_backend()
        reduction_axes = (3, 2, 1)
        samples = 1

        backend_tensor_collector = backend.get_abs_max_channel_collector(
            num_samples=samples,
            stats_reduction_axes=reduction_axes,
            inplace=inplace_statistics,
            branch_key="test_branch",
        )

        assert len(backend_tensor_collector.aggregators) == 1
        for aggregator in backend_tensor_collector.aggregators.values():
            assert isinstance(aggregator, MaxAggregator)

        assert len(backend_tensor_collector.reducers) == 1
        for reducer in backend_tensor_collector.reducers:
            assert isinstance(reducer, AbsMaxReducer)
            assert reducer.inplace == inplace_statistics
            assert reducer._reduction_axes == reduction_axes

    @pytest.mark.parametrize(
        "model_cls, references",
        (
            (
                LinearMultiShapeModel,
                [
                    ("MatMul1", 0),
                    ("MatMul2", 0),
                    ("MatMul3", 0),
                    ("MatMul4", 1),
                    ("MatMul5", 1),
                    ("MatMul6", 0),
                    ("MatMul7", 0),
                    ("MatMul8", 1),
                    ("Linear1", 0),
                    ("Linear2", 0),
                    ("Linear3", 0),
                    ("Linear4", 0),
                ],
            ),
            (ConvTestModel, [("Conv1", 0)]),
            (ShareWeghtsConvAndShareLinearModel, []),
        ),
    )
    def test__get_nodes_to_smooth_data(self, model_cls, references, tmpdir):
        model = self.backend_specific_model(model_cls(), tmpdir)
        nncf_graph = NNCFGraphFactory.create(model)

        algo = SmoothQuant()
        algo._set_backend_entity(model)
        alpha_map = algo._get_alpha_map()
        smooth_data = algo._get_nodes_to_smooth_data(nncf_graph, alpha_map.keys())
        smooth_data = {d["node_to_smooth"].node_name: d["input_act_port"] for d in smooth_data}

        name_map = self.get_node_name_map(model_cls)
        assert len(name_map) == len(smooth_data)
        matched = 0
        for ref_node_name, ref_port_id in references:
            if ref_node_name not in name_map:
                continue
            matched += 1
            assert smooth_data[name_map[ref_node_name]] == ref_port_id
        assert matched == len(smooth_data)

    def test_empty_stats(self, mocker, tmpdir):
        model_cls = NonZeroLinearModel
        model = self.backend_specific_model(model_cls(), tmpdir)
        dataset = get_static_dataset(model_cls.INPUT_SIZE, self.get_transform_fn(), self.fn_to_type)

        graph = NNCFGraphFactory.create(model)
        algo = SmoothQuant(subset_size=1, inplace_statistics=False)
        algo_statistic_points = algo.get_statistic_points(model, graph)
        statistics_aggregator = StatisticsAggregatorFactory.create(model, dataset)
        statistics_aggregator.register_statistic_points(algo_statistic_points)
        statistics_aggregator.collect_statistics(model, graph)

        mocked_transformer = mocker.MagicMock()
        mocker.patch("nncf.common.factory.ModelTransformerFactory.create", return_value=mocked_transformer)
        algo.apply(model, graph, algo_statistic_points)

        mocked_transformer.transform.assert_called_once()
        arg = mocked_transformer.transform.call_args.args[0]
        assert len(arg.transformations) == 2

        mm_metatype = self.get_matmul_metatype()
        matmuls = [node for node in graph.topological_sort() if node.metatype == mm_metatype]
        for transformation in arg.transformations:
            assert self.get_target_node_name(transformation) != matmuls[0].node_name

    def test_get_activation_channel_axis(self, node_metatype, layer_attributes, reference_value):
        backend = self.get_backend()

        attributes = {
            NNCFNode.METATYPE_ATTR: node_metatype,
            NNCFNode.LAYER_ATTRIBUTES: layer_attributes,
            NNCFNode.NODE_NAME_ATTR: "test_node",
            NNCFNode.ID_NODE_ATTR: 0,
        }
        node = NNCFNode(attributes)

<<<<<<< HEAD
        activation_channel_axis = backend.get_activation_channel_axis(node)
        assert activation_channel_axis == reference_value
=======
        if reference_value is nncf.InternalError:
            with pytest.raises(
                nncf.InternalError, match=f"{node.metatype.name} can not take more than 2 input tensors."
            ):
                backend.get_activation_channel_axis(node, port_id)
        else:
            activation_channel_axis = backend.get_activation_channel_axis(node, port_id)
            assert activation_channel_axis == reference_value
>>>>>>> f4bd0772

    def test_get_weight_channel_axis(self, node_metatype, layer_attributes, reference_value):
        backend = self.get_backend()

        attributes = {
            NNCFNode.METATYPE_ATTR: node_metatype,
            NNCFNode.LAYER_ATTRIBUTES: layer_attributes,
            NNCFNode.NODE_NAME_ATTR: "test_node",
            NNCFNode.ID_NODE_ATTR: 0,
        }
        node = NNCFNode(attributes)

        try:
            activation_channel_axis = backend.get_weight_channel_axis(node)
        except RuntimeError as e:
            if isinstance(e, reference_value):
                pytest.xfail("Expected exception")

        assert activation_channel_axis == reference_value<|MERGE_RESOLUTION|>--- conflicted
+++ resolved
@@ -263,19 +263,8 @@
         }
         node = NNCFNode(attributes)
 
-<<<<<<< HEAD
         activation_channel_axis = backend.get_activation_channel_axis(node)
         assert activation_channel_axis == reference_value
-=======
-        if reference_value is nncf.InternalError:
-            with pytest.raises(
-                nncf.InternalError, match=f"{node.metatype.name} can not take more than 2 input tensors."
-            ):
-                backend.get_activation_channel_axis(node, port_id)
-        else:
-            activation_channel_axis = backend.get_activation_channel_axis(node, port_id)
-            assert activation_channel_axis == reference_value
->>>>>>> f4bd0772
 
     def test_get_weight_channel_axis(self, node_metatype, layer_attributes, reference_value):
         backend = self.get_backend()
