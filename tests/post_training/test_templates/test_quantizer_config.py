# Copyright (c) 2023 Intel Corporation
# Licensed under the Apache License, Version 2.0 (the "License");
# you may not use this file except in compliance with the License.
# You may obtain a copy of the License at
#      http://www.apache.org/licenses/LICENSE-2.0
# Unless required by applicable law or agreed to in writing, software
# distributed under the License is distributed on an "AS IS" BASIS,
# WITHOUT WARRANTIES OR CONDITIONS OF ANY KIND, either express or implied.
# See the License for the specific language governing permissions and
# limitations under the License.

from abc import abstractmethod
from copy import deepcopy
from dataclasses import dataclass
from typing import List

import pytest

from nncf.common.graph.patterns import GraphPattern
from nncf.common.graph.transformations.commands import TargetType
from nncf.common.quantization.quantizer_setup import ActivationQuantizationInsertionPoint
from nncf.common.quantization.quantizer_setup import SingleConfigQuantizationPoint
from nncf.common.quantization.quantizer_setup import WeightQuantizationInsertionPoint
from nncf.common.quantization.structs import QuantizationMode
from nncf.common.quantization.structs import QuantizationPreset
from nncf.common.quantization.structs import QuantizerConfig
from nncf.common.quantization.structs import QuantizerGroup
from nncf.experimental.common.tensor_statistics.collectors import AbsMaxReducer
from nncf.experimental.common.tensor_statistics.collectors import MaxReducer
from nncf.experimental.common.tensor_statistics.collectors import MinReducer
from nncf.experimental.common.tensor_statistics.collectors import TensorCollector
from nncf.quantization.advanced_parameters import AdvancedQuantizationParameters
from nncf.quantization.advanced_parameters import QuantizationParameters
from nncf.quantization.algorithms.post_training.algorithm import PostTrainingQuantization
from nncf.quantization.passes import transform_to_inference_graph
from nncf.quantization.range_estimator import RangeEstimatorParametersSet
from tests.post_training.test_templates.models import NNCFGraphToTest
from tests.post_training.test_templates.models import NNCFGraphToTestDepthwiseConv
from tests.post_training.test_templates.models import NNCFGraphToTestSumAggregation


# pylint: disable=protected-access,too-many-branches
class TemplateTestQuantizerConfig:
    @abstractmethod
    def get_algo_backend(self):
        pass

    @abstractmethod
    def check_is_min_max_statistic_collector(self, tensor_collector):
        pass

    @abstractmethod
    def check_is_mean_min_max_statistic_collector(self, tensor_collector):
        pass

    @abstractmethod
    @pytest.fixture
    def single_conv_nncf_graph(self) -> NNCFGraphToTest:
        pass

    @abstractmethod
    @pytest.fixture
    def depthwise_conv_nncf_graph(self) -> NNCFGraphToTestDepthwiseConv:
        pass

    @abstractmethod
    @pytest.fixture
    def conv_sum_aggregation_nncf_graph(self) -> NNCFGraphToTestSumAggregation:
        pass

    @dataclass
    class TestGetStatisticsCollectorParameters:
        target_type: TargetType
        target_node_name: str
        ref_per_ch_reduction_shape: List[int]
        ref_per_tensor_reduction_shape: List[int]

    @abstractmethod
    @pytest.fixture
    def statistic_collector_parameters(self, request) -> TestGetStatisticsCollectorParameters:
        pass

    def test_default_quantizer_config(self, single_conv_nncf_graph):
        algo = PostTrainingQuantization()
        min_max_algo = algo.algorithms[0]
        min_max_algo._backend_entity = self.get_algo_backend()
        nncf_graph = single_conv_nncf_graph.nncf_graph
        inference_nncf_graph = transform_to_inference_graph(
            deepcopy(nncf_graph),
            min_max_algo._backend_entity.shapeof_metatypes,
            min_max_algo._backend_entity.read_variable_metatypes,
        )
        q_setup = min_max_algo._get_quantizer_setup(
            nncf_graph, inference_nncf_graph, hw_patterns=GraphPattern(), ignored_patterns=GraphPattern()
        )

        weight_default_config = QuantizerConfig(
            mode=QuantizationMode.SYMMETRIC, num_bits=8, signedness_to_force=True, per_channel=True
        )
        activation_default_config = QuantizerConfig(
            mode=QuantizationMode.SYMMETRIC, num_bits=8, signedness_to_force=None, per_channel=False
        )

        assert len(q_setup.quantization_points) == 2

        for quantization_point in q_setup.quantization_points.values():
            if quantization_point.is_weight_quantization_point():
                assert quantization_point.qconfig == weight_default_config
            if quantization_point.is_activation_quantization_point():
                assert quantization_point.qconfig == activation_default_config

    @pytest.mark.parametrize("weight_per_channel", [True, False])
    @pytest.mark.parametrize("activation_per_channel", [False])
    @pytest.mark.parametrize("preset", [QuantizationPreset.MIXED, QuantizationPreset.PERFORMANCE])
    @pytest.mark.parametrize("weight_bits", [8])
    @pytest.mark.parametrize("activation_bits", [8])
    @pytest.mark.parametrize("signed_weights", [None, True, False])
    @pytest.mark.parametrize("signed_activations", [None, True, False])
    def test_quantizer_config_from_ptq_params_for_CPU(
        self,
        weight_per_channel,
        activation_per_channel,
        preset,
        weight_bits,
        activation_bits,
        signed_weights,
        signed_activations,
        single_conv_nncf_graph,
    ):
<<<<<<< HEAD
        if signed_weights == False or signed_activations in [True, False]:  # Incompatible with HW config
            with pytest.raises(RuntimeError):
                algo = PostTrainingQuantization(
                    preset=preset,
                    advanced_parameters=AdvancedQuantizationParameters(
                        activations_quantization_params=QuantizationParameters(
                            num_bits=activation_bits,
                            per_channel=activation_per_channel,
                            signedness_to_force=signed_activations,
                        ),
                        weights_quantization_params=QuantizationParameters(
                            num_bits=weight_bits, per_channel=weight_per_channel, signedness_to_force=signed_weights
                        ),
                    ),
                )
                min_max_algo = algo.algorithms[0]
                min_max_algo._backend_entity = self.get_algo_backend()
                q_setup = min_max_algo._get_quantizer_setup(
                    single_conv_nncf_graph.nncf_graph, hw_patterns=GraphPattern(), ignored_patterns=GraphPattern()
                )
                q_g_to_quantization_mode = {}
                for q_g in QuantizerGroup:
                    q_g_to_quantization_mode[q_g] = preset.get_params_configured_by_preset(q_g)["mode"]
=======
        algo = PostTrainingQuantization(
            preset=preset,
            advanced_parameters=AdvancedQuantizationParameters(
                activations_quantization_params=QuantizationParameters(
                    num_bits=activation_bits, per_channel=activation_per_channel, signedness_to_force=signed_activations
                ),
                weights_quantization_params=QuantizationParameters(
                    num_bits=weight_bits, per_channel=weight_per_channel, signedness_to_force=signed_weights
                ),
            ),
        )
        min_max_algo = algo.algorithms[0]
        min_max_algo._backend_entity = self.get_algo_backend()
        nncf_graph = single_conv_nncf_graph.nncf_graph
        inference_nncf_graph = transform_to_inference_graph(
            deepcopy(nncf_graph),
            min_max_algo._backend_entity.shapeof_metatypes,
            min_max_algo._backend_entity.read_variable_metatypes,
        )
        q_setup = min_max_algo._get_quantizer_setup(
            nncf_graph, inference_nncf_graph, hw_patterns=GraphPattern(), ignored_patterns=GraphPattern()
        )
        q_g_to_quantization_mode = {}
        for q_g in QuantizerGroup:
            q_g_to_quantization_mode[q_g] = preset.get_params_configured_by_preset(q_g)["mode"]
>>>>>>> feb4ca30

                assert len(q_setup.quantization_points) == 2

                for quantization_point in q_setup.quantization_points.values():
                    if quantization_point.is_weight_quantization_point():
                        assert quantization_point.qconfig.mode == q_g_to_quantization_mode[QuantizerGroup.WEIGHTS]
                        assert quantization_point.qconfig.per_channel == weight_per_channel
                        assert quantization_point.qconfig.num_bits == weight_bits
                        if signed_weights is not None:
                            assert quantization_point.qconfig.signedness_to_force == signed_weights
                    if quantization_point.is_activation_quantization_point():
                        assert quantization_point.qconfig.per_channel == activation_per_channel
                        assert quantization_point.qconfig.num_bits == activation_bits
                        assert quantization_point.qconfig.mode == q_g_to_quantization_mode[QuantizerGroup.ACTIVATIONS]
                        if signed_activations is not None:
                            assert quantization_point.qconfig.signedness_to_force == signed_activations

    def test_depthwise_conv_default_quantizer_config(self, depthwise_conv_nncf_graph):
        algo = PostTrainingQuantization()
        min_max_algo = algo.algorithms[0]
        min_max_algo._backend_entity = self.get_algo_backend()
        nncf_graph = depthwise_conv_nncf_graph.nncf_graph
        inference_nncf_graph = transform_to_inference_graph(
            deepcopy(nncf_graph),
            min_max_algo._backend_entity.shapeof_metatypes,
            min_max_algo._backend_entity.read_variable_metatypes,
        )
        q_setup = min_max_algo._get_quantizer_setup(
            nncf_graph, inference_nncf_graph, hw_patterns=GraphPattern(), ignored_patterns=GraphPattern()
        )

        weight_default_config = QuantizerConfig(
            mode=QuantizationMode.SYMMETRIC, num_bits=8, signedness_to_force=True, per_channel=True
        )
        activation_default_config = QuantizerConfig(
            mode=QuantizationMode.SYMMETRIC, num_bits=8, signedness_to_force=None, per_channel=True
        )

        assert len(q_setup.quantization_points) == 2

        for quantization_point in q_setup.quantization_points.values():
            if quantization_point.is_weight_quantization_point():
                assert quantization_point.qconfig == weight_default_config
            if quantization_point.is_activation_quantization_point():
                assert quantization_point.qconfig == activation_default_config

    @pytest.mark.parametrize(
        "range_estimator_params", [RangeEstimatorParametersSet.MINMAX, RangeEstimatorParametersSet.MEAN_MINMAX]
    )
    @pytest.mark.parametrize("q_config_mode", [QuantizationMode.SYMMETRIC, QuantizationMode.ASYMMETRIC])
    @pytest.mark.parametrize("q_config_per_channel", [True, False])
    def test_get_stat_collector(
        self,
        range_estimator_params,
        q_config_mode,
        q_config_per_channel,
        conv_sum_aggregation_nncf_graph,
        statistic_collector_parameters: TestGetStatisticsCollectorParameters,
    ):
        params = statistic_collector_parameters
        algo = PostTrainingQuantization(
            advanced_parameters=AdvancedQuantizationParameters(
                activations_range_estimator_params=range_estimator_params
            )
        )
        min_max_algo = algo.algorithms[0]
        min_max_algo._backend_entity = self.get_algo_backend()
        q_config = QuantizerConfig(num_bits=8, mode=q_config_mode, per_channel=q_config_per_channel)

        if params.target_type in [TargetType.PRE_LAYER_OPERATION, TargetType.POST_LAYER_OPERATION]:
            port_id = None if TargetType.POST_LAYER_OPERATION else 0
            ip = ActivationQuantizationInsertionPoint(params.target_node_name, port_id)
            qp = SingleConfigQuantizationPoint(ip, q_config, [params.target_node_name])
            min_max_algo._add_activation_quantization_target_point(qp)
        else:
            ip = WeightQuantizationInsertionPoint(params.target_node_name)
            qp = SingleConfigQuantizationPoint(ip, q_config, [params.target_node_name])
            min_max_algo._add_weight_quantization_target_point(qp, conv_sum_aggregation_nncf_graph.nncf_graph)

        target_point = list(min_max_algo._quantization_target_points_to_qconfig.keys())[0]
        tensor_collector = min_max_algo._get_stat_collector(
            conv_sum_aggregation_nncf_graph.nncf_graph, target_point, q_config
        )

        is_weight_tp = target_point.is_weight_target_point()
        # tensor_collector type check
        if is_weight_tp:
            self.check_is_min_max_statistic_collector(tensor_collector)
        else:
            if range_estimator_params == RangeEstimatorParametersSet.MINMAX:
                self.check_is_min_max_statistic_collector(tensor_collector)
            elif range_estimator_params == RangeEstimatorParametersSet.MEAN_MINMAX:
                self.check_is_mean_min_max_statistic_collector(tensor_collector)

        # reduction_shape check
        # TODO(dlyakhov): remove this if state after PTQ experimental TensorCollector migration
        if isinstance(tensor_collector, TensorCollector):
            reducers = tensor_collector.reducers
            assert len(reducers) == 2
            # use_abs_max check
            assert any(isinstance(r, MinReducer) for r in reducers)
            if q_config_mode == QuantizationMode.SYMMETRIC:
                assert any(isinstance(r, AbsMaxReducer) for r in reducers)
            elif q_config_mode == QuantizationMode.ASYMMETRIC:
                assert any(isinstance(r, MaxReducer) for r in reducers)
        else:
            # use_abs_max check
            if q_config_mode == QuantizationMode.SYMMETRIC:
                assert tensor_collector._use_abs_max
            elif q_config_mode == QuantizationMode.ASYMMETRIC:
                assert not tensor_collector._use_abs_max
            reducers = [tensor_collector]

        for reducer in reducers:
            if q_config_per_channel:
                assert reducer._reduction_shape == params.ref_per_ch_reduction_shape
            else:
                assert reducer._reduction_shape == params.ref_per_tensor_reduction_shape<|MERGE_RESOLUTION|>--- conflicted
+++ resolved
@@ -127,31 +127,6 @@
         signed_activations,
         single_conv_nncf_graph,
     ):
-<<<<<<< HEAD
-        if signed_weights == False or signed_activations in [True, False]:  # Incompatible with HW config
-            with pytest.raises(RuntimeError):
-                algo = PostTrainingQuantization(
-                    preset=preset,
-                    advanced_parameters=AdvancedQuantizationParameters(
-                        activations_quantization_params=QuantizationParameters(
-                            num_bits=activation_bits,
-                            per_channel=activation_per_channel,
-                            signedness_to_force=signed_activations,
-                        ),
-                        weights_quantization_params=QuantizationParameters(
-                            num_bits=weight_bits, per_channel=weight_per_channel, signedness_to_force=signed_weights
-                        ),
-                    ),
-                )
-                min_max_algo = algo.algorithms[0]
-                min_max_algo._backend_entity = self.get_algo_backend()
-                q_setup = min_max_algo._get_quantizer_setup(
-                    single_conv_nncf_graph.nncf_graph, hw_patterns=GraphPattern(), ignored_patterns=GraphPattern()
-                )
-                q_g_to_quantization_mode = {}
-                for q_g in QuantizerGroup:
-                    q_g_to_quantization_mode[q_g] = preset.get_params_configured_by_preset(q_g)["mode"]
-=======
         algo = PostTrainingQuantization(
             preset=preset,
             advanced_parameters=AdvancedQuantizationParameters(
@@ -171,29 +146,34 @@
             min_max_algo._backend_entity.shapeof_metatypes,
             min_max_algo._backend_entity.read_variable_metatypes,
         )
-        q_setup = min_max_algo._get_quantizer_setup(
-            nncf_graph, inference_nncf_graph, hw_patterns=GraphPattern(), ignored_patterns=GraphPattern()
-        )
-        q_g_to_quantization_mode = {}
-        for q_g in QuantizerGroup:
-            q_g_to_quantization_mode[q_g] = preset.get_params_configured_by_preset(q_g)["mode"]
->>>>>>> feb4ca30
-
-                assert len(q_setup.quantization_points) == 2
-
-                for quantization_point in q_setup.quantization_points.values():
-                    if quantization_point.is_weight_quantization_point():
-                        assert quantization_point.qconfig.mode == q_g_to_quantization_mode[QuantizerGroup.WEIGHTS]
-                        assert quantization_point.qconfig.per_channel == weight_per_channel
-                        assert quantization_point.qconfig.num_bits == weight_bits
-                        if signed_weights is not None:
-                            assert quantization_point.qconfig.signedness_to_force == signed_weights
-                    if quantization_point.is_activation_quantization_point():
-                        assert quantization_point.qconfig.per_channel == activation_per_channel
-                        assert quantization_point.qconfig.num_bits == activation_bits
-                        assert quantization_point.qconfig.mode == q_g_to_quantization_mode[QuantizerGroup.ACTIVATIONS]
-                        if signed_activations is not None:
-                            assert quantization_point.qconfig.signedness_to_force == signed_activations
+        if signed_weights == False or signed_activations in [True, False]:  # Incompatible with HW CPU config
+            with pytest.raises(RuntimeError):
+                q_setup = min_max_algo._get_quantizer_setup(
+                    nncf_graph, inference_nncf_graph, hw_patterns=GraphPattern(), ignored_patterns=GraphPattern()
+                )
+        else:
+            q_setup = min_max_algo._get_quantizer_setup(
+                nncf_graph, inference_nncf_graph, hw_patterns=GraphPattern(), ignored_patterns=GraphPattern()
+            )
+            q_g_to_quantization_mode = {}
+            for q_g in QuantizerGroup:
+                q_g_to_quantization_mode[q_g] = preset.get_params_configured_by_preset(q_g)["mode"]
+
+            assert len(q_setup.quantization_points) == 2
+
+            for quantization_point in q_setup.quantization_points.values():
+                if quantization_point.is_weight_quantization_point():
+                    assert quantization_point.qconfig.mode == q_g_to_quantization_mode[QuantizerGroup.WEIGHTS]
+                    assert quantization_point.qconfig.per_channel == weight_per_channel
+                    assert quantization_point.qconfig.num_bits == weight_bits
+                    if signed_weights is not None:
+                        assert quantization_point.qconfig.signedness_to_force == signed_weights
+                if quantization_point.is_activation_quantization_point():
+                    assert quantization_point.qconfig.per_channel == activation_per_channel
+                    assert quantization_point.qconfig.num_bits == activation_bits
+                    assert quantization_point.qconfig.mode == q_g_to_quantization_mode[QuantizerGroup.ACTIVATIONS]
+                    if signed_activations is not None:
+                        assert quantization_point.qconfig.signedness_to_force == signed_activations
 
     def test_depthwise_conv_default_quantizer_config(self, depthwise_conv_nncf_graph):
         algo = PostTrainingQuantization()
