--- conflicted
+++ resolved
@@ -3,26 +3,22 @@
   num_int4: 228
   num_int8: 84
 tinyllama_data_aware_backend_OV:
-<<<<<<< HEAD
   metric_value: 0.83853
-tinyllama_data_aware_awq_backend_OV:
-  metric_value: 0.84439
-tinyllama_data_aware_awq_stateful_backend_OV:
-  metric_value: 0.84439
-tinyllama_data_aware_awq_scale_estimation_backend_OV:
-  metric_value: 0.84431
-tinyllama_data_aware_awq_scale_estimation_stateful_backend_OV:
-  metric_value: 0.84431
-=======
-  metric_value: 0.83084
   num_int4: 184
   num_int8: 128
 tinyllama_data_aware_awq_backend_OV:
-  metric_value: 0.81237
+  metric_value: 0.84439
   num_int4: 184
   num_int8: 128
 tinyllama_data_aware_awq_stateful_backend_OV:
-  metric_value: 0.81237
+  metric_value: 0.84439
   num_int4: 184
   num_int8: 128
->>>>>>> 1970746c
+tinyllama_data_aware_awq_scale_estimation_backend_OV:
+  metric_value: 0.84431
+  num_int4: 184
+  num_int8: 128
+tinyllama_data_aware_awq_scale_estimation_stateful_backend_OV:
+  metric_value: 0.84431
+  num_int4: 184
+  num_int8: 128