--- conflicted
+++ resolved
@@ -442,21 +442,17 @@
         "backends": [BackendType.TORCH],
     },
     {
-<<<<<<< HEAD
+        "reported_name": "tinyllama_int4_data_free",
+        "model_id": "tinyllama/tinyllama-1.1b-step-50k-105b",
+        "pipeline_cls": LMWeightCompression,
+        "compression_params": {
+            "mode": CompressWeightsMode.INT4_ASYM,
+            "group_size": 64,
+        },
+        "backends": [BackendType.TORCH],
+    },
+    {
         "reported_name": "tinyllama_data_aware_gptq_scale_estimation_stateful",
-=======
-        "reported_name": "tinyllama_int4_data_free",
-        "model_id": "tinyllama/tinyllama-1.1b-step-50k-105b",
-        "pipeline_cls": LMWeightCompression,
-        "compression_params": {
-            "mode": CompressWeightsMode.INT4_ASYM,
-            "group_size": 64,
-        },
-        "backends": [BackendType.TORCH],
-    },
-    {
-        "reported_name": "tinyllama_data_aware_gptq",
->>>>>>> 45012334
         "model_id": "tinyllama/tinyllama-1.1b-step-50k-105b",
         "pipeline_cls": LMWeightCompression,
         "compression_params": {
