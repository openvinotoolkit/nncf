models:
- name: efficientnet-lite4-11
  launchers:
  - framework: onnx_runtime
    adapter: classification
<<<<<<< HEAD
    execution_providers: ['CPUExecutionProvider']
=======
    execution_providers: ['OpenVINOExecutionProvider']
    tags: ['OpenVINOExecutionProvider']
    inputs:
      - name: images:0
        type: INPUT
        shape: [ 1, 224, 224, 3 ]
        layout: "NHWC"
  - framework: onnx_runtime
    adapter: classification
    execution_providers: ['CPUExecutionProvider']
    tags: ['CPUExecutionProvider']
>>>>>>> 5b5c30c9
    inputs:
      - name: images:0
        type: INPUT
        shape: [1, 224, 224, 3]
        layout: "NHWC"
  datasets:
  - name: imagenet_1000_classes
    # read in RGB format
    reader: pillow_imread
    preprocessing:
      - type: resize
        size: 256
        aspect_ratio_scale: greater
        use_pillow: true
        interpolation: BILINEAR

      - type: crop
        size: 224
        use_pillow: true

      - type: normalization
        mean: (127.0, 127.0, 127.0)
        std: (128.0, 128.0, 128.0)

    metrics:
    - name: accuracy@top1
      type: accuracy
      top_k: 1<|MERGE_RESOLUTION|>--- conflicted
+++ resolved
@@ -3,9 +3,6 @@
   launchers:
   - framework: onnx_runtime
     adapter: classification
-<<<<<<< HEAD
-    execution_providers: ['CPUExecutionProvider']
-=======
     execution_providers: ['OpenVINOExecutionProvider']
     tags: ['OpenVINOExecutionProvider']
     inputs:
@@ -17,7 +14,6 @@
     adapter: classification
     execution_providers: ['CPUExecutionProvider']
     tags: ['CPUExecutionProvider']
->>>>>>> 5b5c30c9
     inputs:
       - name: images:0
         type: INPUT
