--- conflicted
+++ resolved
@@ -2,9 +2,6 @@
   - name: ssd_mobilenet_v1_12
     launchers:
       - framework: onnx_runtime
-<<<<<<< HEAD
-        execution_providers: ['CPUExecutionProvider']
-=======
         execution_providers: ['OpenVINOExecutionProvider']
         tags: ['OpenVINOExecutionProvider']
         adapter:
@@ -20,7 +17,6 @@
       - framework: onnx_runtime
         execution_providers: ['CPUExecutionProvider']
         tags: ['CPUExecutionProvider']
->>>>>>> 5b5c30c9
         adapter:
           type: tf_object_detection
           scores_out: detection_scores
