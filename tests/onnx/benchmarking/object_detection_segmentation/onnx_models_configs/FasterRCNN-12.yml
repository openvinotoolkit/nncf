models:
  - name: FasterRCNN-12
    launchers:
      - framework: onnx_runtime
<<<<<<< HEAD
        execution_providers: [ 'CPUExecutionProvider' ]
=======
        execution_providers: [ 'OpenVINOExecutionProvider' ]
        tags: ['OpenVINOExecutionProvider']
        adapter:
          type: faster_rcnn_onnx
          boxes_out: '6379'
          scores_out: '6383'
          labels_out: '6381'
        inputs:
          - name: image
            type: INPUT
            layout: "CHW"
      - framework: onnx_runtime
        execution_providers: [ 'CPUExecutionProvider' ]
        tags: ['CPUExecutionProvider']
>>>>>>> 5b5c30c9
        adapter:
          type: faster_rcnn_onnx
          boxes_out: '6379'
          scores_out: '6383'
          labels_out: '6381'
        inputs:
          - name: image
            type: INPUT
            layout: "CHW"
    datasets:
      - name: ms_coco_detection_80_class_with_background
        preprocessing:
          - type: resize
            size: 800
            aspect_ratio_scale: mask_rcnn_benchmark_aspect_ratio
            factor: 32
            include_boundary: True
            interpolation: LINEAR
          - type: normalization
            mean: (102.9801, 115.9465, 122.7717)

        metrics:
          - type: coco_precision
            threshold: .5:.05:.95

    has_batch_dim: False
    disallowed_op_types: ["Resize", 'Div', "RoiAlign", 'ScatterElements']
    convert_opset_version: False<|MERGE_RESOLUTION|>--- conflicted
+++ resolved
@@ -2,9 +2,6 @@
   - name: FasterRCNN-12
     launchers:
       - framework: onnx_runtime
-<<<<<<< HEAD
-        execution_providers: [ 'CPUExecutionProvider' ]
-=======
         execution_providers: [ 'OpenVINOExecutionProvider' ]
         tags: ['OpenVINOExecutionProvider']
         adapter:
@@ -19,7 +16,6 @@
       - framework: onnx_runtime
         execution_providers: [ 'CPUExecutionProvider' ]
         tags: ['CPUExecutionProvider']
->>>>>>> 5b5c30c9
         adapter:
           type: faster_rcnn_onnx
           boxes_out: '6379'
