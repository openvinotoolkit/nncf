models:
  - name: ResNet101-DUC-12
    launchers:
      - framework: onnx_runtime
<<<<<<< HEAD
        execution_providers: ['CPUExecutionProvider']
=======
        execution_providers: ['OpenVINOExecutionProvider']
        tags: ['OpenVINOExecutionProvider']
        adapter:
          type: duc_segmentation
          ds_rate: 8
          cell_width: 2
      - framework: onnx_runtime
        execution_providers: [ 'CPUExecutionProvider' ]
        tags: ['CPUExecutionProvider']
>>>>>>> 5b5c30c9
        adapter:
          type: duc_segmentation
          ds_rate: 8
          cell_width: 2

    datasets:
      - name: cityscapes
        preprocessing:
          - type: bgr_to_rgb
          - type: resize
            size: 800
          - type: normalization
            mean: (122.675, 116.669, 104.008)
        postprocessing:
          - type: resize_segmentation_mask
            apply_to: annotation
            size: 800
        metrics:
          - type: mean_iou<|MERGE_RESOLUTION|>--- conflicted
+++ resolved
@@ -2,9 +2,6 @@
   - name: ResNet101-DUC-12
     launchers:
       - framework: onnx_runtime
-<<<<<<< HEAD
-        execution_providers: ['CPUExecutionProvider']
-=======
         execution_providers: ['OpenVINOExecutionProvider']
         tags: ['OpenVINOExecutionProvider']
         adapter:
@@ -14,7 +11,6 @@
       - framework: onnx_runtime
         execution_providers: [ 'CPUExecutionProvider' ]
         tags: ['CPUExecutionProvider']
->>>>>>> 5b5c30c9
         adapter:
           type: duc_segmentation
           ds_rate: 8
