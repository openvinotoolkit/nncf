--- conflicted
+++ resolved
@@ -5,9 +5,6 @@
         adapter:
           type: yolo_v2
           anchors: tiny_yolo_v2
-<<<<<<< HEAD
-        execution_providers: ['CPUExecutionProvider']
-=======
         execution_providers: ['OpenVINOExecutionProvider']
         tags: ['OpenVINOExecutionProvider']
       - framework: onnx_runtime
@@ -16,7 +13,6 @@
           anchors: tiny_yolo_v2
         execution_providers: ['CPUExecutionProvider']
         tags: ['CPUExecutionProvider']
->>>>>>> 5b5c30c9
 
     datasets:
       - name: VOC2012_without_background
