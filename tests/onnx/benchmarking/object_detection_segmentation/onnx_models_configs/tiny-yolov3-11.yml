--- conflicted
+++ resolved
@@ -10,9 +10,6 @@
         inputs:
           - name: image_shape
             type: ORIG_IMAGE_INFO
-<<<<<<< HEAD
-        execution_providers: ["CPUExecutionProvider"]
-=======
         execution_providers: ['OpenVINOExecutionProvider']
         tags: ['OpenVINOExecutionProvider']
       - framework: onnx_runtime
@@ -26,7 +23,6 @@
             type: ORIG_IMAGE_INFO
         execution_providers: ['CPUExecutionProvider']
         tags: ['CPUExecutionProvider']
->>>>>>> 5b5c30c9
 
     datasets:
       - name: ms_coco_detection_80_class_without_background
