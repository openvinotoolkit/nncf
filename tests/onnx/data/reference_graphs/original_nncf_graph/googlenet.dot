--- conflicted
+++ resolved
@@ -1,314 +1,4 @@
 strict digraph  {
-<<<<<<< HEAD
-"0 Conv_0" [id=0, type=Conv];
-"1 Relu_1" [id=1, type=Relu];
-"2 MaxPool_2" [id=2, type=MaxPool];
-"3 Conv_3" [id=3, type=Conv];
-"4 Relu_4" [id=4, type=Relu];
-"5 Conv_5" [id=5, type=Conv];
-"6 Relu_6" [id=6, type=Relu];
-"7 MaxPool_7" [id=7, type=MaxPool];
-"8 Conv_8" [id=8, type=Conv];
-"9 Conv_10" [id=9, type=Conv];
-"10 Conv_14" [id=10, type=Conv];
-"11 MaxPool_18" [id=11, type=MaxPool];
-"12 Relu_9" [id=12, type=Relu];
-"13 Relu_11" [id=13, type=Relu];
-"14 Relu_15" [id=14, type=Relu];
-"15 Conv_19" [id=15, type=Conv];
-"16 Concat_21" [id=16, type=Concat];
-"17 Conv_12" [id=17, type=Conv];
-"18 Conv_16" [id=18, type=Conv];
-"19 Relu_20" [id=19, type=Relu];
-"20 Conv_22" [id=20, type=Conv];
-"21 Conv_24" [id=21, type=Conv];
-"22 Conv_28" [id=22, type=Conv];
-"23 MaxPool_32" [id=23, type=MaxPool];
-"24 Relu_13" [id=24, type=Relu];
-"25 Relu_17" [id=25, type=Relu];
-"26 Relu_23" [id=26, type=Relu];
-"27 Relu_25" [id=27, type=Relu];
-"28 Relu_29" [id=28, type=Relu];
-"29 Conv_33" [id=29, type=Conv];
-"30 Concat_35" [id=30, type=Concat];
-"31 Conv_26" [id=31, type=Conv];
-"32 Conv_30" [id=32, type=Conv];
-"33 Relu_34" [id=33, type=Relu];
-"34 MaxPool_36" [id=34, type=MaxPool];
-"35 Relu_27" [id=35, type=Relu];
-"36 Relu_31" [id=36, type=Relu];
-"37 Conv_37" [id=37, type=Conv];
-"38 Conv_39" [id=38, type=Conv];
-"39 Conv_43" [id=39, type=Conv];
-"40 MaxPool_47" [id=40, type=MaxPool];
-"41 Relu_38" [id=41, type=Relu];
-"42 Relu_40" [id=42, type=Relu];
-"43 Relu_44" [id=43, type=Relu];
-"44 Conv_48" [id=44, type=Conv];
-"45 Concat_50" [id=45, type=Concat];
-"46 Conv_41" [id=46, type=Conv];
-"47 Conv_45" [id=47, type=Conv];
-"48 Relu_49" [id=48, type=Relu];
-"49 Conv_51" [id=49, type=Conv];
-"50 Conv_53" [id=50, type=Conv];
-"51 Conv_57" [id=51, type=Conv];
-"52 MaxPool_61" [id=52, type=MaxPool];
-"53 Relu_42" [id=53, type=Relu];
-"54 Relu_46" [id=54, type=Relu];
-"55 Relu_52" [id=55, type=Relu];
-"56 Relu_54" [id=56, type=Relu];
-"57 Relu_58" [id=57, type=Relu];
-"58 Conv_62" [id=58, type=Conv];
-"59 Concat_64" [id=59, type=Concat];
-"60 Conv_55" [id=60, type=Conv];
-"61 Conv_59" [id=61, type=Conv];
-"62 Relu_63" [id=62, type=Relu];
-"63 Conv_65" [id=63, type=Conv];
-"64 Conv_67" [id=64, type=Conv];
-"65 Conv_71" [id=65, type=Conv];
-"66 MaxPool_75" [id=66, type=MaxPool];
-"67 Relu_56" [id=67, type=Relu];
-"68 Relu_60" [id=68, type=Relu];
-"69 Relu_66" [id=69, type=Relu];
-"70 Relu_68" [id=70, type=Relu];
-"71 Relu_72" [id=71, type=Relu];
-"72 Conv_76" [id=72, type=Conv];
-"73 Concat_78" [id=73, type=Concat];
-"74 Conv_69" [id=74, type=Conv];
-"75 Conv_73" [id=75, type=Conv];
-"76 Relu_77" [id=76, type=Relu];
-"77 Conv_79" [id=77, type=Conv];
-"78 Conv_81" [id=78, type=Conv];
-"79 Conv_85" [id=79, type=Conv];
-"80 MaxPool_89" [id=80, type=MaxPool];
-"81 Relu_70" [id=81, type=Relu];
-"82 Relu_74" [id=82, type=Relu];
-"83 Relu_80" [id=83, type=Relu];
-"84 Relu_82" [id=84, type=Relu];
-"85 Relu_86" [id=85, type=Relu];
-"86 Conv_90" [id=86, type=Conv];
-"87 Concat_92" [id=87, type=Concat];
-"88 Conv_83" [id=88, type=Conv];
-"89 Conv_87" [id=89, type=Conv];
-"90 Relu_91" [id=90, type=Relu];
-"91 Conv_93" [id=91, type=Conv];
-"92 Conv_95" [id=92, type=Conv];
-"93 Conv_99" [id=93, type=Conv];
-"94 MaxPool_103" [id=94, type=MaxPool];
-"95 Relu_84" [id=95, type=Relu];
-"96 Relu_88" [id=96, type=Relu];
-"97 Relu_94" [id=97, type=Relu];
-"98 Relu_96" [id=98, type=Relu];
-"99 Relu_100" [id=99, type=Relu];
-"100 Conv_104" [id=100, type=Conv];
-"101 Concat_106" [id=101, type=Concat];
-"102 Conv_97" [id=102, type=Conv];
-"103 Conv_101" [id=103, type=Conv];
-"104 Relu_105" [id=104, type=Relu];
-"105 MaxPool_107" [id=105, type=MaxPool];
-"106 Relu_98" [id=106, type=Relu];
-"107 Relu_102" [id=107, type=Relu];
-"108 Conv_108" [id=108, type=Conv];
-"109 Conv_110" [id=109, type=Conv];
-"110 Conv_114" [id=110, type=Conv];
-"111 MaxPool_118" [id=111, type=MaxPool];
-"112 Relu_109" [id=112, type=Relu];
-"113 Relu_111" [id=113, type=Relu];
-"114 Relu_115" [id=114, type=Relu];
-"115 Conv_119" [id=115, type=Conv];
-"116 Concat_121" [id=116, type=Concat];
-"117 Conv_112" [id=117, type=Conv];
-"118 Conv_116" [id=118, type=Conv];
-"119 Relu_120" [id=119, type=Relu];
-"120 Conv_122" [id=120, type=Conv];
-"121 Conv_124" [id=121, type=Conv];
-"122 Conv_128" [id=122, type=Conv];
-"123 MaxPool_132" [id=123, type=MaxPool];
-"124 Relu_113" [id=124, type=Relu];
-"125 Relu_117" [id=125, type=Relu];
-"126 Relu_123" [id=126, type=Relu];
-"127 Relu_125" [id=127, type=Relu];
-"128 Relu_129" [id=128, type=Relu];
-"129 Conv_133" [id=129, type=Conv];
-"130 Concat_135" [id=130, type=Concat];
-"131 Conv_126" [id=131, type=Conv];
-"132 Conv_130" [id=132, type=Conv];
-"133 Relu_134" [id=133, type=Relu];
-"134 GlobalAveragePool_136" [id=134, type=GlobalAveragePool];
-"135 Relu_127" [id=135, type=Relu];
-"136 Relu_131" [id=136, type=Relu];
-"137 Flatten_137" [id=137, type=Flatten];
-"138 Gemm_138" [id=138, type=Gemm];
-"139 nncf_model_input_0" [id=139, type=nncf_model_input];
-"140 nncf_model_output_0" [id=140, type=nncf_model_output];
-"0 Conv_0" -> "1 Relu_1"  [label="[1, 64, 112, 112]", style=solid];
-"1 Relu_1" -> "2 MaxPool_2"  [label="[1, 64, 112, 112]", style=solid];
-"2 MaxPool_2" -> "3 Conv_3"  [label="[1, 64, 56, 56]", style=solid];
-"3 Conv_3" -> "4 Relu_4"  [label="[1, 64, 56, 56]", style=solid];
-"4 Relu_4" -> "5 Conv_5"  [label="[1, 64, 56, 56]", style=solid];
-"5 Conv_5" -> "6 Relu_6"  [label="[1, 192, 56, 56]", style=solid];
-"6 Relu_6" -> "7 MaxPool_7"  [label="[1, 192, 56, 56]", style=solid];
-"7 MaxPool_7" -> "8 Conv_8"  [label="[1, 192, 28, 28]", style=solid];
-"7 MaxPool_7" -> "9 Conv_10"  [label="[1, 192, 28, 28]", style=solid];
-"7 MaxPool_7" -> "10 Conv_14"  [label="[1, 192, 28, 28]", style=solid];
-"7 MaxPool_7" -> "11 MaxPool_18"  [label="[1, 192, 28, 28]", style=solid];
-"8 Conv_8" -> "12 Relu_9"  [label="[1, 64, 28, 28]", style=solid];
-"9 Conv_10" -> "13 Relu_11"  [label="[1, 96, 28, 28]", style=solid];
-"10 Conv_14" -> "14 Relu_15"  [label="[1, 16, 28, 28]", style=solid];
-"11 MaxPool_18" -> "15 Conv_19"  [label="[1, 192, 28, 28]", style=solid];
-"12 Relu_9" -> "16 Concat_21"  [label="[1, 64, 28, 28]", style=solid];
-"13 Relu_11" -> "17 Conv_12"  [label="[1, 96, 28, 28]", style=solid];
-"14 Relu_15" -> "18 Conv_16"  [label="[1, 16, 28, 28]", style=solid];
-"15 Conv_19" -> "19 Relu_20"  [label="[1, 32, 28, 28]", style=solid];
-"16 Concat_21" -> "20 Conv_22"  [label="[1, 256, 28, 28]", style=solid];
-"16 Concat_21" -> "21 Conv_24"  [label="[1, 256, 28, 28]", style=solid];
-"16 Concat_21" -> "22 Conv_28"  [label="[1, 256, 28, 28]", style=solid];
-"16 Concat_21" -> "23 MaxPool_32"  [label="[1, 256, 28, 28]", style=solid];
-"17 Conv_12" -> "24 Relu_13"  [label="[1, 128, 28, 28]", style=solid];
-"18 Conv_16" -> "25 Relu_17"  [label="[1, 32, 28, 28]", style=solid];
-"19 Relu_20" -> "16 Concat_21"  [label="[1, 32, 28, 28]", style=solid];
-"20 Conv_22" -> "26 Relu_23"  [label="[1, 128, 28, 28]", style=solid];
-"21 Conv_24" -> "27 Relu_25"  [label="[1, 128, 28, 28]", style=solid];
-"22 Conv_28" -> "28 Relu_29"  [label="[1, 32, 28, 28]", style=solid];
-"23 MaxPool_32" -> "29 Conv_33"  [label="[1, 256, 28, 28]", style=solid];
-"24 Relu_13" -> "16 Concat_21"  [label="[1, 128, 28, 28]", style=solid];
-"25 Relu_17" -> "16 Concat_21"  [label="[1, 32, 28, 28]", style=solid];
-"26 Relu_23" -> "30 Concat_35"  [label="[1, 128, 28, 28]", style=solid];
-"27 Relu_25" -> "31 Conv_26"  [label="[1, 128, 28, 28]", style=solid];
-"28 Relu_29" -> "32 Conv_30"  [label="[1, 32, 28, 28]", style=solid];
-"29 Conv_33" -> "33 Relu_34"  [label="[1, 64, 28, 28]", style=solid];
-"30 Concat_35" -> "34 MaxPool_36"  [label="[1, 480, 28, 28]", style=solid];
-"31 Conv_26" -> "35 Relu_27"  [label="[1, 192, 28, 28]", style=solid];
-"32 Conv_30" -> "36 Relu_31"  [label="[1, 96, 28, 28]", style=solid];
-"33 Relu_34" -> "30 Concat_35"  [label="[1, 64, 28, 28]", style=solid];
-"34 MaxPool_36" -> "37 Conv_37"  [label="[1, 480, 14, 14]", style=solid];
-"34 MaxPool_36" -> "38 Conv_39"  [label="[1, 480, 14, 14]", style=solid];
-"34 MaxPool_36" -> "39 Conv_43"  [label="[1, 480, 14, 14]", style=solid];
-"34 MaxPool_36" -> "40 MaxPool_47"  [label="[1, 480, 14, 14]", style=solid];
-"35 Relu_27" -> "30 Concat_35"  [label="[1, 192, 28, 28]", style=solid];
-"36 Relu_31" -> "30 Concat_35"  [label="[1, 96, 28, 28]", style=solid];
-"37 Conv_37" -> "41 Relu_38"  [label="[1, 192, 14, 14]", style=solid];
-"38 Conv_39" -> "42 Relu_40"  [label="[1, 96, 14, 14]", style=solid];
-"39 Conv_43" -> "43 Relu_44"  [label="[1, 16, 14, 14]", style=solid];
-"40 MaxPool_47" -> "44 Conv_48"  [label="[1, 480, 14, 14]", style=solid];
-"41 Relu_38" -> "45 Concat_50"  [label="[1, 192, 14, 14]", style=solid];
-"42 Relu_40" -> "46 Conv_41"  [label="[1, 96, 14, 14]", style=solid];
-"43 Relu_44" -> "47 Conv_45"  [label="[1, 16, 14, 14]", style=solid];
-"44 Conv_48" -> "48 Relu_49"  [label="[1, 64, 14, 14]", style=solid];
-"45 Concat_50" -> "49 Conv_51"  [label="[1, 512, 14, 14]", style=solid];
-"45 Concat_50" -> "50 Conv_53"  [label="[1, 512, 14, 14]", style=solid];
-"45 Concat_50" -> "51 Conv_57"  [label="[1, 512, 14, 14]", style=solid];
-"45 Concat_50" -> "52 MaxPool_61"  [label="[1, 512, 14, 14]", style=solid];
-"46 Conv_41" -> "53 Relu_42"  [label="[1, 208, 14, 14]", style=solid];
-"47 Conv_45" -> "54 Relu_46"  [label="[1, 48, 14, 14]", style=solid];
-"48 Relu_49" -> "45 Concat_50"  [label="[1, 64, 14, 14]", style=solid];
-"49 Conv_51" -> "55 Relu_52"  [label="[1, 160, 14, 14]", style=solid];
-"50 Conv_53" -> "56 Relu_54"  [label="[1, 112, 14, 14]", style=solid];
-"51 Conv_57" -> "57 Relu_58"  [label="[1, 24, 14, 14]", style=solid];
-"52 MaxPool_61" -> "58 Conv_62"  [label="[1, 512, 14, 14]", style=solid];
-"53 Relu_42" -> "45 Concat_50"  [label="[1, 208, 14, 14]", style=solid];
-"54 Relu_46" -> "45 Concat_50"  [label="[1, 48, 14, 14]", style=solid];
-"55 Relu_52" -> "59 Concat_64"  [label="[1, 160, 14, 14]", style=solid];
-"56 Relu_54" -> "60 Conv_55"  [label="[1, 112, 14, 14]", style=solid];
-"57 Relu_58" -> "61 Conv_59"  [label="[1, 24, 14, 14]", style=solid];
-"58 Conv_62" -> "62 Relu_63"  [label="[1, 64, 14, 14]", style=solid];
-"59 Concat_64" -> "63 Conv_65"  [label="[1, 512, 14, 14]", style=solid];
-"59 Concat_64" -> "64 Conv_67"  [label="[1, 512, 14, 14]", style=solid];
-"59 Concat_64" -> "65 Conv_71"  [label="[1, 512, 14, 14]", style=solid];
-"59 Concat_64" -> "66 MaxPool_75"  [label="[1, 512, 14, 14]", style=solid];
-"60 Conv_55" -> "67 Relu_56"  [label="[1, 224, 14, 14]", style=solid];
-"61 Conv_59" -> "68 Relu_60"  [label="[1, 64, 14, 14]", style=solid];
-"62 Relu_63" -> "59 Concat_64"  [label="[1, 64, 14, 14]", style=solid];
-"63 Conv_65" -> "69 Relu_66"  [label="[1, 128, 14, 14]", style=solid];
-"64 Conv_67" -> "70 Relu_68"  [label="[1, 128, 14, 14]", style=solid];
-"65 Conv_71" -> "71 Relu_72"  [label="[1, 24, 14, 14]", style=solid];
-"66 MaxPool_75" -> "72 Conv_76"  [label="[1, 512, 14, 14]", style=solid];
-"67 Relu_56" -> "59 Concat_64"  [label="[1, 224, 14, 14]", style=solid];
-"68 Relu_60" -> "59 Concat_64"  [label="[1, 64, 14, 14]", style=solid];
-"69 Relu_66" -> "73 Concat_78"  [label="[1, 128, 14, 14]", style=solid];
-"70 Relu_68" -> "74 Conv_69"  [label="[1, 128, 14, 14]", style=solid];
-"71 Relu_72" -> "75 Conv_73"  [label="[1, 24, 14, 14]", style=solid];
-"72 Conv_76" -> "76 Relu_77"  [label="[1, 64, 14, 14]", style=solid];
-"73 Concat_78" -> "77 Conv_79"  [label="[1, 512, 14, 14]", style=solid];
-"73 Concat_78" -> "78 Conv_81"  [label="[1, 512, 14, 14]", style=solid];
-"73 Concat_78" -> "79 Conv_85"  [label="[1, 512, 14, 14]", style=solid];
-"73 Concat_78" -> "80 MaxPool_89"  [label="[1, 512, 14, 14]", style=solid];
-"74 Conv_69" -> "81 Relu_70"  [label="[1, 256, 14, 14]", style=solid];
-"75 Conv_73" -> "82 Relu_74"  [label="[1, 64, 14, 14]", style=solid];
-"76 Relu_77" -> "73 Concat_78"  [label="[1, 64, 14, 14]", style=solid];
-"77 Conv_79" -> "83 Relu_80"  [label="[1, 112, 14, 14]", style=solid];
-"78 Conv_81" -> "84 Relu_82"  [label="[1, 144, 14, 14]", style=solid];
-"79 Conv_85" -> "85 Relu_86"  [label="[1, 32, 14, 14]", style=solid];
-"80 MaxPool_89" -> "86 Conv_90"  [label="[1, 512, 14, 14]", style=solid];
-"81 Relu_70" -> "73 Concat_78"  [label="[1, 256, 14, 14]", style=solid];
-"82 Relu_74" -> "73 Concat_78"  [label="[1, 64, 14, 14]", style=solid];
-"83 Relu_80" -> "87 Concat_92"  [label="[1, 112, 14, 14]", style=solid];
-"84 Relu_82" -> "88 Conv_83"  [label="[1, 144, 14, 14]", style=solid];
-"85 Relu_86" -> "89 Conv_87"  [label="[1, 32, 14, 14]", style=solid];
-"86 Conv_90" -> "90 Relu_91"  [label="[1, 64, 14, 14]", style=solid];
-"87 Concat_92" -> "91 Conv_93"  [label="[1, 528, 14, 14]", style=solid];
-"87 Concat_92" -> "92 Conv_95"  [label="[1, 528, 14, 14]", style=solid];
-"87 Concat_92" -> "93 Conv_99"  [label="[1, 528, 14, 14]", style=solid];
-"87 Concat_92" -> "94 MaxPool_103"  [label="[1, 528, 14, 14]", style=solid];
-"88 Conv_83" -> "95 Relu_84"  [label="[1, 288, 14, 14]", style=solid];
-"89 Conv_87" -> "96 Relu_88"  [label="[1, 64, 14, 14]", style=solid];
-"90 Relu_91" -> "87 Concat_92"  [label="[1, 64, 14, 14]", style=solid];
-"91 Conv_93" -> "97 Relu_94"  [label="[1, 256, 14, 14]", style=solid];
-"92 Conv_95" -> "98 Relu_96"  [label="[1, 160, 14, 14]", style=solid];
-"93 Conv_99" -> "99 Relu_100"  [label="[1, 32, 14, 14]", style=solid];
-"94 MaxPool_103" -> "100 Conv_104"  [label="[1, 528, 14, 14]", style=solid];
-"95 Relu_84" -> "87 Concat_92"  [label="[1, 288, 14, 14]", style=solid];
-"96 Relu_88" -> "87 Concat_92"  [label="[1, 64, 14, 14]", style=solid];
-"97 Relu_94" -> "101 Concat_106"  [label="[1, 256, 14, 14]", style=solid];
-"98 Relu_96" -> "102 Conv_97"  [label="[1, 160, 14, 14]", style=solid];
-"99 Relu_100" -> "103 Conv_101"  [label="[1, 32, 14, 14]", style=solid];
-"100 Conv_104" -> "104 Relu_105"  [label="[1, 128, 14, 14]", style=solid];
-"101 Concat_106" -> "105 MaxPool_107"  [label="[1, 832, 14, 14]", style=solid];
-"102 Conv_97" -> "106 Relu_98"  [label="[1, 320, 14, 14]", style=solid];
-"103 Conv_101" -> "107 Relu_102"  [label="[1, 128, 14, 14]", style=solid];
-"104 Relu_105" -> "101 Concat_106"  [label="[1, 128, 14, 14]", style=solid];
-"105 MaxPool_107" -> "108 Conv_108"  [label="[1, 832, 7, 7]", style=solid];
-"105 MaxPool_107" -> "109 Conv_110"  [label="[1, 832, 7, 7]", style=solid];
-"105 MaxPool_107" -> "110 Conv_114"  [label="[1, 832, 7, 7]", style=solid];
-"105 MaxPool_107" -> "111 MaxPool_118"  [label="[1, 832, 7, 7]", style=solid];
-"106 Relu_98" -> "101 Concat_106"  [label="[1, 320, 14, 14]", style=solid];
-"107 Relu_102" -> "101 Concat_106"  [label="[1, 128, 14, 14]", style=solid];
-"108 Conv_108" -> "112 Relu_109"  [label="[1, 256, 7, 7]", style=solid];
-"109 Conv_110" -> "113 Relu_111"  [label="[1, 160, 7, 7]", style=solid];
-"110 Conv_114" -> "114 Relu_115"  [label="[1, 32, 7, 7]", style=solid];
-"111 MaxPool_118" -> "115 Conv_119"  [label="[1, 832, 7, 7]", style=solid];
-"112 Relu_109" -> "116 Concat_121"  [label="[1, 256, 7, 7]", style=solid];
-"113 Relu_111" -> "117 Conv_112"  [label="[1, 160, 7, 7]", style=solid];
-"114 Relu_115" -> "118 Conv_116"  [label="[1, 32, 7, 7]", style=solid];
-"115 Conv_119" -> "119 Relu_120"  [label="[1, 128, 7, 7]", style=solid];
-"116 Concat_121" -> "120 Conv_122"  [label="[1, 832, 7, 7]", style=solid];
-"116 Concat_121" -> "121 Conv_124"  [label="[1, 832, 7, 7]", style=solid];
-"116 Concat_121" -> "122 Conv_128"  [label="[1, 832, 7, 7]", style=solid];
-"116 Concat_121" -> "123 MaxPool_132"  [label="[1, 832, 7, 7]", style=solid];
-"117 Conv_112" -> "124 Relu_113"  [label="[1, 320, 7, 7]", style=solid];
-"118 Conv_116" -> "125 Relu_117"  [label="[1, 128, 7, 7]", style=solid];
-"119 Relu_120" -> "116 Concat_121"  [label="[1, 128, 7, 7]", style=solid];
-"120 Conv_122" -> "126 Relu_123"  [label="[1, 384, 7, 7]", style=solid];
-"121 Conv_124" -> "127 Relu_125"  [label="[1, 192, 7, 7]", style=solid];
-"122 Conv_128" -> "128 Relu_129"  [label="[1, 48, 7, 7]", style=solid];
-"123 MaxPool_132" -> "129 Conv_133"  [label="[1, 832, 7, 7]", style=solid];
-"124 Relu_113" -> "116 Concat_121"  [label="[1, 320, 7, 7]", style=solid];
-"125 Relu_117" -> "116 Concat_121"  [label="[1, 128, 7, 7]", style=solid];
-"126 Relu_123" -> "130 Concat_135"  [label="[1, 384, 7, 7]", style=solid];
-"127 Relu_125" -> "131 Conv_126"  [label="[1, 192, 7, 7]", style=solid];
-"128 Relu_129" -> "132 Conv_130"  [label="[1, 48, 7, 7]", style=solid];
-"129 Conv_133" -> "133 Relu_134"  [label="[1, 128, 7, 7]", style=solid];
-"130 Concat_135" -> "134 GlobalAveragePool_136"  [label="[1, 1024, 7, 7]", style=solid];
-"131 Conv_126" -> "135 Relu_127"  [label="[1, 384, 7, 7]", style=solid];
-"132 Conv_130" -> "136 Relu_131"  [label="[1, 128, 7, 7]", style=solid];
-"133 Relu_134" -> "130 Concat_135"  [label="[1, 128, 7, 7]", style=solid];
-"134 GlobalAveragePool_136" -> "137 Flatten_137"  [label="[1, 1024, 1, 1]", style=solid];
-"135 Relu_127" -> "130 Concat_135"  [label="[1, 384, 7, 7]", style=solid];
-"136 Relu_131" -> "130 Concat_135"  [label="[1, 128, 7, 7]", style=solid];
-"137 Flatten_137" -> "138 Gemm_138"  [label="[1, 1024]", style=solid];
-"138 Gemm_138" -> "140 nncf_model_output_0"  [label="[1, 1000]", style=solid];
-"139 nncf_model_input_0" -> "0 Conv_0"  [label="[1, 3, 224, 224]", style=solid];
-=======
 "0 Identity_0" [id=0, type=Identity];
 "1 Identity_1" [id=1, type=Identity];
 "2 Identity_2" [id=2, type=Identity];
@@ -697,5 +387,4 @@
 "177 /Flatten" -> "178 /fc/Gemm"  [label="[1, 1024]", style=solid];
 "178 /fc/Gemm" -> "180 nncf_model_output_0"  [label="[1, 1000]", style=solid];
 "179 nncf_model_input_0" -> "40 /conv1/conv/Conv"  [label="[1, 3, 224, 224]", style=solid];
->>>>>>> 79774d11
 }