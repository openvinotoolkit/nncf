"""
 Copyright (c) 2023 Intel Corporation
 Licensed under the Apache License, Version 2.0 (the "License");
 you may not use this file except in compliance with the License.
 You may obtain a copy of the License at
      http://www.apache.org/licenses/LICENSE-2.0
 Unless required by applicable law or agreed to in writing, software
 distributed under the License is distributed on an "AS IS" BASIS,
 WITHOUT WARRANTIES OR CONDITIONS OF ANY KIND, either express or implied.
 See the License for the specific language governing permissions and
 limitations under the License.
"""

import pytest

from nncf.parameters import TargetDevice
from nncf.common.graph.patterns import GraphPattern
<<<<<<< HEAD
from nncf.onnx.statistics.collectors import ONNXMeanMinMaxStatisticCollector
from nncf.onnx.statistics.collectors import ONNXMinMaxStatisticCollector
from nncf.quantization.algorithms.definitions import RangeType
from nncf.quantization.algorithms.definitions import OverflowFix
=======
>>>>>>> 997beb02
from nncf.quantization.algorithms.post_training.algorithm import PostTrainingQuantization
from nncf.quantization.algorithms.post_training.algorithm import PostTrainingQuantizationParameters
from nncf.quantization.algorithms.min_max.onnx_backend import \
    ONNXMinMaxAlgoBackend
from nncf.onnx.statistics.collectors import ONNXMeanMinMaxStatisticCollector
from nncf.onnx.statistics.collectors import ONNXMinMaxStatisticCollector
from nncf.onnx.graph.metatypes.onnx_metatypes import ONNXConvolutionMetatype

from tests.onnx.models import LinearModel
from tests.onnx.models import OneDepthwiseConvolutionalModel
from tests.post_training.test_ptq_params import TemplateTestPTQParams
from tests.post_training.models import NNCFGraphToTest


# pylint: disable=protected-access

@pytest.mark.parametrize('target_device', TargetDevice)
def test_target_device(target_device):
    algo = PostTrainingQuantization(PostTrainingQuantizationParameters(target_device=target_device))
    min_max_algo = algo.algorithms[0]
    min_max_algo._backend_entity = ONNXMinMaxAlgoBackend()
    assert min_max_algo._parameters.target_device == target_device


<<<<<<< HEAD
@pytest.mark.parametrize('range_type', [RangeType.MINMAX, RangeType.MEAN_MINMAX, None])
@pytest.mark.parametrize('original_model', [LinearModel()])
def test_range_type_per_tensor(range_type, original_model):
    algo = PostTrainingQuantization(PostTrainingQuantizationParameters(range_type=range_type))
    min_max_algo = algo.algorithms[0]
    min_max_algo._backend_entity = ONNXMinMaxAlgoBackend()
    model = original_model.onnx_model
    assert min_max_algo._parameters.range_type == range_type
    stat_points = min_max_algo.get_statistic_points(model)

    for _, stat_point in stat_points.items():
        for stat_point_ in stat_point:
            for tensor_collector in stat_point_.algorithm_to_tensor_collectors[MinMaxQuantization]:
                if range_type is None:
                    # default tensor_collector for per-tensor
                    assert isinstance(tensor_collector, ONNXMeanMinMaxStatisticCollector)
                if range_type == RangeType.MINMAX:
                    assert isinstance(tensor_collector, ONNXMinMaxStatisticCollector)
                elif range_type == RangeType.MEAN_MINMAX:
                    assert isinstance(tensor_collector, ONNXMeanMinMaxStatisticCollector)


@pytest.mark.parametrize('range_type', [RangeType.MINMAX, RangeType.MEAN_MINMAX, None])
@pytest.mark.parametrize('original_model', [OneDepthwiseConvolutionalModel()])
def test_range_type_per_channel(range_type, original_model):
    algo = PostTrainingQuantization(PostTrainingQuantizationParameters(range_type=range_type))
    min_max_algo = algo.algorithms[0]
    min_max_algo._backend_entity = ONNXMinMaxAlgoBackend()
    model = original_model.onnx_model
    assert min_max_algo._parameters.range_type == range_type
    stat_points = min_max_algo.get_statistic_points(model)

    for _, stat_point in stat_points.items():
        for stat_point_ in stat_point:
            for tensor_collector in stat_point_.algorithm_to_tensor_collectors[MinMaxQuantization]:
                # Range_type does not affect per-channel tensor_collector
                if range_type is None:
                    assert isinstance(tensor_collector, ONNXMinMaxStatisticCollector)
                if range_type == RangeType.MINMAX:
                    assert isinstance(tensor_collector, ONNXMinMaxStatisticCollector)
                elif range_type == RangeType.MEAN_MINMAX:
                    assert isinstance(tensor_collector, ONNXMinMaxStatisticCollector)


@pytest.mark.parametrize('quantize_outputs', [False, True])
def test_quantize_outputs(quantize_outputs):
    algo = PostTrainingQuantization(PostTrainingQuantizationParameters(quantize_outputs=quantize_outputs))
    min_max_algo = algo.algorithms[0]
    min_max_algo._backend_entity = ONNXMinMaxAlgoBackend()
    nncf_graph = NNCFGraphToTest().nncf_graph
    assert min_max_algo._parameters.quantize_outputs == quantize_outputs
    q_setup = min_max_algo._get_quantizer_setup(nncf_graph, GraphPattern())
    act_num_q, weight_num_q = 0, 0
    for quantization_point in q_setup.quantization_points.values():
        if quantization_point.is_activation_quantization_point():
            act_num_q += 1
        if quantization_point.is_weight_quantization_point():
            weight_num_q += 1

    if quantize_outputs:
        assert act_num_q == 2
    else:
        assert act_num_q == 1
    assert weight_num_q == 1


@pytest.mark.parametrize('ignored_scopes_data', [([], 1, 1), (['/Conv_1_0'], 0, 0)])
def test_ignored_scopes(ignored_scopes_data):
    ignored_scopes, act_num_ref, weight_num_ref = ignored_scopes_data
    algo = PostTrainingQuantization(PostTrainingQuantizationParameters(ignored_scopes=ignored_scopes))
    min_max_algo = algo.algorithms[0]
    min_max_algo._backend_entity = ONNXMinMaxAlgoBackend()
    nncf_graph = NNCFGraphToTest().nncf_graph
    assert min_max_algo._parameters.ignored_scopes == ignored_scopes
    q_setup = min_max_algo._get_quantizer_setup(nncf_graph, GraphPattern())
    act_num_q, weight_num_q = 0, 0
    for quantization_point in q_setup.quantization_points.values():
        if quantization_point.is_activation_quantization_point():
            act_num_q += 1
        if quantization_point.is_weight_quantization_point():
            weight_num_q += 1

    assert act_num_q == act_num_ref
    assert weight_num_q == weight_num_ref


@pytest.mark.parametrize('overflow_fix', OverflowFix)
def test_overflow_fix(overflow_fix):
    algo = PostTrainingQuantization(PostTrainingQuantizationParameters(overflow_fix=overflow_fix))
    min_max_algo = algo.algorithms[0]
    min_max_algo._backend_entity = ONNXMinMaxAlgoBackend()
    assert min_max_algo._parameters.overflow_fix == overflow_fix
=======
class TestPTQParams(TemplateTestPTQParams):
    def get_algo_backend(self):
        return ONNXMinMaxAlgoBackend()

    def get_min_max_statistic_collector_cls(self):
        return ONNXMinMaxStatisticCollector

    def get_mean_max_statistic_collector_cls(self):
        return ONNXMeanMinMaxStatisticCollector

    def check_quantize_outputs_fq_num(self, quantize_outputs,
                                      act_num_q, weight_num_q):
        if quantize_outputs:
            assert act_num_q == 2
        else:
            assert act_num_q == 1
        assert weight_num_q == 1

    @pytest.fixture(scope='session')
    def test_params(self):
        return {
        'test_range_type_per_tensor':
            {'model': LinearModel().onnx_model,
             'stat_points_num': 5},
        'test_range_type_per_channel':
            {'model': OneDepthwiseConvolutionalModel().onnx_model,
             'stat_points_num': 2},
        'test_quantize_outputs':
            {'nncf_graph': NNCFGraphToTest(ONNXConvolutionMetatype).nncf_graph,
             'pattern': GraphPattern()},
        'test_ignored_scopes':
            {'nncf_graph': NNCFGraphToTest(ONNXConvolutionMetatype).nncf_graph,
             'pattern': GraphPattern()},
        }

    @pytest.fixture(params=[([], 1, 1), (['/Conv_1_0'], 0, 0)])
    def ignored_scopes_data(self, request):
        return request.param
>>>>>>> 997beb02
<|MERGE_RESOLUTION|>--- conflicted
+++ resolved
@@ -15,13 +15,10 @@
 
 from nncf.parameters import TargetDevice
 from nncf.common.graph.patterns import GraphPattern
-<<<<<<< HEAD
 from nncf.onnx.statistics.collectors import ONNXMeanMinMaxStatisticCollector
 from nncf.onnx.statistics.collectors import ONNXMinMaxStatisticCollector
 from nncf.quantization.algorithms.definitions import RangeType
 from nncf.quantization.algorithms.definitions import OverflowFix
-=======
->>>>>>> 997beb02
 from nncf.quantization.algorithms.post_training.algorithm import PostTrainingQuantization
 from nncf.quantization.algorithms.post_training.algorithm import PostTrainingQuantizationParameters
 from nncf.quantization.algorithms.min_max.onnx_backend import \
@@ -46,100 +43,6 @@
     assert min_max_algo._parameters.target_device == target_device
 
 
-<<<<<<< HEAD
-@pytest.mark.parametrize('range_type', [RangeType.MINMAX, RangeType.MEAN_MINMAX, None])
-@pytest.mark.parametrize('original_model', [LinearModel()])
-def test_range_type_per_tensor(range_type, original_model):
-    algo = PostTrainingQuantization(PostTrainingQuantizationParameters(range_type=range_type))
-    min_max_algo = algo.algorithms[0]
-    min_max_algo._backend_entity = ONNXMinMaxAlgoBackend()
-    model = original_model.onnx_model
-    assert min_max_algo._parameters.range_type == range_type
-    stat_points = min_max_algo.get_statistic_points(model)
-
-    for _, stat_point in stat_points.items():
-        for stat_point_ in stat_point:
-            for tensor_collector in stat_point_.algorithm_to_tensor_collectors[MinMaxQuantization]:
-                if range_type is None:
-                    # default tensor_collector for per-tensor
-                    assert isinstance(tensor_collector, ONNXMeanMinMaxStatisticCollector)
-                if range_type == RangeType.MINMAX:
-                    assert isinstance(tensor_collector, ONNXMinMaxStatisticCollector)
-                elif range_type == RangeType.MEAN_MINMAX:
-                    assert isinstance(tensor_collector, ONNXMeanMinMaxStatisticCollector)
-
-
-@pytest.mark.parametrize('range_type', [RangeType.MINMAX, RangeType.MEAN_MINMAX, None])
-@pytest.mark.parametrize('original_model', [OneDepthwiseConvolutionalModel()])
-def test_range_type_per_channel(range_type, original_model):
-    algo = PostTrainingQuantization(PostTrainingQuantizationParameters(range_type=range_type))
-    min_max_algo = algo.algorithms[0]
-    min_max_algo._backend_entity = ONNXMinMaxAlgoBackend()
-    model = original_model.onnx_model
-    assert min_max_algo._parameters.range_type == range_type
-    stat_points = min_max_algo.get_statistic_points(model)
-
-    for _, stat_point in stat_points.items():
-        for stat_point_ in stat_point:
-            for tensor_collector in stat_point_.algorithm_to_tensor_collectors[MinMaxQuantization]:
-                # Range_type does not affect per-channel tensor_collector
-                if range_type is None:
-                    assert isinstance(tensor_collector, ONNXMinMaxStatisticCollector)
-                if range_type == RangeType.MINMAX:
-                    assert isinstance(tensor_collector, ONNXMinMaxStatisticCollector)
-                elif range_type == RangeType.MEAN_MINMAX:
-                    assert isinstance(tensor_collector, ONNXMinMaxStatisticCollector)
-
-
-@pytest.mark.parametrize('quantize_outputs', [False, True])
-def test_quantize_outputs(quantize_outputs):
-    algo = PostTrainingQuantization(PostTrainingQuantizationParameters(quantize_outputs=quantize_outputs))
-    min_max_algo = algo.algorithms[0]
-    min_max_algo._backend_entity = ONNXMinMaxAlgoBackend()
-    nncf_graph = NNCFGraphToTest().nncf_graph
-    assert min_max_algo._parameters.quantize_outputs == quantize_outputs
-    q_setup = min_max_algo._get_quantizer_setup(nncf_graph, GraphPattern())
-    act_num_q, weight_num_q = 0, 0
-    for quantization_point in q_setup.quantization_points.values():
-        if quantization_point.is_activation_quantization_point():
-            act_num_q += 1
-        if quantization_point.is_weight_quantization_point():
-            weight_num_q += 1
-
-    if quantize_outputs:
-        assert act_num_q == 2
-    else:
-        assert act_num_q == 1
-    assert weight_num_q == 1
-
-
-@pytest.mark.parametrize('ignored_scopes_data', [([], 1, 1), (['/Conv_1_0'], 0, 0)])
-def test_ignored_scopes(ignored_scopes_data):
-    ignored_scopes, act_num_ref, weight_num_ref = ignored_scopes_data
-    algo = PostTrainingQuantization(PostTrainingQuantizationParameters(ignored_scopes=ignored_scopes))
-    min_max_algo = algo.algorithms[0]
-    min_max_algo._backend_entity = ONNXMinMaxAlgoBackend()
-    nncf_graph = NNCFGraphToTest().nncf_graph
-    assert min_max_algo._parameters.ignored_scopes == ignored_scopes
-    q_setup = min_max_algo._get_quantizer_setup(nncf_graph, GraphPattern())
-    act_num_q, weight_num_q = 0, 0
-    for quantization_point in q_setup.quantization_points.values():
-        if quantization_point.is_activation_quantization_point():
-            act_num_q += 1
-        if quantization_point.is_weight_quantization_point():
-            weight_num_q += 1
-
-    assert act_num_q == act_num_ref
-    assert weight_num_q == weight_num_ref
-
-
-@pytest.mark.parametrize('overflow_fix', OverflowFix)
-def test_overflow_fix(overflow_fix):
-    algo = PostTrainingQuantization(PostTrainingQuantizationParameters(overflow_fix=overflow_fix))
-    min_max_algo = algo.algorithms[0]
-    min_max_algo._backend_entity = ONNXMinMaxAlgoBackend()
-    assert min_max_algo._parameters.overflow_fix == overflow_fix
-=======
 class TestPTQParams(TemplateTestPTQParams):
     def get_algo_backend(self):
         return ONNXMinMaxAlgoBackend()
@@ -178,4 +81,11 @@
     @pytest.fixture(params=[([], 1, 1), (['/Conv_1_0'], 0, 0)])
     def ignored_scopes_data(self, request):
         return request.param
->>>>>>> 997beb02
+
+
+@pytest.mark.parametrize('overflow_fix', OverflowFix)
+def test_overflow_fix(overflow_fix):
+    algo = PostTrainingQuantization(PostTrainingQuantizationParameters(overflow_fix=overflow_fix))
+    min_max_algo = algo.algorithms[0]
+    min_max_algo._backend_entity = ONNXMinMaxAlgoBackend()
+    assert min_max_algo._parameters.overflow_fix == overflow_fix