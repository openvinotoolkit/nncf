--- conflicted
+++ resolved
@@ -93,7 +93,6 @@
     ref_scale: np.ndarray
     ref_zero_point: np.ndarray
     ref_tensor_type: np.ndarray
-    raises_error_for_weights: bool
 
 
 CASES_FOR_TEST = (CaseToTestActivationQParams(num_bits=8,
@@ -101,84 +100,56 @@
                                               signedness_to_force=None,
                                               per_channel=False,
                                               axis=None,
-<<<<<<< HEAD
                                               statistics=ONNXMinMaxTensorStatistic(-1, 10),
                                               ref_scale=np.array((0.0784313725490196)),
                                               ref_zero_point=np.array((0.0)),
                                               ref_tensor_type=np.int8),
-=======
-                                              ref_tensor_type=np.int8,
-                                              raises_error_for_weights=False),
->>>>>>> 997beb02
                   CaseToTestActivationQParams(num_bits=8,
                                               mode=QuantizationMode.ASYMMETRIC,
                                               signedness_to_force=None,
                                               per_channel=False,
                                               axis=None,
-<<<<<<< HEAD
                                               statistics=ONNXMinMaxTensorStatistic(-1, 10),
                                               ref_scale=np.array((0.043137254901960784)),
                                               ref_zero_point=np.array((-105)),
                                               ref_tensor_type=np.int8),
-=======
-                                              ref_tensor_type=np.int8,
-                                              raises_error_for_weights=False),
->>>>>>> 997beb02
                   CaseToTestActivationQParams(num_bits=8,
                                               mode=QuantizationMode.SYMMETRIC,
                                               signedness_to_force=None,
                                               per_channel=True,
                                               axis=1,
-<<<<<<< HEAD
                                               statistics=ONNXMinMaxTensorStatistic(-1, 10),
                                               ref_scale=np.array((0.0784313725490196)),
                                               ref_zero_point=np.array((0.0)),
                                               ref_tensor_type=np.int8),
-=======
-                                              ref_tensor_type=np.int8,
-                                              raises_error_for_weights=False),
->>>>>>> 997beb02
                   CaseToTestActivationQParams(num_bits=8,
                                               mode=QuantizationMode.SYMMETRIC,
                                               signedness_to_force=None,
                                               per_channel=True,
                                               axis=1,
-<<<<<<< HEAD
                                               statistics=ONNXMinMaxTensorStatistic(-1 * np.ones((3, 3)),
                                                                                    10 * np.ones((3, 3))),
                                               ref_scale=0.0784313725490196 * np.ones((3, 3)),
                                               ref_zero_point=np.zeros((3, 3)),
-                                              ref_tensor_type=np.int8)
+                                              ref_tensor_type=np.int8),
+                                              # Check activation_signed work
+                                              CaseToTestActivationQParams(num_bits=8,
+                                                                          mode=QuantizationMode.SYMMETRIC,
+                                                                          activations_signed=False,
+                                                                          per_channel=False,
+                                                                          axis=None,
+                                                                          ref_tensor_type=np.uint8),
+                                              CaseToTestActivationQParams(num_bits=8,
+                                                                          mode=QuantizationMode.SYMMETRIC,
+                                                                          activations_signed=True,
+                                                                          per_channel=False,
+                                                                          axis=None,
+                                                                          ref_tensor_type=np.int8),
                   )
-
-
-@pytest.mark.parametrize('case_to_test', (CASES_FOR_TEST))
-def test_calculate_activation_quantizer_parameters(case_to_test):
-=======
-                                              ref_tensor_type=np.int8,
-                                              raises_error_for_weights=False),
-                  # Check activation_signed work
-                  CaseToTestActivationQParams(num_bits=8,
-                                              mode=QuantizationMode.SYMMETRIC,
-                                              activations_signed=False,
-                                              per_channel=False,
-                                              axis=None,
-                                              ref_tensor_type=np.uint8,
-                                              raises_error_for_weights=True),
-                  CaseToTestActivationQParams(num_bits=8,
-                                              mode=QuantizationMode.SYMMETRIC,
-                                              activations_signed=True,
-                                              per_channel=False,
-                                              axis=None,
-                                              ref_tensor_type=np.int8,
-                                              raises_error_for_weights=False),
-)
 
 
 @pytest.mark.parametrize('case_to_test', (CASES_FOR_TEST))
 def test_calculate_activation_quantizer_parameters(case_to_test: CaseToTestActivationQParams):
-    statistics = ONNXMinMaxTensorStatistic(-1 * np.ones((3, 10, 10)), np.ones((3, 10, 10)))
->>>>>>> 997beb02
     qconfig = QuantizerConfig(num_bits=case_to_test.num_bits,
                               mode=case_to_test.mode,
                               signedness_to_force=case_to_test.signedness_to_force,
@@ -292,7 +263,6 @@
                                                        mode=case_to_test.mode,
                                                        axis=case_to_test.axis,
                                                        tensor_type=case_to_test.ref_tensor_type)
-<<<<<<< HEAD
     if case_to_test.signedness_to_force is not None and not case_to_test.signedness_to_force:
         with pytest.raises(Exception):
             calculate_weight_quantizer_parameters(case_to_test.weight_tensor, qconfig, case_to_test.axis,
@@ -303,14 +273,6 @@
                                                             case_to_test.is_half_range)
     assert np.array_equal(ref_quantize_params.scale, quantize_params.scale)
     assert np.array_equal(ref_quantize_params.zero_point, quantize_params.zero_point)
-=======
-    if case_to_test.raises_error_for_weights:
-        with pytest.raises(ValueError):
-            quantize_params = calculate_weight_quantizer_parameters(statistics, qconfig, case_to_test.axis)
-        return
-
-    quantize_params = calculate_weight_quantizer_parameters(statistics, qconfig, case_to_test.axis)
->>>>>>> 997beb02
     assert ref_quantize_params.mode == quantize_params.mode
     assert ref_quantize_params.axis == quantize_params.axis
     assert ref_quantize_params.tensor_type == quantize_params.tensor_type