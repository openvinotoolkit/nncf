"""
 Copyright (c) 2022 Intel Corporation
 Licensed under the Apache License, Version 2.0 (the "License");
 you may not use this file except in compliance with the License.
 You may obtain a copy of the License at
      http://www.apache.org/licenses/LICENSE-2.0
 Unless required by applicable law or agreed to in writing, software
 distributed under the License is distributed on an "AS IS" BASIS,
 WITHOUT WARRANTIES OR CONDITIONS OF ANY KIND, either express or implied.
 See the License for the specific language governing permissions and
 limitations under the License.
"""

from typing import List, Optional, Tuple

import os
import warnings

import numpy as np
import onnx
import onnxruntime as rt

from nncf import Dataset
from nncf.common.utils.dot_file_rw import write_dot_graph
<<<<<<< HEAD
from nncf.experimental.post_training.api.dataset import Dataset
from nncf.experimental.post_training.compression_builder import CompressionBuilder
from nncf.experimental.post_training.algorithms.quantization.min_max.algorithm import MinMaxQuantization
from nncf.experimental.post_training.algorithms.quantization import MinMaxQuantizationParameters
from nncf.experimental.post_training.algorithms.quantization import PostTrainingQuantization
from nncf.experimental.post_training.algorithms.quantization import PostTrainingQuantizationParameters
=======
from tests.common.paths import TEST_ROOT
from tests.common.graph.nx_graph import compare_nx_graph_with_reference
from tests.common.graph.nx_graph import check_nx_graph

from nncf.experimental.quantization.compression_builder import CompressionBuilder
from nncf.quantization.algorithms.min_max.algorithm import MinMaxQuantization
from nncf.quantization.algorithms.min_max.algorithm import MinMaxQuantizationParameters
from nncf.quantization.algorithms.post_training.algorithm import PostTrainingQuantization
from nncf.quantization.algorithms.post_training.algorithm import PostTrainingQuantizationParameters
>>>>>>> 565faa01
from nncf.experimental.onnx.graph.nncf_graph_builder import GraphConverter
from nncf.experimental.onnx.graph.onnx_graph import ONNXGraph
<<<<<<< HEAD

from tests.common.paths import TEST_ROOT
from tests.common.graph.nx_graph import compare_nx_graph_with_reference
from tests.common.graph.nx_graph import check_nx_graph
from tests.onnx.utils import convert_opset_version
=======
>>>>>>> 565faa01

REFERENCE_GRAPHS_TEST_ROOT = 'data/reference_graphs/quantization'


def get_random_dataset_for_test(input_key: str,
                                input_shape: List[int],
                                input_dtype: np.dtype,
                                has_batch_dim: bool,
                                length: Optional[int] = 10):

    def transform_fn(item):
        tensor = np.random.random(input_shape).astype(input_dtype)
        if has_batch_dim:
            tensor = np.squeeze(np.random.random(input_shape).astype(input_dtype), axis=0)
        return {input_key: tensor}
    return Dataset(list(range(length)), transform_fn)


def get_dataset_for_test(samples: List[Tuple[np.ndarray, int]], input_name: str):

    def transform_fn(data_item):
        inputs, targets = data_item
        return {input_name: [inputs], "targets": targets}
    return Dataset(samples, transform_fn)

class ModelToTest:
    def __init__(self, model_name: str, input_shape: List[int]):
        self.model_name = model_name
        self.path_ref_graph = self.model_name + '.dot'
        self.input_shape = input_shape


def _get_input_key(original_model: onnx.ModelProto) -> str:
    input_keys = [node.name for node in original_model.graph.input]
    if len(input_keys) != 1:
        warnings.warn(
            f"The number of inputs should be 1(!={len(input_keys)}). "
            "Use input_keys[0]={input_keys[0]}.")

    return input_keys[0]


def min_max_quantize_model(
<<<<<<< HEAD
        input_shape: List[int], original_model: onnx.ModelProto, convert_model_opset: bool = True,
        ignored_scopes: List[str] = None, dataset_has_batch_size: bool = True) -> onnx.ModelProto:
    if convert_model_opset:
        original_model = convert_opset_version(original_model)
    onnx_graph = ONNXGraph(original_model)
    input_dtype = onnx_graph.get_edge_dtype(original_model.graph.input[0].name)
    input_np_dtype = onnx.helper.mapping.TENSOR_TYPE_TO_NP_TYPE[input_dtype]
    dataset = DatasetForTest(_get_input_key(original_model), input_shape, input_np_dtype, dataset_has_batch_size)
    builder = CompressionBuilder()
=======
        input_shape: List[int], original_model: onnx.ModelProto, convert_opset_version: bool = True,
        ignored_scopes: List[str] = None, dataset_has_batch_size: bool = False) -> onnx.ModelProto:
    onnx_graph = ONNXGraph(original_model)
    input_dtype = onnx_graph.get_edge_dtype(original_model.graph.input[0].name)
    input_np_dtype = onnx.helper.mapping.TENSOR_TYPE_TO_NP_TYPE[input_dtype]
    dataset = get_random_dataset_for_test(_get_input_key(
        original_model), input_shape, input_np_dtype, dataset_has_batch_size)
    builder = CompressionBuilder(convert_opset_version)
>>>>>>> 565faa01
    builder.add_algorithm(
        MinMaxQuantization(MinMaxQuantizationParameters(number_samples=1, ignored_scopes=ignored_scopes)))
    quantized_model = builder.apply(original_model, dataset)
    return quantized_model


def ptq_quantize_model(
<<<<<<< HEAD
        input_shape: List[int], original_model: onnx.ModelProto, convert_model_opset: bool = True,
        ignored_scopes: List[str] = None, dataset_has_batch_size: bool = True) -> onnx.ModelProto:
    if convert_model_opset:
        original_model = convert_opset_version(original_model)
    onnx_graph = ONNXGraph(original_model)
    input_dtype = onnx_graph.get_edge_dtype(original_model.graph.input[0].name)
    input_np_dtype = onnx.helper.mapping.TENSOR_TYPE_TO_NP_TYPE[input_dtype]
    dataset = DatasetForTest(_get_input_key(original_model), input_shape, input_np_dtype, dataset_has_batch_size)
    builder = CompressionBuilder()
=======
        input_shape: List[int], original_model: onnx.ModelProto, convert_opset_version: bool = True,
        ignored_scopes: List[str] = None, dataset_has_batch_size: bool = False) -> onnx.ModelProto:
    onnx_graph = ONNXGraph(original_model)
    input_dtype = onnx_graph.get_edge_dtype(original_model.graph.input[0].name)
    input_np_dtype = onnx.helper.mapping.TENSOR_TYPE_TO_NP_TYPE[input_dtype]
    dataset = get_random_dataset_for_test(_get_input_key(
        original_model), input_shape, input_np_dtype, dataset_has_batch_size)
    builder = CompressionBuilder(convert_opset_version)
>>>>>>> 565faa01
    builder.add_algorithm(
        PostTrainingQuantization(PostTrainingQuantizationParameters(number_samples=1, ignored_scopes=ignored_scopes)))
    quantized_model = builder.apply(original_model, dataset)
    return quantized_model


def compare_nncf_graph(quantized_model: onnx.ModelProto, path_ref_graph: str,
                       generate_ref_graphs: bool = False) -> None:
    nncf_graph = GraphConverter.create_nncf_graph(quantized_model)
    nx_graph = nncf_graph.get_graph_for_structure_analysis(extended=True)

    data_dir = os.path.join(TEST_ROOT, 'onnx', REFERENCE_GRAPHS_TEST_ROOT)
    path_to_dot = os.path.abspath(os.path.join(data_dir, path_ref_graph))

    if generate_ref_graphs:
        write_dot_graph(nx_graph, path_to_dot)

    compare_nx_graph_with_reference(nx_graph, path_to_dot, check_edge_attrs=True)


def compare_nncf_graph_onnx_models(quantized_model: onnx.ModelProto, _quantized_model: onnx.ModelProto) -> None:
    nncf_graph = GraphConverter.create_nncf_graph(quantized_model)
    nx_graph = nncf_graph.get_graph_for_structure_analysis(extended=True)

    _nncf_graph = GraphConverter.create_nncf_graph(_quantized_model)
    _nx_graph = _nncf_graph.get_graph_for_structure_analysis(extended=True)

    check_nx_graph(nx_graph, _nx_graph, check_edge_attrs=True)


def infer_model(input_shape: List[int], quantized_model: onnx.ModelProto) -> None:
    onnx_graph = ONNXGraph(quantized_model)
    input_dtype = onnx_graph.get_edge_dtype(quantized_model.graph.input[0].name)
    input_np_dtype = onnx.helper.mapping.TENSOR_TYPE_TO_NP_TYPE[input_dtype]
    serialized_model = quantized_model.SerializeToString()
    sess = rt.InferenceSession(serialized_model, providers=['OpenVINOExecutionProvider'])
    _input = np.random.random(input_shape)
    input_name = sess.get_inputs()[0].name
    _ = sess.run([], {input_name: _input.astype(input_np_dtype)})


def find_ignored_scopes(disallowed_op_types: List[str], model: onnx.ModelProto) -> List[str]:
    disallowed_op_types = set(disallowed_op_types)
    return [node.name for node in model.graph.node if node.op_type in disallowed_op_types]<|MERGE_RESOLUTION|>--- conflicted
+++ resolved
@@ -22,34 +22,17 @@
 
 from nncf import Dataset
 from nncf.common.utils.dot_file_rw import write_dot_graph
-<<<<<<< HEAD
-from nncf.experimental.post_training.api.dataset import Dataset
-from nncf.experimental.post_training.compression_builder import CompressionBuilder
-from nncf.experimental.post_training.algorithms.quantization.min_max.algorithm import MinMaxQuantization
-from nncf.experimental.post_training.algorithms.quantization import MinMaxQuantizationParameters
-from nncf.experimental.post_training.algorithms.quantization import PostTrainingQuantization
-from nncf.experimental.post_training.algorithms.quantization import PostTrainingQuantizationParameters
-=======
 from tests.common.paths import TEST_ROOT
 from tests.common.graph.nx_graph import compare_nx_graph_with_reference
 from tests.common.graph.nx_graph import check_nx_graph
-
+from tests.onnx.utils import convert_opset_version
 from nncf.experimental.quantization.compression_builder import CompressionBuilder
 from nncf.quantization.algorithms.min_max.algorithm import MinMaxQuantization
 from nncf.quantization.algorithms.min_max.algorithm import MinMaxQuantizationParameters
 from nncf.quantization.algorithms.post_training.algorithm import PostTrainingQuantization
 from nncf.quantization.algorithms.post_training.algorithm import PostTrainingQuantizationParameters
->>>>>>> 565faa01
 from nncf.experimental.onnx.graph.nncf_graph_builder import GraphConverter
 from nncf.experimental.onnx.graph.onnx_graph import ONNXGraph
-<<<<<<< HEAD
-
-from tests.common.paths import TEST_ROOT
-from tests.common.graph.nx_graph import compare_nx_graph_with_reference
-from tests.common.graph.nx_graph import check_nx_graph
-from tests.onnx.utils import convert_opset_version
-=======
->>>>>>> 565faa01
 
 REFERENCE_GRAPHS_TEST_ROOT = 'data/reference_graphs/quantization'
 
@@ -93,26 +76,16 @@
 
 
 def min_max_quantize_model(
-<<<<<<< HEAD
         input_shape: List[int], original_model: onnx.ModelProto, convert_model_opset: bool = True,
-        ignored_scopes: List[str] = None, dataset_has_batch_size: bool = True) -> onnx.ModelProto:
+        ignored_scopes: List[str] = None, dataset_has_batch_size: bool = False) -> onnx.ModelProto:
     if convert_model_opset:
         original_model = convert_opset_version(original_model)
     onnx_graph = ONNXGraph(original_model)
     input_dtype = onnx_graph.get_edge_dtype(original_model.graph.input[0].name)
     input_np_dtype = onnx.helper.mapping.TENSOR_TYPE_TO_NP_TYPE[input_dtype]
-    dataset = DatasetForTest(_get_input_key(original_model), input_shape, input_np_dtype, dataset_has_batch_size)
-    builder = CompressionBuilder()
-=======
-        input_shape: List[int], original_model: onnx.ModelProto, convert_opset_version: bool = True,
-        ignored_scopes: List[str] = None, dataset_has_batch_size: bool = False) -> onnx.ModelProto:
-    onnx_graph = ONNXGraph(original_model)
-    input_dtype = onnx_graph.get_edge_dtype(original_model.graph.input[0].name)
-    input_np_dtype = onnx.helper.mapping.TENSOR_TYPE_TO_NP_TYPE[input_dtype]
     dataset = get_random_dataset_for_test(_get_input_key(
         original_model), input_shape, input_np_dtype, dataset_has_batch_size)
-    builder = CompressionBuilder(convert_opset_version)
->>>>>>> 565faa01
+    builder = CompressionBuilder()
     builder.add_algorithm(
         MinMaxQuantization(MinMaxQuantizationParameters(number_samples=1, ignored_scopes=ignored_scopes)))
     quantized_model = builder.apply(original_model, dataset)
@@ -120,26 +93,16 @@
 
 
 def ptq_quantize_model(
-<<<<<<< HEAD
         input_shape: List[int], original_model: onnx.ModelProto, convert_model_opset: bool = True,
-        ignored_scopes: List[str] = None, dataset_has_batch_size: bool = True) -> onnx.ModelProto:
+        ignored_scopes: List[str] = None, dataset_has_batch_size: bool = False) -> onnx.ModelProto:
     if convert_model_opset:
         original_model = convert_opset_version(original_model)
     onnx_graph = ONNXGraph(original_model)
     input_dtype = onnx_graph.get_edge_dtype(original_model.graph.input[0].name)
     input_np_dtype = onnx.helper.mapping.TENSOR_TYPE_TO_NP_TYPE[input_dtype]
-    dataset = DatasetForTest(_get_input_key(original_model), input_shape, input_np_dtype, dataset_has_batch_size)
-    builder = CompressionBuilder()
-=======
-        input_shape: List[int], original_model: onnx.ModelProto, convert_opset_version: bool = True,
-        ignored_scopes: List[str] = None, dataset_has_batch_size: bool = False) -> onnx.ModelProto:
-    onnx_graph = ONNXGraph(original_model)
-    input_dtype = onnx_graph.get_edge_dtype(original_model.graph.input[0].name)
-    input_np_dtype = onnx.helper.mapping.TENSOR_TYPE_TO_NP_TYPE[input_dtype]
     dataset = get_random_dataset_for_test(_get_input_key(
         original_model), input_shape, input_np_dtype, dataset_has_batch_size)
-    builder = CompressionBuilder(convert_opset_version)
->>>>>>> 565faa01
+    builder = CompressionBuilder()
     builder.add_algorithm(
         PostTrainingQuantization(PostTrainingQuantizationParameters(number_samples=1, ignored_scopes=ignored_scopes)))
     quantized_model = builder.apply(original_model, dataset)
