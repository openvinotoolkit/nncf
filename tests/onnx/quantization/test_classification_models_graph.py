--- conflicted
+++ resolved
@@ -46,14 +46,5 @@
     torch.onnx.export(model, x, onnx_model_path, opset_version=13)
 
     original_model = onnx.load(onnx_model_path)
-<<<<<<< HEAD
     quantized_model = ptq_quantize_model(model_to_test.input_shape, original_model)
-    compare_nncf_graph(quantized_model, model_to_test.path_ref_graph)
-    if model_to_test.model_name == 'mobilenet_v3_small':
-        # 'Ticket 97942'
-        return
-    infer_model(model_to_test.input_shape, quantized_model)
-=======
-    quantized_model = min_max_quantize_model(model_to_test.input_shape, original_model)
-    compare_nncf_graph(quantized_model, model_to_test.path_ref_graph)
->>>>>>> ada7ee07
+    compare_nncf_graph(quantized_model, model_to_test.path_ref_graph)