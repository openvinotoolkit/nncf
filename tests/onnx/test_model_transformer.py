"""
 Copyright (c) 2022 Intel Corporation
 Licensed under the Apache License, Version 2.0 (the "License");
 you may not use this file except in compliance with the License.
 You may obtain a copy of the License at
      http://www.apache.org/licenses/LICENSE-2.0
 Unless required by applicable law or agreed to in writing, software
 distributed under the License is distributed on an "AS IS" BASIS,
 WITHOUT WARRANTIES OR CONDITIONS OF ANY KIND, either express or implied.
 See the License for the specific language governing permissions and
 limitations under the License.
"""

import pytest

import onnx
# pylint: disable=no-member
import numpy as np
from nncf.common.graph.transformations.layout import TransformationLayout

from nncf.experimental.onnx.graph.transformations.commands import ONNXTargetPoint
from nncf.experimental.onnx.graph.transformations.commands import ONNXBiasCorrectionCommand
from nncf.common.graph.transformations.commands import TargetType
from nncf.experimental.onnx.graph.transformations.commands import ONNXQuantizerInsertionCommand
from nncf.experimental.onnx.graph.transformations.commands import ONNXOutputInsertionCommand
from nncf.common.quantization.structs import QuantizationMode
from nncf.experimental.onnx.graph.model_transformer import ONNXModelTransformer
from nncf.experimental.onnx.graph.onnx_graph import ONNXGraph
from nncf.experimental.onnx.quantization.quantizer_parameters import ONNXQuantizerLayerParameters

from tests.onnx.models import LinearModel

TARGET_LAYERS = [('Non_Existing_Edge',), ('Conv1',), ('Conv1', 'BN1', 'ReLU1')]
SHOULD_RAISE_EXCEPTION = [True, False, False]
QUANTIZER_NUMBER = [None, 1, 3]


@pytest.mark.parametrize("target_layers, should_raise, quantizer_number",
                         zip(TARGET_LAYERS, SHOULD_RAISE_EXCEPTION, QUANTIZER_NUMBER))
def test_quantizer_insertion(target_layers, should_raise, quantizer_number):
    model = LinearModel().onnx_model
    transformation_layout = TransformationLayout()

    for target_layer in target_layers:
        target_point = ONNXTargetPoint(TargetType.POST_LAYER_OPERATION, target_layer, 0)
<<<<<<< HEAD
        command = ONNXQuantizerInsertionCommand(target_point,
                                                QuantizerLayerParameters(np.array(1.0), np.array(0),
                                                                         QuantizationMode.SYMMETRIC, None,
                                                                         tensor_type=np.int8))
=======
        command = ONNXQuantizerInsertionCommand(
                    target_point,
                    ONNXQuantizerLayerParameters([1.0], [0], QuantizationMode.SYMMETRIC, None))
>>>>>>> 8f743c0f
        transformation_layout.register(command)

    model_transformer = ONNXModelTransformer(model)
    if should_raise:
        try:
            _ = model_transformer.transform(transformation_layout)
        except RuntimeError:
            return
    transformed_model = model_transformer.transform(transformation_layout)
    onnx.checker.check_model(transformed_model)

    num_q = 0
    num_dq = 0
    # pylint:disable=no-member
    for node in transformed_model.graph.node:
        op_type = node.op_type
        if op_type == 'QuantizeLinear':
            num_q += 1
        elif op_type == 'DequantizeLinear':
            num_dq += 1
    assert num_q == num_dq == quantizer_number


TARGET_LAYERS = ['Conv1', 'BN1', 'ReLU1']
QUANTIZER_SCALES = [np.array(3.0), 13.2 * np.ones((32)), np.array(17.1)]
QUANTIZER_ZERO_POINT = [np.array(1, dtype=np.int32), 2 * np.ones((32), dtype=np.int32), np.array(0, dtype=np.int32)]
QUANTIZER_MODE = [QuantizationMode.SYMMETRIC, QuantizationMode.SYMMETRIC, QuantizationMode.ASYMMETRIC]
QUANTIZER_ONNX_DTYPE = [np.dtype(np.int8), np.dtype(np.int8), np.dtype(np.uint8)]
QUANTIZER_ONNX_ATTRIBUTES = [{'axis': 0}, {'axis': 0}, {'axis': 0}]


class QuantizerParameters:
    def __init__(self, target_layer, scale, zero_point, mode, onnx_dtype, onnx_attributes):
        self.target_layer = target_layer
        self.scale = scale
        self.zero_point = zero_point
        self.mode = mode
        self.onnx_dtype = onnx_dtype
        self.onnx_attributes = onnx_attributes


@pytest.mark.parametrize("test_parameters", [QuantizerParameters(*attrs) for attrs in
                                             zip(TARGET_LAYERS, QUANTIZER_SCALES, QUANTIZER_ZERO_POINT,
                                                 QUANTIZER_MODE, QUANTIZER_ONNX_DTYPE, QUANTIZER_ONNX_ATTRIBUTES)])
def test_inserted_quantizer_parameters(test_parameters):
    model = LinearModel().onnx_model
    transformation_layout = TransformationLayout()
<<<<<<< HEAD
    quantizer_parameters = QuantizerLayerParameters(test_parameters.scale, test_parameters.zero_point,
                                                    test_parameters.mode, None, tensor_type=test_parameters.onnx_dtype)
=======
    quantizer_parameters = ONNXQuantizerLayerParameters(test_parameters.scale, test_parameters.zero_point,
                                                        test_parameters.mode, None)
>>>>>>> 8f743c0f
    target_point = ONNXTargetPoint(TargetType.POST_LAYER_OPERATION, test_parameters.target_layer, 0)
    command = ONNXQuantizerInsertionCommand(target_point, quantizer_parameters)
    transformation_layout.register(command)

    model_transformer = ONNXModelTransformer(model)

    transformed_model = model_transformer.transform(transformation_layout)
    onnx.checker.check_model(transformed_model)

    onnx_graph = ONNXGraph(transformed_model)

    # pylint:disable=no-member
    for node in transformed_model.graph.node:
        op_type = node.op_type
        if op_type == 'QuantizeLinear':
            for attr in node.attribute:
                assert test_parameters.onnx_attributes[attr.name] == onnx.helper.get_attribute_value(attr)
            assert np.allclose(onnx_graph.get_initializers_value(node.input[1]), np.array(test_parameters.scale))
            assert np.allclose(onnx_graph.get_initializers_value(node.input[2]), np.array(test_parameters.zero_point))
            assert onnx_graph.get_initializers_value(node.input[2]).dtype == test_parameters.onnx_dtype


TARGET_LAYERS = [['ReLU1'], ['Conv1', 'BN1'], ['Conv1', 'BN1', 'ReLU1']]
TARGET_LAYERS_OUTPUT = [['ReLU1_Y'], ['Conv1_Y', 'BN1_Y'],  ['Conv1_Y', 'BN1_Y', 'ReLU1_Y']]


@pytest.mark.parametrize('target_layers, target_layer_outputs', zip(TARGET_LAYERS, TARGET_LAYERS_OUTPUT))
def test_output_insertion(target_layers, target_layer_outputs):
    model = LinearModel().onnx_model
    transformation_layout = TransformationLayout()
    for target_layer in target_layers:
        target_point = ONNXTargetPoint(TargetType.POST_LAYER_OPERATION, target_layer, 0)
        command = ONNXOutputInsertionCommand(target_point)
        transformation_layout.register(command)

    model_transformer = ONNXModelTransformer(model)

    transformed_model = model_transformer.transform(transformation_layout)
    # TODO(kshpv): The problem occurs because shaope field is missing,
    #  but this is essential for some dynamic models such as Mask-RCNN
    #onnx.checker.check_model(transformed_model)

    onnx_graph = ONNXGraph(transformed_model)
    # Should be topologically sorted
    for i in range(len(target_layers)):
        assert onnx_graph.get_model_outputs()[i].name in target_layer_outputs

CONV_LAYERS = [['Conv1', 'Conv2']]
BIAS_VALUES = [[np.full((32,), 2), np.full((10,), 3)]]
BIAS_REFERENCES = [[2.0, 3.0]]

@pytest.mark.parametrize('layers, values, refs', zip(CONV_LAYERS, BIAS_VALUES, BIAS_REFERENCES))
def test_bias_correction(layers, values, refs):
    model = LinearModel().onnx_model
    transformation_layout = TransformationLayout()
    for conv_layer, bias_value in zip(layers, values):
        bias_port_id = 2
        target_point = ONNXTargetPoint(TargetType.LAYER, conv_layer, bias_port_id)
        command = ONNXBiasCorrectionCommand(target_point, bias_value, np.inf)
        transformation_layout.register(command)

    model_transformer = ONNXModelTransformer(model)

    transformed_model = model_transformer.transform(transformation_layout)
    onnx_graph = ONNXGraph(transformed_model)

    for conv_layer, bias_reference in zip(layers, refs):
        bias_tensor_name = onnx_graph.get_node_by_name(conv_layer).input[2]
        bias_tensor = onnx_graph.get_initializer(bias_tensor_name)
        bias_value = onnx.numpy_helper.to_array(bias_tensor)
        assert np.mean(bias_value) == bias_reference<|MERGE_RESOLUTION|>--- conflicted
+++ resolved
@@ -43,16 +43,11 @@
 
     for target_layer in target_layers:
         target_point = ONNXTargetPoint(TargetType.POST_LAYER_OPERATION, target_layer, 0)
-<<<<<<< HEAD
-        command = ONNXQuantizerInsertionCommand(target_point,
-                                                QuantizerLayerParameters(np.array(1.0), np.array(0),
+        command = ONNXQuantizerInsertionCommand(
+                    target_point,
+                    ONNXQuantizerLayerParameters(np.array(1.0), np.array(0),
                                                                          QuantizationMode.SYMMETRIC, None,
                                                                          tensor_type=np.int8))
-=======
-        command = ONNXQuantizerInsertionCommand(
-                    target_point,
-                    ONNXQuantizerLayerParameters([1.0], [0], QuantizationMode.SYMMETRIC, None))
->>>>>>> 8f743c0f
         transformation_layout.register(command)
 
     model_transformer = ONNXModelTransformer(model)
@@ -100,13 +95,8 @@
 def test_inserted_quantizer_parameters(test_parameters):
     model = LinearModel().onnx_model
     transformation_layout = TransformationLayout()
-<<<<<<< HEAD
-    quantizer_parameters = QuantizerLayerParameters(test_parameters.scale, test_parameters.zero_point,
-                                                    test_parameters.mode, None, tensor_type=test_parameters.onnx_dtype)
-=======
     quantizer_parameters = ONNXQuantizerLayerParameters(test_parameters.scale, test_parameters.zero_point,
-                                                        test_parameters.mode, None)
->>>>>>> 8f743c0f
+                                                        test_parameters.mode, None, tensor_type=test_parameters.onnx_dtype)
     target_point = ONNXTargetPoint(TargetType.POST_LAYER_OPERATION, test_parameters.target_layer, 0)
     command = ONNXQuantizerInsertionCommand(target_point, quantizer_parameters)
     transformation_layout.register(command)
