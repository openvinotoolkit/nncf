"""
Copyright (c) 2022 Intel Corporation

Licensed under the Apache License, Version 2.0 (the "License");
you may not use this file except in compliance with the License.
You may obtain a copy of the License at

      http://www.apache.org/licenses/LICENSE-2.0

Unless required by applicable law or agreed to in writing, software
distributed under the License is distributed on an "AS IS" BASIS,
WITHOUT WARRANTIES OR CONDITIONS OF ANY KIND, either express or implied.
See the License for the specific language governing permissions and
limitations under the License.
"""

# pylint: disable=redefined-outer-name

import json
import math
import os
import subprocess
import sys
from pathlib import Path
from tempfile import TemporaryDirectory
from typing import List

import pandas as pd
import pytest
from nncf.common.utils.logger import logger as nncf_logger
from pytest_dependency import depends

from tests.shared.paths import PROJECT_ROOT
from tests.onnx.conftest import ONNX_TEST_ROOT

BG_COLOR_GREEN_HEX = 'ccffcc'
BG_COLOR_YELLOW_HEX = 'ffffcc'
BG_COLOR_RED_HEX = 'ffcccc'

BENCHMARKING_DIR = ONNX_TEST_ROOT / "benchmarking"

ENV_VARS = os.environ.copy()
if "PYTHONPATH" in ENV_VARS:
    ENV_VARS["PYTHONPATH"] += ":" + str(PROJECT_ROOT)
else:
    ENV_VARS["PYTHONPATH"] = str(PROJECT_ROOT)

TASKS = ["classification", "object_detection_segmentation"]
MODELS = [(task, os.path.splitext(model)[0]) for task in TASKS for model in
          os.listdir(BENCHMARKING_DIR / task / "onnx_models_configs")]

XFAIL_MODELS = {}

XFAIL_QUANTIZED_MODELS = {
}

# TODO(vshampor): Somehow installing onnxruntime-openvino does not install the OV package in the way
#  that we are used to, and accuracy checker invocations cannot find the dataset_definitions.yml
#  file using the regular path pointing to site-packages, hence the need for using a copy of
#  a hopefully relevant dataset_definitions.yml taken from the tests dir. Should investigate
#  if onnxruntime-openvino actually has a relevant dataset_definitions.yml file somewhere within its own
#  site-packages directory.
DATASET_DEFINITIONS_PATH_ONNX = BENCHMARKING_DIR / 'dataset_definitions.yml'


def check_xfail(model_name):
    if model_name in XFAIL_MODELS:
        pytest.xfail("ONNXRuntime-OVEP cannot execute the reference model")


def check_quantized_xfail(model_name):
    if model_name in XFAIL_QUANTIZED_MODELS:
        pytest.xfail("ONNXRuntime-OVEP cannot execute the quantized model")


def run_command(command: List[str]):
    com_str = ' '.join(command)
    nncf_logger.info(f"Run command: {com_str}")
    with subprocess.Popen(command,
                          stdout=subprocess.PIPE,
                          stderr=subprocess.STDOUT,
                          cwd=PROJECT_ROOT,
                          env=ENV_VARS) as result:
        outs, _ = result.communicate()

        if result.returncode != 0:
            nncf_logger.error(outs.decode("utf-8"))
            pytest.fail()


@pytest.fixture(scope="module")
def model_dir(request):
    option = request.config.getoption("--model-dir")
    if option is None:
        pytest.skip(f"--model-dir option is required to run {request.node.name}")
    return Path(option)


@pytest.fixture(scope="module")
def data_dir(request):
    option = request.config.getoption("--data-dir")
    if option is None:
        pytest.skip(f"--data-dir option is required to run {request.node.name}")
    return Path(option)


@pytest.fixture(scope="module")
def output_dir(request):
    option = request.config.getoption("--output-dir")
    if option is None:
        pytest.skip(f"--output-dir option is required to run {request.node.name}")
    return Path(option)


@pytest.fixture(scope="module")
def anno_dir(request):
    option = request.config.getoption("--anno-dir")
    if option is not None:
        yield Path(option)
    else:
        with TemporaryDirectory() as tmp_dir:
            nncf_logger.info(f"Use anno_dir: {tmp_dir}")
            yield Path(tmp_dir)


@pytest.fixture(scope="module")
def ckpt_dir(request):
    option = request.config.getoption("--ckpt-dir")
    if option is not None:
        yield Path(option)
    else:
        with TemporaryDirectory() as tmp_dir:
            nncf_logger.info(f"Use ckpt_dir: {tmp_dir}")
            yield Path(tmp_dir)


@pytest.fixture(scope="module")
def ptq_size(request):
    return request.config.getoption("--ptq-size")


@pytest.fixture(scope="module")
def eval_size(request):
    option = request.config.getoption("--eval-size")
    if option is None:
        nncf_logger.warning("--eval-size is not provided. Use full dataset for evaluation")
    return option


def _read_csv(root_dir: Path, key: str) -> pd.DataFrame:
    dfs = []
    for task in TASKS:
        csv_fp = str(root_dir / task / f"accuracy_checker-{key}.csv")
        dfs += [pd.read_csv(csv_fp)]
    df = pd.concat(dfs, axis=0)
    df = df[["model", "metric_value", "metric_name", "tags"]]
    df = df.set_index("model")
    df["model_accuracy"] = df["metric_value"] * 100.0
    df = df[["model_accuracy", "metric_name", "tags"]]
    df = df.pivot_table('model_accuracy', ['model', 'metric_name'], 'tags')
    return df


def _read_json(fpath: Path) -> pd.DataFrame:
    fpath = str(fpath)
    with open(fpath, "r", encoding="utf-8") as fp:
        d0 = json.load(fp)

    rows = []

    for task, d1 in d0.items():
        for dataset, d2 in d1.items():
            for model, d3 in d2.items():
                d3["task"] = task
                d3["dataset"] = dataset
                d3["model"] = model
                row = pd.Series(d3)
                rows += [row]

    df = pd.DataFrame(rows)
    df = df[["model", "target", "metric_type", "diff_target_min", "diff_target_max"]]
    df = df.set_index("model")

    df["model_accuracy"] = df["target"] * 100.0
    df["metric_name"] = df["metric_type"]
    df = df.drop(columns='metric_type')

    return df


@pytest.fixture
def reference_model_accuracy(scope="module"):
    fpath = ONNX_TEST_ROOT / "data" / "reference_model_accuracy" / "reference.json"

    return _read_json(fpath)


@pytest.fixture
def quantized_model_accuracy(output_dir, scope="function"):
    root_dir = output_dir
    return _read_csv(root_dir, "quantized")


@pytest.mark.e2e_ptq
@pytest.mark.run(order=1)
class TestPTQ:
    @pytest.mark.dependency()
    @pytest.mark.parametrize("task_type, model_name", MODELS)
    def test_ptq_model(self, task_type, model_name, model_dir, data_dir, anno_dir, ckpt_dir, ptq_size):

        check_xfail(model_name)

        program_path = BENCHMARKING_DIR / "run_ptq.py"

        task_path = BENCHMARKING_DIR / task_type
        config_path = task_path / "onnx_models_configs" / (model_name + ".yml")

        ckpt_dir = ckpt_dir / task_type
        if not os.path.exists(ckpt_dir):
            os.makedirs(ckpt_dir)

        anno_dir = anno_dir / str(ptq_size)
        if not os.path.exists(anno_dir):
            os.makedirs(anno_dir)

        com_line = [
            sys.executable, str(program_path),
            "-c", str(config_path),
            "-d", str(DATASET_DEFINITIONS_PATH_ONNX),
            "-m", str(model_dir / task_type / (model_name + ".onnx")),
            "-o", str(ckpt_dir),
            "-s", str(data_dir),
            "-a", str(anno_dir),
            "-ss", str(ptq_size)
        ]

        com_str = ' '.join(com_line)
        nncf_logger.info(f"Run command: {com_str}")
        run_command(com_line)


@pytest.mark.run(order=2)
class TestBenchmark:
    @staticmethod
    def get_command(
            task_type: str,
            model_name: str,
            model_dir: Path,
            data_dir: Path,
            anno_dir: Path,
            output_dir: Path,
            eval_size: int, program: str, is_quantized: bool) -> List[str]:

        program_path = BENCHMARKING_DIR / program

        task_path = BENCHMARKING_DIR / task_type
        config_path = task_path / "onnx_models_configs" / (model_name + ".yml")

        output_dir = output_dir / task_type
        if not output_dir.exists():
            output_dir.mkdir(parents=True)

        anno_dir = anno_dir / str(eval_size)
        if not anno_dir.exists():
            anno_dir.mkdir(parents=True)

        out_file_name = os.path.splitext(program)[0]

        if is_quantized:
            out_file_name += "-quantized.csv"
        else:
            out_file_name += "-reference.csv"

        model_file_name = model_name + "-quantized" if is_quantized else model_name
        model_file_name += ".onnx"

        com_line = [
            sys.executable, str(program_path),
            "-c", str(config_path),
            "-d", str(DATASET_DEFINITIONS_PATH_ONNX),
            "-m", str(model_dir / task_type / model_file_name),
            "-s", str(data_dir),
            "-a", str(anno_dir),
            "--csv_result", str(output_dir / out_file_name)
        ]

        if eval_size is not None:
            com_line += ["-ss", str(eval_size)]

        return com_line

    @pytest.mark.e2e_eval_reference_model
    @pytest.mark.parametrize("task_type, model_name", MODELS)
    def test_reference_model_accuracy(
            self, task_type, model_name, model_dir, data_dir, anno_dir, output_dir, eval_size):

        check_xfail(model_name)

        command = self.get_command(task_type, model_name, model_dir, data_dir, anno_dir, output_dir, eval_size,
                                   program="accuracy_checker.py", is_quantized=False)
        run_command(command)

    @pytest.mark.e2e_ptq
    @pytest.mark.dependency()
    @pytest.mark.parametrize("task_type, model_name", MODELS)
    def test_quantized_model_accuracy(
            self, request, task_type, model_name, ckpt_dir, data_dir, anno_dir, output_dir, eval_size):

        # Run PTQ first
        depends(request, ["TestPTQ::test_ptq_model" + request.node.name.lstrip("test_quantized_model_accuracy")])
        check_xfail(model_name)
        check_quantized_xfail(model_name)

        model_dir = ckpt_dir
        command = self.get_command(task_type, model_name, model_dir, data_dir, anno_dir, output_dir, eval_size,
                                   program="accuracy_checker.py", is_quantized=True)
        run_command(command)


@pytest.mark.run(order=3)
class TestBenchmarkResult:
    def parse_df(self, reference_model_accuracy, quantized_model_accuracy):
        df = reference_model_accuracy.join(quantized_model_accuracy)

        df.insert(0, 'Model', '')
        df['Model'] = [df.iloc[i].name[0] for i in range(len(df.index))]
        df = df.reset_index(drop=True)
        df = df.rename({"metric_name": "Metrics type",
                        "model_accuracy": "FP32",
                        "diff_target_min_FP32": "diff_target_min",
                        "diff_target_max_FP32": "diff_target_max",
                        "CPUExecutionProvider": "CPU-EP_INT8",
                        "OpenVINOExecutionProvider": "OV-EP_INT8"}, axis=1)

        df["Diff OV-EP FP32"] = df["OV-EP_INT8"] - df["FP32"]
        df["Diff CPU-EP FP32"] = df["CPU-EP_INT8"] - df["FP32"]
        # TODO: Change E2E test to make "Expected FP32" column effective.
        df["Expected FP32"] = df["FP32"]
        df["Diff OV-EP Expected"] = df["OV-EP_INT8"] - df["Expected FP32"]

        return df

    @pytest.mark.e2e_ptq
    @pytest.mark.dependency()
    @pytest.mark.parametrize("task_type, model_name", MODELS)
    @pytest.mark.parametrize("is_ov_ep", [True, False])
    def test_model_accuracy(self, request, task_type, model_name, is_ov_ep, reference_model_accuracy,
                            quantized_model_accuracy):
        # Run PTQ first
        depends(request, ["TestPTQ::test_ptq_model" + request.node.name.lstrip("test_quantized_model_performance")])
        check_xfail(model_name)
        check_quantized_xfail(model_name)

        df = self.parse_df(reference_model_accuracy, quantized_model_accuracy)
        df = df.set_index("Model")
        this_model_accuracy = df[df.index.str.contains(model_name)]

        assert len(this_model_accuracy) > 0, f"{model_name} has no result from the table."

        for index, cols in this_model_accuracy.iterrows():
            min_threshold = cols["diff_target_min"]
            max_threshold = cols["diff_target_max"]
            assert min_threshold < cols["Diff FP32"] < max_threshold, \
                f"Diff Expected of {index} should be in ({min_threshold:.1f}%, {max_threshold:.1f}%)."

    @pytest.mark.e2e_ptq
    @pytest.mark.run(order=4)
    def test_generate_report(self, reference_model_accuracy, quantized_model_accuracy, output_dir):
        output_fp = str(output_dir / "report.html")

        df = self.parse_df(reference_model_accuracy, quantized_model_accuracy)

        yellow_rows = []
        red_rows = []
        green_rows = []
        import math
        for idx, row in df.iterrows():
            if math.isnan(row["OV-EP_INT8"]):
                red_rows += [idx]
            elif math.isnan(row["CPU-EP_INT8"]):
                red_rows += [idx]
            elif reference_model_accuracy.iloc[idx]["diff_target_min"] < row["Diff OV-EP FP32"] < \
                    reference_model_accuracy.iloc[idx]["diff_target_max"]:
                green_rows += [idx]
            else:
                red_rows += [idx]

        df = df[
            ["Model", "Metrics type", "Expected FP32", "FP32", "OV-EP_INT8", "Diff OV-EP FP32", "Diff OV-EP Expected",
             "CPU-EP_INT8",
             "Diff CPU-EP FP32"]]
        # Add ONNXRuntime-OpenVINOExecutionProvider multi-column on the top of 3 ~ 6 columns
        ov_ep_col_name = "ONNXRuntime-OpenVINOExecutionProvider"
        cpu_ep_col_name = "ONNXRuntime-CPUExecutionProvider"
        df.columns = pd.MultiIndex.from_tuples(
            [("", col) for col in df.columns[:3]] + [(ov_ep_col_name, col) for col in df.columns[3:7]] + [
                (cpu_ep_col_name, col) for col in df.columns[7:]]
        )

        def _style_rows():
            styles = []
            # 3 ~ 8 columns are allowed to be colored.

            for col in range(3, 9):
                for idx in yellow_rows:
                    styles.append(f"""
                    .row{idx}.col{col} {{background-color: #{BG_COLOR_YELLOW_HEX};}}
                    """)
                for idx in red_rows:
                    styles.append(f"""
                    .row{idx}.col{col} {{background-color: #{BG_COLOR_RED_HEX};}}
                    """)
                for idx in green_rows:
                    styles.append(f"""
                    .row{idx}.col{col} {{background-color: #{BG_COLOR_GREEN_HEX};}}
                    """)

            return "\n".join(styles)

        legend_info = f"""
        <p>legend:</p>
        <p>
            <span style='Background-color: #{BG_COLOR_GREEN_HEX}'>
                Thresholds for FP32 and Expected are passed
            </span>
        </p>
        <p>
            <span style='Background-color: #{BG_COLOR_YELLOW_HEX}'>
                Thresholds for Expected is failed, but for FP32 passed
            </span>
        </p>
        <p>
            <span style='Background-color: #{BG_COLOR_RED_HEX}'>
                Thresholds for FP32 and Expected are failed
            </span>
        </p>
        <p>
            If Reference FP32 value in parentheses, it takes from "target" field of .json file
        </p>
        """
        # Replace NaN values with "-"
        df = df.fillna("-")

        with open(output_fp, "w", encoding="utf-8") as fp:
<<<<<<< HEAD
            fp.write(f"""
            <html>
            <head>
            <style>
            table, th, td {{font-size:10pt; border:1px solid black; border-collapse:collapse; text-align:center;}}
            th, td {{padding: 5px; }}
            {_style_rows()}
            </style>
            </head>
            <body>
            {legend_info}
            {df.style.format({(ov_ep_col_name, "FP32"): "({:.2f})"}).set_precision(2).render()}
            </body>
            </html>
            """)
=======
            fp.write(
f"""
<html>
<head>
<style>
table, th, td {{font-size:10pt; border:1px solid black; border-collapse:collapse; text-align:center;}}
th, td {{padding: 5px; }}
{_style_rows()}
</style>
</head>
<body>
{legend_info}
{df.style.format({(hier_col_name, "FP32"): "({:.2f})"}).set_precision(2).render()}
</body>
</html>
""")
>>>>>>> 686be90f
<|MERGE_RESOLUTION|>--- conflicted
+++ resolved
@@ -442,23 +442,6 @@
         df = df.fillna("-")
 
         with open(output_fp, "w", encoding="utf-8") as fp:
-<<<<<<< HEAD
-            fp.write(f"""
-            <html>
-            <head>
-            <style>
-            table, th, td {{font-size:10pt; border:1px solid black; border-collapse:collapse; text-align:center;}}
-            th, td {{padding: 5px; }}
-            {_style_rows()}
-            </style>
-            </head>
-            <body>
-            {legend_info}
-            {df.style.format({(ov_ep_col_name, "FP32"): "({:.2f})"}).set_precision(2).render()}
-            </body>
-            </html>
-            """)
-=======
             fp.write(
 f"""
 <html>
@@ -471,8 +454,7 @@
 </head>
 <body>
 {legend_info}
-{df.style.format({(hier_col_name, "FP32"): "({:.2f})"}).set_precision(2).render()}
+{df.style.format({(ov_ep_col_name, "FP32"): "({:.2f})"}).set_precision(2).render()}
 </body>
 </html>
-""")
->>>>>>> 686be90f
+""")