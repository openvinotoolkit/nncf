"""
Copyright (c) 2022 Intel Corporation

Licensed under the Apache License, Version 2.0 (the "License");
you may not use this file except in compliance with the License.
You may obtain a copy of the License at

      http://www.apache.org/licenses/LICENSE-2.0

Unless required by applicable law or agreed to in writing, software
distributed under the License is distributed on an "AS IS" BASIS,
WITHOUT WARRANTIES OR CONDITIONS OF ANY KIND, either express or implied.
See the License for the specific language governing permissions and
limitations under the License.
"""

# pylint: disable=redefined-outer-name
from typing import List, Dict, Optional

import json
import math
import os
import subprocess
import sys
from pathlib import Path
from tempfile import TemporaryDirectory

import pandas as pd
from yattag import Doc
from yattag import indent

import pytest
from pytest_dependency import depends

from nncf.common.logging.logger import nncf_logger
from tests.shared.paths import PROJECT_ROOT
from tests.onnx.conftest import ONNX_TEST_ROOT

BG_COLOR_GREEN_HEX = 'ccffcc'
BG_COLOR_YELLOW_HEX = 'ffffcc'
BG_COLOR_RED_HEX = 'ffcccc'

BENCHMARKING_DIR = ONNX_TEST_ROOT / "benchmarking"

ENV_VARS = os.environ.copy()
if "PYTHONPATH" in ENV_VARS:
    ENV_VARS["PYTHONPATH"] += ":" + str(PROJECT_ROOT)
else:
    ENV_VARS["PYTHONPATH"] = str(PROJECT_ROOT)

TASKS = ["classification", "object_detection_segmentation"]
MODELS = [(task, os.path.splitext(model)[0]) for task in TASKS for model in
          os.listdir(BENCHMARKING_DIR / task / "onnx_models_configs")]

XFAIL_MODELS = {}

XFAIL_QUANTIZED_MODELS = {
}

# TODO(vshampor): Somehow installing onnxruntime-openvino does not install the OV package in the way
#  that we are used to, and accuracy checker invocations cannot find the dataset_definitions.yml
#  file using the regular path pointing to site-packages, hence the need for using a copy of
#  a hopefully relevant dataset_definitions.yml taken from the tests dir. Should investigate
#  if onnxruntime-openvino actually has a relevant dataset_definitions.yml file somewhere within its own
#  site-packages directory.
DATASET_DEFINITIONS_PATH_ONNX = BENCHMARKING_DIR / 'dataset_definitions.yml'

OV_EP_COL_NAME = "OpenVINOExecutionProvider"
CPU_EP_COL_NAME = "CPUExecutionProvider"
REPORT_NAME = 'report.html'


def check_xfail(model_name):
    if model_name in XFAIL_MODELS:
        pytest.xfail("ONNXRuntime-OVEP cannot execute the reference model")


def check_quantized_xfail(model_name):
    if model_name in XFAIL_QUANTIZED_MODELS:
        pytest.xfail("ONNXRuntime-OVEP cannot execute the quantized model")


def check_skip_model(model_name: str, model_names_to_test: Optional[List[str]]):
    if model_names_to_test is not None and model_name not in model_names_to_test:
        pytest.skip(f'The model {model_name} is skipped, because it was not included in --model-names.')


def run_command(command: List[str]):
    com_str = ' '.join(command)
    print(f"Run command: {com_str}")
    with subprocess.Popen(command,
                          stdout=subprocess.PIPE,
                          stderr=subprocess.STDOUT,
                          cwd=PROJECT_ROOT,
                          env=ENV_VARS) as result:
        outs, _ = result.communicate()

        if result.returncode != 0:
            print(outs.decode("utf-8"))
            pytest.fail()


@pytest.fixture(scope="module")
def model_dir(request):
    option = request.config.getoption("--model-dir")
    if option is None:
        pytest.skip(f"--model-dir option is required to run {request.node.name}")
    return Path(option)


@pytest.fixture(scope="module")
def model_names_to_test(request):
    option = request.config.getoption("--model-names")
    if option is None:
        nncf_logger.info('All models will be tested')
        return option
    option = option.split(' ')
    return option


@pytest.fixture(scope="module")
def data_dir(request):
    option = request.config.getoption("--data-dir")
    if option is None:
        pytest.skip(f"--data-dir option is required to run {request.node.name}")
    return Path(option)


@pytest.fixture(scope="module")
def output_dir(request):
    option = request.config.getoption("--output-dir")
    if option is None:
        pytest.skip(f"--output-dir option is required to run {request.node.name}")
    return Path(option)


@pytest.fixture(scope="module")
def anno_dir(request):
    option = request.config.getoption("--anno-dir")
    if option is not None:
        yield Path(option)
    else:
        with TemporaryDirectory() as tmp_dir:
            print(f"Use anno_dir: {tmp_dir}")
            yield Path(tmp_dir)


@pytest.fixture(scope="module")
def ckpt_dir(request):
    option = request.config.getoption("--ckpt-dir")
    if option is not None:
        yield Path(option)
    else:
        with TemporaryDirectory() as tmp_dir:
            print(f"Use ckpt_dir: {tmp_dir}")
            yield Path(tmp_dir)


@pytest.fixture(scope="module")
def ptq_size(request):
    return request.config.getoption("--ptq-size")


@pytest.fixture(scope="module")
def eval_size(request):
    option = request.config.getoption("--eval-size")
    if option is None:
        print("--eval-size is not provided. Use full dataset for evaluation")
    return option


@pytest.fixture(scope="module")
def is_ov_ep(request):
    enable_ov_ep = request.config.getoption("--enable-ov-ep")
    if enable_ov_ep:
        nncf_logger.info("The accuracy validation of the quantized models is enabled for OpenVINOExecutionProvider.")
    else:
        nncf_logger.info("The accuracy validation of the quantized models is disabled for OpenVINOExecutionProvider.")
    return enable_ov_ep


@pytest.fixture(scope="module")
def is_cpu_ep(request):
    disable_cpu_ep = request.config.getoption("--disable-cpu-ep")
    if disable_cpu_ep:
        nncf_logger.info("The accuracy validation of quantized models is disabled for CPUExecutionProvider.")
    else:
        nncf_logger.info("The accuracy validation of quantized models is enabled for CPUExecutionProvider.")
    return not disable_cpu_ep


def _read_accuracy_checker_result(root_dir: Path, key: str) -> pd.DataFrame:
    dfs = []
    for task in TASKS:
        csv_fp = str(root_dir / task / f"accuracy_checker-{key}.csv")
        dfs += [pd.read_csv(csv_fp)]
    df = pd.concat(dfs, axis=0)
    df = df[["model", "metric_value", "metric_name", "tags"]]
    df = df.set_index("model")
    df["model_accuracy"] = df["metric_value"] * 100.0
    df = df[["model_accuracy", "metric_name", "tags"]]
    df = df.pivot_table('model_accuracy', ['model', 'metric_name'], 'tags')
    return df


def _read_reference_json(fpath: Path) -> pd.DataFrame:
    fpath = str(fpath)
    with open(fpath, "r", encoding="utf-8") as fp:
        d0 = json.load(fp)

    rows = []

    for task, d1 in d0.items():
        for dataset, d2 in d1.items():
            for model, d3 in d2.items():
                d3["task"] = task
                d3["dataset"] = dataset
                d3["model"] = model
                row = pd.Series(d3)
                rows += [row]

    df = pd.DataFrame(rows)
    df = df[["model", "target_fp32", "target_int8", "metric_type", "diff_target_min", "diff_target_max"]]
    df = df.set_index("model")

    df["model_accuracy"] = round(df["target_fp32"] * 100.0, 3)
    df["metric_name"] = df["metric_type"]
    df = df.drop(columns='metric_type')

    return df


@pytest.fixture
def reference_model_accuracy(scope="module"):
    fpath = ONNX_TEST_ROOT / "data" / "reference_model_accuracy" / "reference.json"

    return _read_reference_json(fpath)


@pytest.fixture
def quantized_model_accuracy(output_dir, scope="function"):
    root_dir = output_dir
    return _read_accuracy_checker_result(root_dir, "quantized")


@pytest.mark.e2e_ptq
@pytest.mark.run(order=1)
class TestPTQ:
    @pytest.mark.dependency()
    @pytest.mark.parametrize("task_type, model_name", MODELS)
    def test_ptq_model(self, task_type, model_name, model_names_to_test, model_dir, data_dir, anno_dir, ckpt_dir,
                       ptq_size):
        check_skip_model(model_name, model_names_to_test)
        check_xfail(model_name)

        program_path = BENCHMARKING_DIR / "run_ptq.py"

        task_path = BENCHMARKING_DIR / task_type
        config_path = task_path / "onnx_models_configs" / (model_name + ".yml")

        ckpt_dir = ckpt_dir / task_type
        if not os.path.exists(ckpt_dir):
            os.makedirs(ckpt_dir)

        anno_dir = anno_dir / str(ptq_size)
        if not os.path.exists(anno_dir):
            os.makedirs(anno_dir)

        com_line = [
            sys.executable, str(program_path),
            "-c", str(config_path),
            "-d", str(DATASET_DEFINITIONS_PATH_ONNX),
            "-m", str(model_dir / task_type / (model_name + ".onnx")),
            "-o", str(ckpt_dir),
            "-s", str(data_dir),
            "-a", str(anno_dir),
            "-ss", str(ptq_size),
            "--target_tags", 'OpenVINOExecutionProvider'
        ]

        com_str = ' '.join(com_line)
        print(f"Run command: {com_str}")
        run_command(com_line)


@pytest.mark.run(order=2)
class TestBenchmark:
    @staticmethod
    def get_ac_command(task_type: str, model_name: str, model_dir: Path,
                       data_dir: Path, anno_dir: Path, output_dir: Path,
                       eval_size: int, program: str, is_quantized: bool,
                       is_ov_ep: bool, is_cpu_ep: bool) -> List[str]:

        program_path = BENCHMARKING_DIR / program

        task_path = BENCHMARKING_DIR / task_type
        config_path = task_path / "onnx_models_configs" / (model_name + ".yml")

        output_dir = output_dir / task_type
        if not output_dir.exists():
            output_dir.mkdir(parents=True)

        anno_dir = anno_dir / str(eval_size)
        if not anno_dir.exists():
            anno_dir.mkdir(parents=True)

        out_file_name = os.path.splitext(program)[0]

        if is_quantized:
            out_file_name += "-quantized.csv"
        else:
            out_file_name += "-reference.csv"

        model_file_name = model_name + "-quantized" if is_quantized else model_name
        model_file_name += ".onnx"

        com_line = [
            sys.executable, str(program_path),
            "-c", str(config_path),
            "-d", str(DATASET_DEFINITIONS_PATH_ONNX),
            "-m", str(model_dir / task_type / model_file_name),
            "-s", str(data_dir),
            "-a", str(anno_dir),
            "--csv_result", str(output_dir / out_file_name)
        ]
        if is_ov_ep and not is_cpu_ep:
            com_line += ["--target_tags", 'OpenVINOExecutionProvider']
        if not is_ov_ep and is_cpu_ep:
            com_line += ["--target_tags", 'CPUExecutionProvider']
        if eval_size is not None:
            com_line += ["-ss", str(eval_size)]

        return com_line

    @pytest.mark.e2e_eval_reference_model
    @pytest.mark.parametrize("task_type, model_name", MODELS)
    def test_reference_model_accuracy(self, task_type, model_name, model_names_to_test, model_dir,
                                      data_dir, anno_dir, output_dir, eval_size):
        check_skip_model(model_name, model_names_to_test)
        check_xfail(model_name)
        # Reference accuracy validation is performed on CPUExecutionProvider
        command = self.get_ac_command(task_type, model_name, model_dir, data_dir, anno_dir, output_dir, eval_size,
                                      program="accuracy_checker.py", is_quantized=False, is_ov_ep=False, is_cpu_ep=True)
        run_command(command)

    @pytest.mark.e2e_ptq
    @pytest.mark.dependency()
    @pytest.mark.parametrize("task_type, model_name", MODELS)
    def test_quantized_model_accuracy(self, request, task_type, model_name, model_names_to_test, ckpt_dir, data_dir,
                                      anno_dir, output_dir, eval_size, is_ov_ep, is_cpu_ep):
        check_skip_model(model_name, model_names_to_test)
        # Run PTQ first
        depends(request, ["TestPTQ::test_ptq_model" + request.node.name.lstrip("test_quantized_model_accuracy")])
        check_xfail(model_name)
        check_quantized_xfail(model_name)

        model_dir = ckpt_dir
        command = self.get_ac_command(task_type, model_name, model_dir, data_dir, anno_dir, output_dir, eval_size,
                                      program="accuracy_checker.py", is_quantized=True, is_ov_ep=is_ov_ep,
                                      is_cpu_ep=is_cpu_ep)
        run_command(command)


@pytest.mark.run(order=3)
class TestBenchmarkResult:
    def join_reference_and_quantized_frames(self, reference_model_accuracy: pd.DataFrame,
                                            quantized_model_accuracy: pd.DataFrame) -> pd.DataFrame:
        df = reference_model_accuracy.join(quantized_model_accuracy)

        df.insert(0, 'Model', '')
        df['Model'] = [df.iloc[i].name[0] for i in range(len(df.index))]
        df = df.reset_index(drop=True)
        df = df.rename({"metric_name": "Metrics type",
                        "model_accuracy": "FP32"}, axis=1)
        if OV_EP_COL_NAME in df.columns:
            df = df.rename({"OpenVINOExecutionProvider": "OV-EP_INT8"}, axis=1)
            df["Diff OV-EP FP32"] = df["OV-EP_INT8"] - df["FP32"]
            df["Expected FP32"] = df["target_fp32"] * 100
            df["Diff OV-EP Expected"] = df['target_int8'] * 100 - df["FP32"]
        if CPU_EP_COL_NAME in df.columns:
            df = df.rename({"CPUExecutionProvider": "CPU-EP_INT8"}, axis=1)
            df["Diff CPU-EP FP32"] = df["CPU-EP_INT8"] - df["FP32"]
        return df

    def get_row_colors(self, df: pd.DataFrame, reference_model_accuracy: pd.DataFrame,
                       int8_col_name: str) -> Dict[int, str]:
        row_colors = {}
        for idx, row in df.iterrows():
            for i, model_name in enumerate(reference_model_accuracy.index):
                if model_name == row['Model']:
                    diff_target_min = reference_model_accuracy.iloc[i]["diff_target_min"]
                    diff_target_max = reference_model_accuracy.iloc[i]["diff_target_max"]
                    target_int8 = reference_model_accuracy.iloc[i]["target_int8"] * 100
                    int8 = row[int8_col_name]
                    fp32 = row["FP32"]
                    if math.isnan(int8):
                        row_colors[idx] = BG_COLOR_RED_HEX
                    elif diff_target_min < int8 - target_int8 < diff_target_max:
                        row_colors[idx] = BG_COLOR_GREEN_HEX
                    elif not diff_target_min < int8 - fp32 < diff_target_max:
                        row_colors[idx] = BG_COLOR_RED_HEX
                    else:
                        row_colors[idx] = BG_COLOR_YELLOW_HEX
                    continue
        return row_colors

    def generate_final_data_frame(self, df: pd.DataFrame) -> pd.DataFrame:
        # Add parentheses, because FP32 metrics were taken from reference.
        df['FP32'] = df['FP32'].astype(str)
        for idx, row in df.iterrows():
            df.at[idx, 'FP32'] = f"({row['FP32']})"
        df = df.fillna("-")
        is_cpu_ep = "CPU-EP_INT8" in df.columns
        is_ov_ep = "OV-EP_INT8" in df.columns

        new_columns_order = ["Model", "Metrics type", "Expected FP32", "FP32"]
        column_names = ["Model", "Metrics type", "Expected FP32", "FP32"]
        if is_cpu_ep:
            new_columns_order.extend(["CPU-EP_INT8", "Diff CPU-EP FP32"])
            column_names.extend(['INT8', 'Diff FP32'])
        if is_ov_ep:
            new_columns_order.extend(["OV-EP_INT8", "Diff OV-EP FP32", "Diff OV-EP Expected"])
            column_names.extend(['INT8', 'Diff FP32', 'Diff Expected'])
        df = df[new_columns_order]
        df.columns = column_names
        if is_cpu_ep and is_ov_ep:
            df.columns = pd.MultiIndex.from_tuples(
                [("", col) for col in df.columns[:4]] + [(CPU_EP_COL_NAME, col) for col in df.columns[4:6]] + [
                    (OV_EP_COL_NAME, col) for col in df.columns[6:]]
            )
            return df
        provider_name = CPU_EP_COL_NAME if is_cpu_ep else OV_EP_COL_NAME
        df.columns = pd.MultiIndex.from_tuples(
            [("", col) for col in df.columns[:4]] + [(provider_name, col) for col in df.columns[4:]]
        )
        return df

    def generate_html(self, df: pd.DataFrame, cpu_ep_row_colors: Dict[int, str], ov_ep_row_colors: Dict[int, str],
                      output_fp: str) -> None:
        doc, tag, text = Doc().tagtext()
        doc.asis('<!DOCTYPE html>')
        with tag('head'):
            with tag('style'):
                doc.asis("green_text" + "{Background-color: " + f"#{BG_COLOR_GREEN_HEX}" + "}")
                doc.asis("yellow_text" + "{Background-color: " + f"#{BG_COLOR_YELLOW_HEX}" + "}")
                doc.asis("red_text" + "{Background-color: " + f"#{BG_COLOR_RED_HEX}" + "}")
                doc.asis("report_table" + " border-collapse: collapse; border: 1px solid;")
        with tag('p'):
            text('legend: ')
        with tag('p'):
            with tag('green_text'):
                text('Thresholds for FP32 and Expected are passed')
        with tag('p'):
            with tag('yellow_text'):
                text('Thresholds for Expected is failed, but for FP32 passed')
        with tag('p'):
            with tag('red_text'):
                text('Thresholds for FP32 and Expected are failed')
        with tag('p'):
            text('If Reference FP32 value in parentheses, it takes from "target" field of .json file')
        with tag('report_table'):
            with tag('table', border="1", cellpadding="5"):
                # First row with merging cells with the same name
                with tag('tr'):
                    prev_el, _ = df.columns[0]
                    cnt = 1
                    for up_col, _ in df.columns[1:]:
                        if up_col != prev_el:
                            with tag('td', colspan=cnt):
                                text(prev_el)
                            cnt = 0
                        prev_el = up_col
                        cnt += 1
                    with tag('td', colspan=cnt):
                        text(prev_el)
                # Second row
                with tag('tr'):
                    for _, bot_col in df.columns:
                        with tag('td'):
                            text(bot_col)
                # Data cells
                with tag('tr'):
                    for idx, row in df.iterrows():
                        with tag('tr'):
                            for i, elem in enumerate(row):
                                additional_attrs = {}
                                up_col, bot_col = df.columns[i]
                                if up_col == OV_EP_COL_NAME:
                                    additional_attrs = {'bgcolor': f'{ov_ep_row_colors[idx]}'}
                                elif up_col == CPU_EP_COL_NAME:
                                    additional_attrs = {'bgcolor': f'{cpu_ep_row_colors[idx]}'}
                                with tag('td', **additional_attrs):
                                    if isinstance(elem, float):
                                        elem = round(elem, 2)
                                    text(elem)

        with open(output_fp, 'w', encoding='utf8') as f:
            f.write(indent(doc.getvalue(), indent_text=True))

    @pytest.mark.e2e_ptq
    @pytest.mark.dependency()
    @pytest.mark.parametrize("task_type, model_name", MODELS)
    def test_model_accuracy(self, request, task_type, model_name, model_names_to_test, reference_model_accuracy,
                            quantized_model_accuracy):
        check_skip_model(model_name, model_names_to_test)
        # Run PTQ first
        depends(request, ["TestPTQ::test_ptq_model" + request.node.name.lstrip("test_quantized_model_performance")])
        check_xfail(model_name)
        check_quantized_xfail(model_name)

        df = self.join_reference_and_quantized_frames(reference_model_accuracy, quantized_model_accuracy)
        df = df.set_index("Model")
        this_model_accuracy = df[df.index.str.contains(model_name)]

        assert len(this_model_accuracy) > 0, f"{model_name} has no result from the table."

        for index, cols in this_model_accuracy.iterrows():
            min_threshold = cols["diff_target_min"]
            max_threshold = cols["diff_target_max"]
            assert min_threshold < cols["Diff FP32"] < max_threshold, \
                f"Diff Expected of {index} should be in ({min_threshold:.1f}%, {max_threshold:.1f}%)."

    @pytest.mark.e2e_ptq
    @pytest.mark.run(order=4)
    def test_generate_report(self, reference_model_accuracy, quantized_model_accuracy, output_dir):
<<<<<<< HEAD
        output_fp = str(output_dir / "report.html")

        df = self.parse_df(reference_model_accuracy, quantized_model_accuracy)

        yellow_rows = []
        red_rows = []
        green_rows = []

        for idx, row in df.iterrows():
            if math.isnan(row["INT8"]):
                red_rows += [idx]
            elif row["diff_target_min"] < row["Diff FP32"] < row["diff_target_max"]:
                green_rows += [idx]
            else:
                yellow_rows += [idx]

        df = df[["Model", "Metrics type", "Expected FP32", "FP32", "INT8", "Diff FP32", "Diff Expected"]]
        # Add ONNXRuntime multi-column on the top of 3 ~ 6 columns
        hier_col_name = "ONNXRuntime"
        df.columns = pd.MultiIndex.from_tuples(
            [("", col) for col in df.columns[:3]] + [(hier_col_name, col) for col in df.columns[3:]]
        )

        def _style_rows():
            styles = []
            # 3 ~ 6 columns are allowed to be colored.

            for col in range(3, 7):
                for idx in yellow_rows:
                    styles.append(f"""
                    .row{idx}.col{col} {{background-color: #{BG_COLOR_YELLOW_HEX};}}
                    """)
                for idx in red_rows:
                    styles.append(f"""
                    .row{idx}.col{col} {{background-color: #{BG_COLOR_RED_HEX};}}
                    """)
                for idx in green_rows:
                    styles.append(f"""
                    .row{idx}.col{col} {{background-color: #{BG_COLOR_GREEN_HEX};}}
                    """)

            return "\n".join(styles)

        legend_info = f"""
        <p>legend:</p>
        <p>
            <span style='Background-color: #{BG_COLOR_GREEN_HEX}'>
                Thresholds for FP32 and Expected are passed
            </span>
        </p>
        <p>
            <span style='Background-color: #{BG_COLOR_YELLOW_HEX}'>
                Thresholds for Expected is failed, but for FP32 passed
            </span>
        </p>
        <p>
            <span style='Background-color: #{BG_COLOR_RED_HEX}'>
                Thresholds for FP32 and Expected are failed
            </span>
        </p>
        <p>
            If Reference FP32 value in parentheses, it takes from "target" field of .json file
        </p>
        """
        # Replace NaN values with "-"
        df = df.fillna("-")

        with open(output_fp, "w", encoding="utf-8") as fp:
            fp.write(
f"""
<html>
<head>
<style>
table, th, td {{font-size:10pt; border:1px solid black; border-collapse:collapse; text-align:center;}}
th, td {{padding: 5px; }}
{_style_rows()}
</style>
</head>
<body>
{legend_info}
{df.style.format({(hier_col_name, "FP32"): "({:.2f})"}).set_precision(2).render()}
</body>
</html>
""")
=======
        output_fp = str(output_dir / REPORT_NAME)
        cpu_ep_row_colors, ov_ep_row_colors = {}, {}
        is_ov_ep = OV_EP_COL_NAME in quantized_model_accuracy.columns
        is_cpu_ep = CPU_EP_COL_NAME in quantized_model_accuracy.columns
        df = self.join_reference_and_quantized_frames(reference_model_accuracy, quantized_model_accuracy)
        if is_cpu_ep:
            cpu_ep_row_colors = self.get_row_colors(df, reference_model_accuracy, "CPU-EP_INT8")
        if is_ov_ep:
            ov_ep_row_colors = self.get_row_colors(df, reference_model_accuracy, "OV-EP_INT8")
        df = self.generate_final_data_frame(df)
        self.generate_html(df, cpu_ep_row_colors, ov_ep_row_colors, output_fp)
>>>>>>> 5b5c30c9
<|MERGE_RESOLUTION|>--- conflicted
+++ resolved
@@ -523,92 +523,6 @@
     @pytest.mark.e2e_ptq
     @pytest.mark.run(order=4)
     def test_generate_report(self, reference_model_accuracy, quantized_model_accuracy, output_dir):
-<<<<<<< HEAD
-        output_fp = str(output_dir / "report.html")
-
-        df = self.parse_df(reference_model_accuracy, quantized_model_accuracy)
-
-        yellow_rows = []
-        red_rows = []
-        green_rows = []
-
-        for idx, row in df.iterrows():
-            if math.isnan(row["INT8"]):
-                red_rows += [idx]
-            elif row["diff_target_min"] < row["Diff FP32"] < row["diff_target_max"]:
-                green_rows += [idx]
-            else:
-                yellow_rows += [idx]
-
-        df = df[["Model", "Metrics type", "Expected FP32", "FP32", "INT8", "Diff FP32", "Diff Expected"]]
-        # Add ONNXRuntime multi-column on the top of 3 ~ 6 columns
-        hier_col_name = "ONNXRuntime"
-        df.columns = pd.MultiIndex.from_tuples(
-            [("", col) for col in df.columns[:3]] + [(hier_col_name, col) for col in df.columns[3:]]
-        )
-
-        def _style_rows():
-            styles = []
-            # 3 ~ 6 columns are allowed to be colored.
-
-            for col in range(3, 7):
-                for idx in yellow_rows:
-                    styles.append(f"""
-                    .row{idx}.col{col} {{background-color: #{BG_COLOR_YELLOW_HEX};}}
-                    """)
-                for idx in red_rows:
-                    styles.append(f"""
-                    .row{idx}.col{col} {{background-color: #{BG_COLOR_RED_HEX};}}
-                    """)
-                for idx in green_rows:
-                    styles.append(f"""
-                    .row{idx}.col{col} {{background-color: #{BG_COLOR_GREEN_HEX};}}
-                    """)
-
-            return "\n".join(styles)
-
-        legend_info = f"""
-        <p>legend:</p>
-        <p>
-            <span style='Background-color: #{BG_COLOR_GREEN_HEX}'>
-                Thresholds for FP32 and Expected are passed
-            </span>
-        </p>
-        <p>
-            <span style='Background-color: #{BG_COLOR_YELLOW_HEX}'>
-                Thresholds for Expected is failed, but for FP32 passed
-            </span>
-        </p>
-        <p>
-            <span style='Background-color: #{BG_COLOR_RED_HEX}'>
-                Thresholds for FP32 and Expected are failed
-            </span>
-        </p>
-        <p>
-            If Reference FP32 value in parentheses, it takes from "target" field of .json file
-        </p>
-        """
-        # Replace NaN values with "-"
-        df = df.fillna("-")
-
-        with open(output_fp, "w", encoding="utf-8") as fp:
-            fp.write(
-f"""
-<html>
-<head>
-<style>
-table, th, td {{font-size:10pt; border:1px solid black; border-collapse:collapse; text-align:center;}}
-th, td {{padding: 5px; }}
-{_style_rows()}
-</style>
-</head>
-<body>
-{legend_info}
-{df.style.format({(hier_col_name, "FP32"): "({:.2f})"}).set_precision(2).render()}
-</body>
-</html>
-""")
-=======
         output_fp = str(output_dir / REPORT_NAME)
         cpu_ep_row_colors, ov_ep_row_colors = {}, {}
         is_ov_ep = OV_EP_COL_NAME in quantized_model_accuracy.columns
@@ -619,5 +533,4 @@
         if is_ov_ep:
             ov_ep_row_colors = self.get_row_colors(df, reference_model_accuracy, "OV-EP_INT8")
         df = self.generate_final_data_frame(df)
-        self.generate_html(df, cpu_ep_row_colors, ov_ep_row_colors, output_fp)
->>>>>>> 5b5c30c9
+        self.generate_html(df, cpu_ep_row_colors, ov_ep_row_colors, output_fp)