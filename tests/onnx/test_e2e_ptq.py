--- conflicted
+++ resolved
@@ -316,10 +316,6 @@
         ]
 
         com_str = ' '.join(com_line)
-<<<<<<< HEAD
-=======
-        print(f"Run command: {com_str}")
->>>>>>> ba54e48c
         run_command(com_line)
 
     def get_ir_model(self, model_path, model_name, output_dir):
