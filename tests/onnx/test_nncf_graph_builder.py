"""
 Copyright (c) 2022 Intel Corporation
 Licensed under the Apache License, Version 2.0 (the "License");
 you may not use this file except in compliance with the License.
 You may obtain a copy of the License at
      http://www.apache.org/licenses/LICENSE-2.0
 Unless required by applicable law or agreed to in writing, software
 distributed under the License is distributed on an "AS IS" BASIS,
 WITHOUT WARRANTIES OR CONDITIONS OF ANY KIND, either express or implied.
 See the License for the specific language governing permissions and
 limitations under the License.
"""

import os
import pytest

import torch
from torchvision import models
import onnx

from nncf.experimental.onnx.graph.nncf_graph_builder import GraphConverter
from tests.common.graph.nx_graph import compare_nx_graph_with_reference
from tests.onnx.conftest import ONNX_TEST_ROOT

from tests.onnx.models import ALL_SYNTHETIC_MODELS
from tests.shared.paths import TEST_ROOT
from tests.onnx.quantization.common import ModelToTest
from tests.onnx.opset_converter import convert_opset_version
from tests.onnx.weightless_model import load_model_topology_with_zeros_weights

REFERENCE_GRAPHS_DIR = ONNX_TEST_ROOT / 'data' / 'reference_graphs' / 'original_nncf_graph'


@pytest.mark.parametrize("model_cls_to_test", ALL_SYNTHETIC_MODELS.values())
def test_compare_nncf_graph_synthetic_models(model_cls_to_test):
    model_to_test = model_cls_to_test()
    path_to_dot = REFERENCE_GRAPHS_DIR / 'synthetic' / model_to_test.path_ref_graph

    nncf_graph = GraphConverter.create_nncf_graph(model_to_test.onnx_model)
    nx_graph = nncf_graph.get_graph_for_structure_analysis(extended=True)

    compare_nx_graph_with_reference(nx_graph, path_to_dot, check_edge_attrs=True)

CLASSIFICATION_MODEL_DEF_AND_OBJ = [
        (ModelToTest('resnet18', [1, 3, 224, 224]), models.resnet18(pretrained=True)),
        (ModelToTest('mobilenet_v2', [1, 3, 224, 224]), models.mobilenet_v2(pretrained=True)),
        (ModelToTest('mobilenet_v3_small', [1, 3, 224, 224]),
         models.mobilenet_v3_small(pretrained=True)),
        (ModelToTest('inception_v3', [1, 3, 224, 224]), models.inception_v3(pretrained=True)),
        (ModelToTest('googlenet', [1, 3, 224, 224]), models.googlenet(pretrained=True)),
        (ModelToTest('vgg16', [1, 3, 224, 224]), models.vgg16(pretrained=True)),
        (ModelToTest('shufflenet_v2_x1_0', [1, 3, 224, 224]),
         models.shufflenet_v2_x1_0(pretrained=True)),
        (ModelToTest('squeezenet1_0', [1, 3, 224, 224]), models.squeezenet1_0(pretrained=True)),
        (ModelToTest('densenet121', [1, 3, 224, 224]), models.densenet121(pretrained=True)),
        (ModelToTest('mnasnet0_5', [1, 3, 224, 224]), models.mnasnet0_5(pretrained=True))]

@pytest.mark.parametrize(('model_to_test', 'model'), CLASSIFICATION_MODEL_DEF_AND_OBJ,
                         ids=[x.model_name for x, _ in CLASSIFICATION_MODEL_DEF_AND_OBJ])
def test_compare_nncf_graph_classification_real_models(tmp_path, model_to_test, model):
    onnx_model_path = tmp_path / model_to_test.model_name
    x = torch.randn(model_to_test.input_shape, requires_grad=False)
    torch.onnx.export(model, x, onnx_model_path, opset_version=13)

    original_model = onnx.load(onnx_model_path)

    path_to_dot = REFERENCE_GRAPHS_DIR / model_to_test.path_ref_graph

    nncf_graph = GraphConverter.create_nncf_graph(original_model)
    nx_graph = nncf_graph.get_graph_for_structure_analysis(extended=True)

    compare_nx_graph_with_reference(nx_graph, path_to_dot, check_edge_attrs=True)

DETECTION_MODELS = [ModelToTest('ssd-12', [1, 3, 1200, 1200]),
                    ModelToTest('yolov2-coco-9', [1, 3, 416, 416]),
                    ModelToTest('tiny-yolov2', [1, 3, 416, 416]),
                    ModelToTest('MaskRCNN-12', [3, 30, 30]),
                    ModelToTest('retinanet-9', [1, 3, 480, 640]),
                    ModelToTest('fcn-resnet50-12', [1, 3, 480, 640])]

<<<<<<< HEAD
@pytest.mark.parametrize(('model_to_test'),
                         [ModelToTest('ssd-12', [1, 3, 1200, 1200]),
                          ModelToTest('yolov2-coco-9', [1, 3, 416, 416]),
                          ModelToTest('MaskRCNN-12', [3, 30, 30]),
                          ModelToTest('retinanet-9', [1, 3, 480, 640]),
                          ModelToTest('fcn-resnet50-12', [1, 3, 480, 640])
                          ]
                         )
=======
@pytest.mark.parametrize(('model_to_test'), DETECTION_MODELS,
                         ids=[x.model_name for x in DETECTION_MODELS])
>>>>>>> 86189477
def test_compare_nncf_graph_detection_real_models(tmp_path, model_to_test):
    onnx_model_dir = TEST_ROOT / 'onnx' / 'data' / 'models'
    onnx_model_path = onnx_model_dir / (model_to_test.model_name + '.onnx')
    if not os.path.isdir(onnx_model_dir):
        os.mkdir(onnx_model_dir)
    original_model = load_model_topology_with_zeros_weights(onnx_model_path)

    if model_to_test.model_name != 'MaskRCNN-12':
        original_model = convert_opset_version(original_model)

    path_to_dot = REFERENCE_GRAPHS_DIR / model_to_test.path_ref_graph

    nncf_graph = GraphConverter.create_nncf_graph(original_model)
    nx_graph = nncf_graph.get_graph_for_structure_analysis(extended=True)

    compare_nx_graph_with_reference(nx_graph, path_to_dot, check_edge_attrs=True)<|MERGE_RESOLUTION|>--- conflicted
+++ resolved
@@ -71,26 +71,15 @@
 
     compare_nx_graph_with_reference(nx_graph, path_to_dot, check_edge_attrs=True)
 
-DETECTION_MODELS = [ModelToTest('ssd-12', [1, 3, 1200, 1200]),
-                    ModelToTest('yolov2-coco-9', [1, 3, 416, 416]),
-                    ModelToTest('tiny-yolov2', [1, 3, 416, 416]),
-                    ModelToTest('MaskRCNN-12', [3, 30, 30]),
-                    ModelToTest('retinanet-9', [1, 3, 480, 640]),
-                    ModelToTest('fcn-resnet50-12', [1, 3, 480, 640])]
-
-<<<<<<< HEAD
-@pytest.mark.parametrize(('model_to_test'),
+DETECTION_MODELS =
                          [ModelToTest('ssd-12', [1, 3, 1200, 1200]),
                           ModelToTest('yolov2-coco-9', [1, 3, 416, 416]),
                           ModelToTest('MaskRCNN-12', [3, 30, 30]),
                           ModelToTest('retinanet-9', [1, 3, 480, 640]),
-                          ModelToTest('fcn-resnet50-12', [1, 3, 480, 640])
-                          ]
-                         )
-=======
+                          ModelToTest('fcn-resnet50-12', [1, 3, 480, 640])]
+
 @pytest.mark.parametrize(('model_to_test'), DETECTION_MODELS,
                          ids=[x.model_name for x in DETECTION_MODELS])
->>>>>>> 86189477
 def test_compare_nncf_graph_detection_real_models(tmp_path, model_to_test):
     onnx_model_dir = TEST_ROOT / 'onnx' / 'data' / 'models'
     onnx_model_path = onnx_model_dir / (model_to_test.model_name + '.onnx')
