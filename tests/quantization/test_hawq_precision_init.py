--- conflicted
+++ resolved
@@ -366,11 +366,7 @@
     mocked_trace.side_effect = side_effect_fn
     model, ctrl = create_compressed_model_and_algo_for_test(model, config)
 
-<<<<<<< HEAD
-    path_to_dot = '{}_{}.dot'.format(params.model_creator.__name__, params.config_builder.filename_suffix())
-=======
     path_to_dot = '{}_{}.dot'.format(params.model_creator.__name__, config_builder.filename_suffix())
->>>>>>> d0850b50
     graph_dir = os.path.join('quantized', 'hawq')
     check_bitwidth_graph(ctrl, model, path_to_dot, graph_dir, add_flops=config_builder.should_add_flops)
     if config_builder.compression_ratio:
