"""
 Copyright (c) 2021 Intel Corporation
 Licensed under the Apache License, Version 2.0 (the "License");
 you may not use this file except in compliance with the License.
 You may obtain a copy of the License at
      http://www.apache.org/licenses/LICENSE-2.0
 Unless required by applicable law or agreed to in writing, software
 distributed under the License is distributed on an "AS IS" BASIS,
 WITHOUT WARRANTIES OR CONDITIONS OF ANY KIND, either express or implied.
 See the License for the specific language governing permissions and
 limitations under the License.
"""
import itertools
import json
import math
from collections import OrderedDict
from collections import namedtuple
from pathlib import Path
from typing import Callable
from typing import Dict
from typing import List
from typing import NamedTuple

import os
import pytest
import torch
import torch.nn as nn
import torch.utils.data
from functools import partial
from torch.utils import model_zoo
from torchvision.models import MobileNetV2
from torchvision.models import inception_v3
from torchvision.models import mobilenet_v2
from torchvision.models import resnet50
from torchvision.transforms import transforms

from examples.classification.main import create_cifar
from examples.common.sample_config import SampleConfig
from examples.object_detection.models.ssd_vgg import SSD_VGG
from nncf import register_default_init_args
from nncf.checkpoint_loading import load_state
from nncf.debug import set_debug_log_dir
from nncf.dynamic_graph.context import Scope
from nncf.dynamic_graph.graph_builder import create_input_infos
from nncf.hw_config import HWConfigType
from nncf.initialization import default_criterion_fn
from nncf.quantization.adjust_padding import add_adjust_padding_nodes
from nncf.quantization.hessian_trace import HessianTraceEstimator
from nncf.quantization.layers import QUANTIZATION_MODULES
from nncf.quantization.layers import QuantizerConfig
from nncf.quantization.layers import QuantizersSwitcher
from nncf.quantization.precision_init.compression_ratio import CompressionRatioCalculator
from nncf.quantization.precision_init.hawq_debug import HAWQDebugger
from nncf.quantization.precision_init.hawq_init import BitwidthAssignmentMode
from nncf.quantization.precision_init.hawq_init import HAWQPrecisionInitializer
from nncf.quantization.precision_init.hawq_init import TraceOrderBitwidthMatcher
from nncf.quantization.precision_init.perturbations import PerturbationObserver
from nncf.quantization.precision_init.perturbations import Perturbations
from nncf.quantization.precision_init.traces_order import TracesOrder
from nncf.quantization.precision_init.traces_order import TracesPerLayer
from nncf.quantization.quantizer_setup import SingleConfigQuantizerSetup
from nncf.structures import QuantizationPrecisionInitArgs
from nncf.utils import get_all_modules_by_type
from nncf.utils import safe_thread_call
from tests.conftest import TEST_ROOT
from tests.helpers import BasicConvTestModel
from tests.helpers import create_compressed_model_and_algo_for_test
from tests.helpers import create_conv
from tests.quantization.test_quantization_helpers import compare_multi_gpu_dump
from tests.quantization.test_quantization_helpers import create_rank_dataloader
from tests.quantization.test_quantization_helpers import distributed_init_test_default
from tests.quantization.test_quantization_helpers import get_quantization_config_without_range_init
from tests.quantization.test_quantization_helpers import get_squeezenet_quantization_config
from tests.quantization.test_quantization_helpers import post_compression_test_distr_init
# pylint:disable=unused-import
from tests.modules.test_rnn import _seed
from tests.test_compressed_graph import check_nx_graph
from tests.test_models import squeezenet1_1


def create_test_dataloaders(config, dataset_dir):
    input_info = create_input_infos(config)[0]
    image_size = input_info.shape[-1]
    batch_size = input_info.shape[0]
    normalize = transforms.Normalize(mean=(0.5, 0.5, 0.5),
                                     std=(0.5, 0.5, 0.5))

    train_transforms = transforms.Compose([
        transforms.CenterCrop(image_size),
        transforms.ToTensor(),
        normalize,
    ])

    dummy_config = type('dummy', (object,), {'dataset_dir': dataset_dir})()
    train_dataset = create_cifar(dummy_config, dataset_config='cifar10', is_train=True, transform=train_transforms)

    # Do not set num_workers > 0 here - random hangs occur during pytest runs of this files
    train_loader = torch.utils.data.DataLoader(train_dataset, batch_size=batch_size, shuffle=False,
                                               pin_memory=True, drop_last=True)
    return train_loader, train_dataset


def get_bitwidth_per_scope(model, all_quantizations=None):
    if not all_quantizations:
        all_quantizations = HAWQDebugger.get_all_quantizers_per_full_scope(model)
    full_bitwidth_per_scope = []
    for scope, quantizer in all_quantizations.items():
        full_bitwidth_per_scope.append([quantizer.num_bits, str(scope)])
    return full_bitwidth_per_scope


def compare_with_ref_if_exists(actual_state, path_to_ref):
    if os.path.exists(path_to_ref):
        with open(path_to_ref, 'r') as f:
            assert json.load(f) == actual_state
    else:
        with open(path_to_ref, 'w') as f:
            json.dump(actual_state, f)


class BaseConfigBuilder:
    def __init__(self, config_creator_fn: Callable = None):
        if config_creator_fn:
            self._config = config_creator_fn()
        self._options: Dict[str, str] = OrderedDict()
        self._extra_params: str = ''

    def with_ratio(self, ratio: float):
        self._config['compression']['initializer']['precision']['compression_ratio'] = ratio
        self._options['ratio'] = str(ratio)
        return self

    def with_sample_size(self, sample_size: List[int]):
        self._config['input_info']['sample_size'] = sample_size
        return self

    def staged(self):
        self._config["compression"]["params"] = {
            "activations_quant_start_epoch": 0,
            "weights_quant_start_epoch": 1
        }
        self._extra_params += 'staged'
        return self

    def _set_target_device(self, config_type: str):
        self._config["target_device"] = config_type
        self._options['device'] = config_type
        return self

    def for_vpu(self):
        return self._set_target_device(HWConfigType.VPU.value)

    def for_cpu(self):
        return self._set_target_device(HWConfigType.CPU.value)

    def for_trial(self):
        return self._set_target_device('TRIAL')

    def build(self):
        return self._config

    def with_ignored_scope(self, ignored_scopes=List[str]):
        self._config['ignored_scopes'] = ignored_scopes
        self._options['with'] = 'ignored_scopes'
        return self

    def with_target_scope(self, target_scopes=List[str]):
        self._config['target_scopes'] = target_scopes
        self._options['with'] = 'target_scopes'
        return self

    def __str__(self):
        if self._extra_params:
            return '_'.join([self.filename_suffix(), self._extra_params])
        return self.filename_suffix()

    def filename_suffix(self) -> str:
        ordered_options = OrderedDict(sorted(self._options.items()))
        return '__'.join(['_'.join([k, v]) for k, v in ordered_options.items()])


class HAWQConfigBuilder(BaseConfigBuilder):
    def __init__(self, config_creator_fn: Callable = None, batch_size=10, num_data_points=100, image_size=10):
        super().__init__(config_creator_fn)
        if not config_creator_fn:
            self._config = self.create_hawq_test_config(batch_size, num_data_points, image_size)
        self.num_data_points = num_data_points
        self.compression_ratio = 0
        self.should_add_flops = False

    def _set_bitwidth_assignment_mode(self, mode: BitwidthAssignmentMode):
        self._config['compression']['initializer']['precision']['bitwidth_assignment_mode'] = mode.value
        self._options['mode'] = str(mode.value)
        return self

    def strict_mode(self):
        return self._set_bitwidth_assignment_mode(BitwidthAssignmentMode.STRICT)

    def liberal_mode(self):
        return self._set_bitwidth_assignment_mode(BitwidthAssignmentMode.LIBERAL)

    def build(self):
        return self._config

    def for_vpu(self):
        super().for_vpu()
        return self.strict_mode()

    def check_compression_ratio(self, compression_ratio=1.5):
        self.compression_ratio = compression_ratio
        return self

    def add_flops(self):
        self.should_add_flops = True
        return self

    @staticmethod
    def create_hawq_test_config(batch_size=10, num_data_points=100, image_size=10):
        config = get_quantization_config_without_range_init()
        config['input_info'] = {
            "sample_size": [batch_size, 3, image_size, image_size],
        }
        config['batch_size'] = batch_size
        config['compression'].update({
            'initializer': {
                'precision': {
                    "type": "hawq",
                    "bits": [
                        4,
                        8,
                        6
                    ],
                    "num_data_points": num_data_points,
                    "iter_number": 1,
                    "tolerance": 1e-2
                },
                'range': {
                    'num_init_samples': 1
                },
                'batchnorm_adaptation': {
                    'num_bn_adaptation_samples': 0,
                    'num_bn_forget_samples': 0
                }
            }})
        return config


def ssd_vgg_512_test():
    ssd_params = SampleConfig({
        "steps": [8, 16, 32, 64, 128, 256, 512],
        "min_sizes": [35.84, 76.8, 153.6, 230.4, 307.2, 384.0, 460.8],
        "max_sizes": [76.8, 153.6, 230.4, 307.2, 384.0, 460.8, 537.6],
        "aspect_ratios": [[2], [2, 3], [2, 3], [2, 3], [2, 3], [2], [2]],
        "variance": [0.1, 0.1, 0.2, 0.2],
        "clip": False,
        "flip": True
    })
    return SSD_VGG(cfg=ssd_params, size=512, num_classes=21)


def get_avg_traces(model, init_device: str):
    num_layers = len(get_all_modules_by_type(model, ['Conv2d', 'Linear']))
    return torch.randperm(num_layers).to(init_device) + 1


def check_bitwidth_graph(algo_ctrl, model, path_to_dot, graph_dir, add_flops=False):
    if torch.cuda.is_available():
        model = model.cuda()
    all_quantizers_per_full_scope = HAWQDebugger.get_all_quantizers_per_full_scope(model)
    quantizer_switcher = QuantizersSwitcher(list(all_quantizers_per_full_scope.values()))
    # graph may not contain some quantizers (e.g. in staged scenario)
    quantizer_switcher.enable_quantizers()
    model.rebuild_graph()
    groups_of_adjacent_quantizers = algo_ctrl.groups_of_adjacent_quantizers
    graph = HAWQDebugger.get_bitwidth_graph(algo_ctrl, model,
                                            groups_of_adjacent_quantizers, add_flops)
    nx_graph = add_adjust_padding_nodes(graph, model)
    check_nx_graph(nx_graph, path_to_dot, graph_dir, sort_dot_graph=False)


class HAWQTestStruct(NamedTuple):
    model_creator: Callable[[], nn.Module] = mobilenet_v2
    config_builder: HAWQConfigBuilder = HAWQConfigBuilder().for_vpu()
    filename_suffix: str = 'hw_config_vpu'
    avg_traces_creator: Callable[[nn.Module, str], torch.Tensor] = get_avg_traces

    def __str__(self):
        return '_'.join([self.model_creator.__name__, str(self.config_builder)])


INCV3_FLOPS_PER_MODULE = [83886080, 100663296, 117440512,
                          56623104, 56623104, 198180864, 50331648,
                          56623104, 56623104]
INCV3_BITWIDTH_PER_MODULE = [4, 8, 4,
                             4, 8, 4, 4,
                             8, 4]
INCV3_BITS_COMPLEXITY = map(lambda x, y: x * y, INCV3_FLOPS_PER_MODULE, INCV3_BITWIDTH_PER_MODULE)
INCV3_COMPRESSION_RATIO = sum(INCV3_FLOPS_PER_MODULE) * 8 / sum(INCV3_BITS_COMPLEXITY)

HAWQ_TEST_PARAMS = (
    HAWQTestStruct(config_builder=HAWQConfigBuilder().staged()),
    HAWQTestStruct(config_builder=HAWQConfigBuilder().for_trial()),
    HAWQTestStruct(config_builder=HAWQConfigBuilder().for_cpu()),
    HAWQTestStruct(config_builder=HAWQConfigBuilder().for_vpu().liberal_mode().with_ratio(1.5)),
    HAWQTestStruct(config_builder=HAWQConfigBuilder().with_ratio(1.02).for_vpu()),
    HAWQTestStruct(model_creator=squeezenet1_1,
                   config_builder=HAWQConfigBuilder().with_sample_size([1, 3, 224, 224]).for_vpu()),
    HAWQTestStruct(model_creator=resnet50,
                   config_builder=HAWQConfigBuilder().with_ratio(1.11).for_vpu()),
    HAWQTestStruct(model_creator=resnet50,
                   config_builder=HAWQConfigBuilder().for_vpu().liberal_mode().with_ratio(1.5)),
    HAWQTestStruct(model_creator=inception_v3,
                   avg_traces_creator=lambda x, y: get_avg_traces(x, y)[:95],
                   config_builder=HAWQConfigBuilder().with_sample_size([2, 3, 299, 299]).for_vpu().with_ratio(1)),
    HAWQTestStruct(model_creator=inception_v3,
                   avg_traces_creator=lambda x, y: get_avg_traces(x, y)[:94],
                   config_builder=HAWQConfigBuilder().with_sample_size([2, 3, 299, 299]).for_vpu().liberal_mode().
                   with_ignored_scope(['Inception3/BasicConv2d[Conv2d_2a_3x3]']).with_ratio(1.5)),
    HAWQTestStruct(model_creator=inception_v3,
                   avg_traces_creator=lambda x, y: get_avg_traces(x, y)[:9],
                   config_builder=HAWQConfigBuilder().with_sample_size([2, 3, 299, 299]).for_vpu().liberal_mode().
                   with_target_scope([r'{re}.*InceptionE\[Mixed_7c\].*']).
                   with_ratio(1.5).check_compression_ratio(INCV3_COMPRESSION_RATIO).add_flops()),
    HAWQTestStruct(model_creator=inception_v3,
                   avg_traces_creator=lambda x, y: get_avg_traces(x, y)[:95],
                   config_builder=HAWQConfigBuilder().with_sample_size(
                       [2, 3, 299, 299]).for_vpu().liberal_mode().with_ratio(1.5)),
    HAWQTestStruct(model_creator=ssd_vgg_512_test,
                   config_builder=HAWQConfigBuilder().with_sample_size([1, 3, 512, 512]).for_vpu().with_ratio(1.09)),
    HAWQTestStruct(model_creator=ssd_vgg_512_test,
                   config_builder=HAWQConfigBuilder().with_sample_size(
                       [1, 3, 512, 512]).for_vpu().liberal_mode().with_ratio(1.5)),
)


@pytest.mark.parametrize('params', HAWQ_TEST_PARAMS, ids=[str(p) for p in HAWQ_TEST_PARAMS])
def test_hawq_precision_init(_seed, dataset_dir, tmp_path, mocker, params):
<<<<<<< HEAD
    config_builder = params.config_builder
    config = config_builder.build()
    model = params.model_creator().cuda()
=======
    config = params.config_builder.build()

    model = params.model_creator()
    if torch.cuda.is_available():
        model = model.cuda()
>>>>>>> a6fbc800

    criterion = nn.CrossEntropyLoss().cuda()
    if not dataset_dir:
        dataset_dir = str(tmp_path)
    train_loader, _ = create_test_dataloaders(config, dataset_dir)
    config = register_default_init_args(config, train_loader, criterion)

    mocked_trace = mocker.patch('nncf.quantization.hessian_trace.HessianTraceEstimator.get_average_traces',
                                autospec=True)
    pregen_traces_for_all_layers = params.avg_traces_creator(model, 'cuda')
    ratio_list_spy = mocker.spy(HAWQPrecisionInitializer, 'get_compression_ratio_per_qconfig_sequence')
    chosen_index_spy = mocker.spy(HAWQPrecisionInitializer, 'choose_qconfig_sequence')

    # There may be less traces required to be calculated during HAWQ than there are weightable layers.
    def side_effect_fn(self, max_iter=500, tolerance=1e-5):
        # pylint:disable=protected-access
        return pregen_traces_for_all_layers[:len(self._parameter_handler.parameters)]

    mocked_trace.side_effect = side_effect_fn
    model, ctrl = create_compressed_model_and_algo_for_test(model, config)

    path_to_dot = '{}_{}.dot'.format(params.model_creator.__name__, config_builder.filename_suffix())
    graph_dir = os.path.join('quantized', 'hawq')
    check_bitwidth_graph(ctrl, model, path_to_dot, graph_dir, add_flops=config_builder.should_add_flops)
    if config_builder.compression_ratio:
        ratio_list = ratio_list_spy.spy_return
        index = chosen_index_spy.spy_return
        assert config_builder.compression_ratio == ratio_list[index]


class RefRatios(NamedTuple):
    target_ratio: int
    expected_ratio: int

    def __str__(self):
        return f'target_ratio:{str(self.target_ratio)}__expected_ratio:{str(self.expected_ratio)}'


TEST_REF_RATIOS = [RefRatios(1, 2), RefRatios(2, 2), RefRatios(3, 4), RefRatios(4, 4), RefRatios(5, 6), RefRatios(6, 6)]


@pytest.mark.parametrize('ratios', TEST_REF_RATIOS, ids=map(str, TEST_REF_RATIOS))
def test_can_choose_pareto_optimal_sequence(ratios):
    # (metric)
    # 6|   *
    # 5| *
    # 4|           *
    # 3|     *
    # 2|       *
    # 1|   *
    #    _ _ _ _ _ _
    #    1 2 3 4 5 6  (ratio)
    compression_ratio_per_qconfig = [1, 2, 2, 3, 4, 6]
    metric_per_qconfig_sequences = [5, 1, 6, 3, 2, 4]
    target_ratio, expected_ratio = ratios
    metric_per_qconfig_sequences = list(map(lambda x: torch.Tensor([x]), metric_per_qconfig_sequences))

    qconfig_sequence_index = HAWQPrecisionInitializer.choose_qconfig_sequence(metric_per_qconfig_sequences,
                                                                              compression_ratio_per_qconfig,
                                                                              target_ratio)

    assert compression_ratio_per_qconfig[qconfig_sequence_index] == expected_ratio


def test_hawq_hw_vpu_config_e2e(_seed, dataset_dir, tmp_path):
    config = HAWQConfigBuilder().for_vpu().liberal_mode().with_ratio(1.5).build()
    model = MobileNetV2(num_classes=10)
    criterion = nn.CrossEntropyLoss()
    if not dataset_dir:
        dataset_dir = str(tmp_path)
    train_loader, _ = create_test_dataloaders(config, dataset_dir)
    config = register_default_init_args(config, train_loader, criterion)

    create_compressed_model_and_algo_for_test(model, config)


HAWQTestParams = namedtuple('HAWQTestParams', ('iter_number', 'batch_size', 'num_data_points', 'ref_trace'))


@pytest.mark.parametrize("params",
                         (HAWQTestParams(200, 13, 100, 0.04771214351058006),
                          HAWQTestParams(2, 13, 100, 0.031417448073625565),
                          HAWQTestParams(2, 10, 10, 0.04505229741334915),
                          HAWQTestParams(2, 10, 5, 0.04505229741334915)),
                         ids=('until_threshold', 'until_num_iter', 'batch_eq_num_data', 'batch_larger_num_data'))
def test_hawq_on_single_conv_without_quantizers(_seed, dataset_dir, tmp_path, params: HAWQTestParams):
    config = get_squeezenet_quantization_config(batch_size=params.batch_size)
    iter_number = params.iter_number
    tolerance = 4e-4

    model = squeezenet1_1(num_classes=10, dropout=0)
    from torchvision.models.squeezenet import model_urls
    load_state(model, model_zoo.load_url(model_urls['squeezenet1_1']))
    model = model.cuda()

    criterion = nn.CrossEntropyLoss().cuda()

    if not dataset_dir:
        dataset_dir = str(tmp_path)
    data_loader, _ = create_test_dataloaders(config, dataset_dir)
    device = next(model.parameters()).device

    for _, param in model.named_parameters():
        param.requires_grad = False
    first_conv = next(iter(get_all_modules_by_type(model, 'Conv2d').values()))
    first_conv.weight.requires_grad = True

    trace_estimator = HessianTraceEstimator(model, default_criterion_fn, criterion, device, data_loader,
                                            params.num_data_points)
    actual_state = trace_estimator.get_average_traces(max_iter=iter_number, tolerance=tolerance)
    assert math.isclose(actual_state.item(), params.ref_trace, rel_tol=1e-09)


def get_size_of_search_space(m, L):
    def nCr(n, r):
        f = math.factorial
        return f(n) // f(r) // f(n - r)

    ref_num = 0
    for j in range(1, m + 1):
        ref_num += nCr(m, j) * nCr(L - 1, j - 1)
    return ref_num


def test_get_non_decreasing_bit_sequences():
    bits = [4, 2, 8]
    L = 4
    m = len(bits)
    all_configs = list(itertools.product(bits, repeat=L))

    ref_configs = []
    for bit_config in all_configs:
        is_ok = True
        for i in range(L - 1):
            if bit_config[i + 1] < bit_config[i]:
                is_ok = False
                break
        if is_ok:
            ref_configs.append(list(bit_config))

    order = TracesOrder(list(range(L)))
    matcher = TraceOrderBitwidthMatcher(bits, order)
    actual_config = matcher.get_all_non_decreasing_bitwidth_sequences()
    ref_num = get_size_of_search_space(m, L)
    assert len(ref_configs) == ref_num
    assert len(actual_config) == ref_num
    assert sorted(actual_config) == sorted(ref_configs)


def get_requires_grad_per_param(model):
    not_sorted = OrderedDict({param_name: param.requires_grad for param_name, param in model.named_parameters()})
    return OrderedDict(sorted(not_sorted.items()))


def get_scopes_of_skipped_weight_quantizers():
    scopes_list = ['MobileNetV2/Sequential[features]/ConvBNReLU[18]/NNCFConv2d[0]',
                   'MobileNetV2/Sequential[features]/InvertedResidual[17]/Sequential[conv]/NNCFConv2d[2]',
                   'MobileNetV2/Sequential[features]/InvertedResidual[16]/Sequential[conv]/NNCFConv2d[2]']
    return [Scope.from_str(s) for s in scopes_list]


def test_disable_quantizer_gradients():
    _, parameters_to_restore, model, *_ = disable_quantizer_gradients()
    assert len(parameters_to_restore.originally_disabled_gradients) == 406
    assert len(parameters_to_restore.skipped_gradients_to_enable) == 3
    actual_requires_grad_per_param = get_requires_grad_per_param(model)
    path_to_ref = str(TEST_ROOT / 'data/hawq_reference/mobilenet_v2_requires_grad_per_param.json')
    compare_with_ref_if_exists(actual_requires_grad_per_param, path_to_ref)


def test_enable_quantizer_gradients():
    switcher, params_to_restore, model, ctrl, origi_requires_grad_per_param = disable_quantizer_gradients()
    quantized_modules = ctrl.weight_quantizers
    HAWQPrecisionInitializer.restore_disabled_gradients(switcher, model, quantized_modules, params_to_restore)
    actual_requires_grad_per_param = get_requires_grad_per_param(model)
    assert origi_requires_grad_per_param == actual_requires_grad_per_param


def disable_quantizer_gradients():
    config = get_quantization_config_without_range_init()
    config['input_info'] = {
        "sample_size": [2, 3, 10, 10],
    }
    model = MobileNetV2(num_classes=10)
    model, compression_ctrl = create_compressed_model_and_algo_for_test(model, config)
    original_requires_grad_per_param = get_requires_grad_per_param(model)
    quantization_types = [class_type.__name__ for class_type in QUANTIZATION_MODULES.registry_dict.values()]
    all_quantizations = get_all_modules_by_type(model, quantization_types)
    quantizers_switcher = QuantizersSwitcher(list(all_quantizations.values()))
    params_to_restore = HAWQPrecisionInitializer.disable_all_gradients_except_weights_of_quantized_modules(
        quantizers_switcher,
        compression_ctrl.weight_quantizers,
        model,
        get_scopes_of_skipped_weight_quantizers())
    return quantizers_switcher, params_to_restore, model, compression_ctrl, original_requires_grad_per_param


def get_path_to_bitwidth_dump(tmp_path, rank):
    out_file_path = tmp_path / 'bitwidth_per_scope_gpu{}.pt'.format(rank)
    return out_file_path


def precision_init_dumping_worker(gpu, ngpus_per_node, config, tmp_path):
    distributed_init_test_default(gpu, ngpus_per_node, config)
    data_loader = create_rank_dataloader(config, gpu)
    model = safe_thread_call(partial(mobilenet_v2, pretrained=True))
    model.eval()
    criterion = torch.nn.MSELoss().cuda(config.gpu)
    config = register_default_init_args(config, data_loader, criterion,
                                        autoq_eval_fn=lambda *x: 0, autoq_eval_loader=data_loader)
    quant_model, compression_ctrl = create_compressed_model_and_algo_for_test(model, config)

    quant_model = post_compression_test_distr_init(compression_ctrl, config, ngpus_per_node, quant_model)

    # just to reproduce the same scale values without Dropout
    quant_model.eval()

    act_bitwidth_per_scope = get_bitwidth_per_scope(quant_model.module)
    out_file_path = get_path_to_bitwidth_dump(tmp_path, config.rank)
    torch.save(act_bitwidth_per_scope, str(out_file_path))


def test_can_broadcast_initialized_precisions_in_distributed_mode(tmp_path, runs_subprocess_in_precommit):
    if not torch.cuda.is_available():
        pytest.skip("Skipping CUDA test cases for CPU only setups")
    config_builder = HAWQConfigBuilder(batch_size=2, num_data_points=10).for_trial()
    config = config_builder.build()
    ngpus_per_node = torch.cuda.device_count()
    config.world_size = ngpus_per_node
    torch.multiprocessing.spawn(precision_init_dumping_worker,
                                nprocs=ngpus_per_node,
                                args=(ngpus_per_node, config, tmp_path),
                                join=True)

    assert not compare_multi_gpu_dump(config, tmp_path, get_path_to_bitwidth_dump)


@pytest.mark.parametrize(('method_name', 'expected_behavior'),
                         [('_calc_traces', pytest.raises(RuntimeError))]
                         )
def test_hawq_behaviour__if_method_returns_none(mocker, method_name, expected_behavior):
    config = HAWQConfigBuilder().with_sample_size([1, 1, 4, 4]).for_trial().build()
    config['compression']['initializer']['range']['num_init_samples'] = 0
    model = BasicConvTestModel()
    mock_train_loader = mocker.stub()
    mock_train_loader.batch_size = 1
    device = 'cuda' if torch.cuda.is_available() else 'cpu'
    config.register_extra_structs([QuantizationPrecisionInitArgs(criterion_fn=mocker.stub(),
                                                                 criterion=mocker.stub(),
                                                                 data_loader=mock_train_loader,
                                                                 device=device)])
    mocker.patch('nncf.quantization.algo.QuantizationController.run_batchnorm_adaptation')
    mocked_calc_traces = mocker.patch(
        'nncf.quantization.precision_init.hawq_init.HAWQPrecisionInitializer._calc_traces')
    stub = mocker.stub()
    stub.traces_order = TracesOrder([0])
    mocked_calc_traces.return_value = stub

    mocked_method = mocker.patch('nncf.quantization.precision_init.hawq_init.HAWQPrecisionInitializer.' + method_name)
    mocked_method.return_value = None

    with expected_behavior:
        create_compressed_model_and_algo_for_test(model, config)


def test_check_hawq_dump(mocker, tmp_path):
    tensor1 = torch.Tensor([1])
    tensor2 = torch.Tensor([2])
    qconf1 = QuantizerConfig(num_bits=2)
    qconf2 = QuantizerConfig(num_bits=4)
    id_ = 0
    quantizer_configurations = [[qconf1, qconf1], [qconf2, qconf2]]
    flops_per_config = [tensor1.item(), tensor2.item()]
    choosen_config_index = id_
    metric_per_qconfig_sequence = [tensor1, tensor2]
    perturbations = Perturbations()
    perturbations.add(id_, qconf1, tensor1)
    perturbations.add(id_, qconf2, tensor2)
    perturbations.add(id_ + 1, qconf1, tensor2)
    perturbations.add(id_ + 1, qconf2, tensor1)

    observer1 = PerturbationObserver(mocker.stub())
    observer1.perturbation = tensor1
    observer1.numels = id_
    observer1.input_norm = id_

    observer2 = PerturbationObserver(mocker.stub())
    observer2.perturbation = tensor2
    observer2.numels = id_
    observer2.input_norm = id_
    weight_observers = [observer1, observer2]
    traces_per_layer = TracesPerLayer(torch.cat((tensor1, tensor2)))

    set_debug_log_dir(str(tmp_path))
    hawq_debugger = HAWQDebugger(quantizer_configurations,
                                 perturbations,
                                 [weight_observers, weight_observers],
                                 traces_per_layer,
                                 [qconf1.num_bits, qconf2.num_bits])

    hawq_debugger.dump_metric_MB(metric_per_qconfig_sequence)
    hawq_debugger.dump_metric_flops(metric_per_qconfig_sequence, flops_per_config, choosen_config_index)
    hawq_debugger.dump_avg_traces()
    hawq_debugger.dump_density_of_quantization_noise()
    hawq_debugger.dump_perturbations_ratio()
    test_dir = tmp_path / Path('hawq_dumps')
    num_dump_files = len([name for name in os.listdir(test_dir) if os.path.isfile(os.path.join(test_dir, name))])
    assert num_dump_files == 6


def get_quantization_config_with_ignored_scope():
    config = get_quantization_config_without_range_init()
    config['compression']['ignored_scopes'] = 'ConvLinear/NNCFLinear[fc]'
    return config


class RatioCalculatorTestDesc:
    NAMES_OF_INSERTION_POINTS = [
        'TargetType.OPERATOR_POST_HOOK /nncf_model_input_0',
        'TargetType.OPERATION_WITH_WEIGHTS ConvLinear/NNCFConv2d[conv1]',
        'TargetType.OPERATOR_POST_HOOK ConvLinear/NNCFConv2d[conv1]/conv2d_0',
        'TargetType.OPERATION_WITH_WEIGHTS ConvLinear/NNCFLinear[fc]'
    ]

    def __init__(self, ref_ratio: float = 1):
        self._bitwidth_sequence = [8] * len(self.NAMES_OF_INSERTION_POINTS)
        self._config_factory = get_quantization_config_without_range_init
        self._ignored_scopes = []
        self.ref_ratio = ref_ratio

    def bitwidths(self, bitwidth_sequence=List[int]):
        self._bitwidth_sequence = bitwidth_sequence
        return self

    def ignore_fc(self):
        self._ignored_scopes = ['ConvLinear/NNCFLinear[fc]']
        return self

    def create_config(self):
        config = self._config_factory()
        if self._ignored_scopes:
            config['compression']['ignored_scopes'] = self._ignored_scopes
        return config

    def apply_to_quantizer_setup(self, quantizer_setup: SingleConfigQuantizerSetup) -> SingleConfigQuantizerSetup:
        for i, bitwidth in enumerate(self._bitwidth_sequence):
            ip_name = self.NAMES_OF_INSERTION_POINTS[i]
            quantization_points = quantizer_setup.quantization_points.values()
            found_qp = list(filter(lambda qp: str(qp.insertion_point) == ip_name, quantization_points))
            assert len(found_qp) == 1
            found_qp[0].qconfig.num_bits = bitwidth
        return quantizer_setup

    def __str__(self):
        is_ignored = 'with_FC_ignored' if self._ignored_scopes else 'all'
        return '_'.join([is_ignored, *map(str, self._bitwidth_sequence)])


class ConvLinear(nn.Module):
    CONV_FLOPS = 72
    LINEAR_FLOPS = 108

    def __init__(self):
        super().__init__()
        self.conv1 = create_conv(1, 1, 2, -1, -2)
        self.fc = nn.Linear(3, 6)

    def forward(self, x):
        return self.fc(self.conv1(x))


CONV_FLOPS = ConvLinear.CONV_FLOPS
LINEAR_FLOPS = ConvLinear.LINEAR_FLOPS
MAX_BITS_COMPLEXITY = (CONV_FLOPS + LINEAR_FLOPS) * 8
R48 = MAX_BITS_COMPLEXITY / (CONV_FLOPS * 4 + LINEAR_FLOPS * 8)
R84 = MAX_BITS_COMPLEXITY / (CONV_FLOPS * 8 + LINEAR_FLOPS * 4)

RATIO_CALCULATOR_TEST_DESCS = [
    RatioCalculatorTestDesc(ref_ratio=2.0).bitwidths([4, 4, 4, 4]),
    RatioCalculatorTestDesc(ref_ratio=R48).bitwidths([4, 4, 4, 8]),
    RatioCalculatorTestDesc(ref_ratio=R48).bitwidths([4, 4, 8, 4]),
    RatioCalculatorTestDesc(ref_ratio=R48).bitwidths([4, 4, 8, 8]),
    RatioCalculatorTestDesc(ref_ratio=R84).bitwidths([4, 8, 4, 4]),
    RatioCalculatorTestDesc(ref_ratio=1.0).bitwidths([4, 8, 4, 8]),
    RatioCalculatorTestDesc(ref_ratio=1.0).bitwidths([4, 8, 8, 4]),
    RatioCalculatorTestDesc(ref_ratio=1.0).bitwidths([4, 8, 8, 8]),
    RatioCalculatorTestDesc(ref_ratio=R84).bitwidths([8, 4, 4, 4]),
    RatioCalculatorTestDesc(ref_ratio=1.0).bitwidths([8, 4, 4, 8]),
    RatioCalculatorTestDesc(ref_ratio=1.0).bitwidths([8, 4, 8, 4]),
    RatioCalculatorTestDesc(ref_ratio=1.0).bitwidths([8, 4, 8, 8]),
    RatioCalculatorTestDesc(ref_ratio=R84).bitwidths([8, 8, 4, 4]),
    RatioCalculatorTestDesc(ref_ratio=1.0).bitwidths([8, 8, 4, 8]),
    RatioCalculatorTestDesc(ref_ratio=1.0).bitwidths([8, 8, 8, 4]),
    RatioCalculatorTestDesc(ref_ratio=1.0).bitwidths([8, 8, 8, 8]),
    RatioCalculatorTestDesc(ref_ratio=2.0).bitwidths([4, 4]).ignore_fc(),
    RatioCalculatorTestDesc(ref_ratio=1.0).bitwidths([4, 8]).ignore_fc(),
    RatioCalculatorTestDesc(ref_ratio=1.0).bitwidths([8, 4]).ignore_fc(),
    RatioCalculatorTestDesc(ref_ratio=1.0).bitwidths([8, 8]).ignore_fc(),
]


@pytest.mark.parametrize('desc', RATIO_CALCULATOR_TEST_DESCS, ids=map(str, RATIO_CALCULATOR_TEST_DESCS))
def test_compression_ratio(desc, mocker):
    config = desc.create_config()
    from nncf.quantization.algo import QuantizationBuilder
    get_qsetyp_spy = mocker.spy(QuantizationBuilder, '_get_quantizer_setup')
    model, ctrl = create_compressed_model_and_algo_for_test(ConvLinear(), config)

    quantizer_setup = get_qsetyp_spy.spy_return
    weight_qp_id_per_activation_qp_id = ctrl.groups_of_adjacent_quantizers.weight_qp_id_per_activation_qp_id
    flops_per_module = model.get_flops_per_module()
    ratio_calculator = CompressionRatioCalculator(flops_per_module, quantizer_setup, weight_qp_id_per_activation_qp_id)

    quantizer_setup = desc.apply_to_quantizer_setup(quantizer_setup)
    assert ratio_calculator.run_for_quantizer_setup(quantizer_setup) == desc.ref_ratio


def test_staged_quantization_saves_enabled_quantizers_in_state_dict(tmp_path):
    config = get_quantization_config_without_range_init()
    config["compression"]["params"] = {
        "activations_quant_start_epoch": 2,
        "weights_quant_start_epoch": 1
    }
    model_save, ctrl_save = create_compressed_model_and_algo_for_test(BasicConvTestModel(), config)
    ctrl_save.scheduler.epoch_step()
    ctrl_save.scheduler.epoch_step()
    _, ctrl_load = create_compressed_model_and_algo_for_test(BasicConvTestModel(), config,
                                                             resuming_state_dict=model_save.state_dict())
    for quantizer_info in ctrl_load.non_weight_quantizers.values():
        assert not quantizer_info.quantizer_module_ref.is_enabled_quantization()
    for quantizer_info in ctrl_load.weight_quantizers.values():
        assert quantizer_info.quantizer_module_ref.is_enabled_quantization()<|MERGE_RESOLUTION|>--- conflicted
+++ resolved
@@ -335,17 +335,12 @@
 
 @pytest.mark.parametrize('params', HAWQ_TEST_PARAMS, ids=[str(p) for p in HAWQ_TEST_PARAMS])
 def test_hawq_precision_init(_seed, dataset_dir, tmp_path, mocker, params):
-<<<<<<< HEAD
     config_builder = params.config_builder
     config = config_builder.build()
-    model = params.model_creator().cuda()
-=======
-    config = params.config_builder.build()
 
     model = params.model_creator()
     if torch.cuda.is_available():
         model = model.cuda()
->>>>>>> a6fbc800
 
     criterion = nn.CrossEntropyLoss().cuda()
     if not dataset_dir:
