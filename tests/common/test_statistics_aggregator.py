--- conflicted
+++ resolved
@@ -1,17 +1,3 @@
-<<<<<<< HEAD
-"""
- Copyright (c) 2023 Intel Corporation
- Licensed under the Apache License, Version 2.0 (the "License");
- you may not use this file except in compliance with the License.
- You may obtain a copy of the License at
-      http://www.apache.org/licenses/LICENSE-2.0
- Unless required by applicable law or agreed to in writing, software
- distributed under the License is distributed on an "AS IS" BASIS,
- WITHOUT WARRANTIES OR CONDITIONS OF ANY KIND, either express or implied.
- See the License for the specific language governing permissions and
- limitations under the License.
-"""
-=======
 # Copyright (c) 2023 Intel Corporation
 # Licensed under the Apache License, Version 2.0 (the "License");
 # you may not use this file except in compliance with the License.
@@ -23,7 +9,6 @@
 # See the License for the specific language governing permissions and
 # limitations under the License.
 
->>>>>>> 6d84548b
 from abc import abstractmethod
 from dataclasses import dataclass
 from enum import Enum
@@ -40,17 +25,13 @@
 from nncf.common.tensor_statistics.statistic_point import StatisticPoint
 from nncf.common.tensor_statistics.statistic_point import StatisticPointsContainer
 from nncf.quantization.algorithms.bias_correction.backend import BiasCorrectionAlgoBackend
-from nncf.quantization.algorithms.definitions import RangeType
 from nncf.quantization.algorithms.fast_bias_correction.backend import FastBiasCorrectionAlgoBackend
 from nncf.quantization.algorithms.min_max.backend import MinMaxAlgoBackend
-<<<<<<< HEAD
-=======
 from nncf.quantization.range_estimator import AggregatorType
 from nncf.quantization.range_estimator import RangeEstimatorParameters
 from nncf.quantization.range_estimator import RangeEstimatorParametersSet
 from nncf.quantization.range_estimator import StatisticsCollectorParameters
 from nncf.quantization.range_estimator import StatisticsType
->>>>>>> 6d84548b
 
 
 class TemplateTestStatisticsAggregator:
@@ -144,11 +125,7 @@
         (
             (
                 MinMaxTestParameters(
-<<<<<<< HEAD
-                    RangeType.MEAN_MINMAX,
-=======
                     RangeEstimatorParametersSet.MEAN_MINMAX,
->>>>>>> 6d84548b
                     TargetType.POST_LAYER_OPERATION,
                     QuantizationMode.ASYMMETRIC,
                     False,
@@ -158,11 +135,7 @@
             ),
             (
                 MinMaxTestParameters(
-<<<<<<< HEAD
-                    RangeType.MEAN_MINMAX,
-=======
                     RangeEstimatorParametersSet.MEAN_MINMAX,
->>>>>>> 6d84548b
                     TargetType.POST_LAYER_OPERATION,
                     QuantizationMode.ASYMMETRIC,
                     True,
@@ -172,11 +145,7 @@
             ),
             (
                 MinMaxTestParameters(
-<<<<<<< HEAD
-                    RangeType.MEAN_MINMAX,
-=======
                     RangeEstimatorParametersSet.MEAN_MINMAX,
->>>>>>> 6d84548b
                     TargetType.POST_LAYER_OPERATION,
                     QuantizationMode.SYMMETRIC,
                     True,
@@ -186,39 +155,27 @@
             ),
             (
                 MinMaxTestParameters(
-<<<<<<< HEAD
-                    RangeType.MINMAX, TargetType.POST_LAYER_OPERATION, QuantizationMode.ASYMMETRIC, False, 128, -128
-=======
                     RangeEstimatorParametersSet.MINMAX,
                     TargetType.POST_LAYER_OPERATION,
                     QuantizationMode.ASYMMETRIC,
                     False,
                     128,
                     -128,
->>>>>>> 6d84548b
-                )
-            ),
-            (
-                MinMaxTestParameters(
-<<<<<<< HEAD
-                    RangeType.MINMAX, TargetType.POST_LAYER_OPERATION, QuantizationMode.SYMMETRIC, False, 128, -128
-=======
+                )
+            ),
+            (
+                MinMaxTestParameters(
                     RangeEstimatorParametersSet.MINMAX,
                     TargetType.POST_LAYER_OPERATION,
                     QuantizationMode.SYMMETRIC,
                     False,
                     128,
                     -128,
->>>>>>> 6d84548b
-                )
-            ),
-            (
-                MinMaxTestParameters(
-<<<<<<< HEAD
-                    RangeType.MINMAX,
-=======
+                )
+            ),
+            (
+                MinMaxTestParameters(
                     RangeEstimatorParametersSet.MINMAX,
->>>>>>> 6d84548b
                     TargetType.POST_LAYER_OPERATION,
                     QuantizationMode.ASYMMETRIC,
                     True,
@@ -228,11 +185,7 @@
             ),
             (
                 MinMaxTestParameters(
-<<<<<<< HEAD
-                    RangeType.MINMAX,
-=======
                     RangeEstimatorParametersSet.MINMAX,
->>>>>>> 6d84548b
                     TargetType.POST_LAYER_OPERATION,
                     QuantizationMode.SYMMETRIC,
                     True,
@@ -240,8 +193,6 @@
                     np.array((-10, -1, -128)),
                 )
             ),
-<<<<<<< HEAD
-=======
             (
                 MinMaxTestParameters(
                     RangeEstimatorParametersSet.MEDIAN_MINMAX,
@@ -362,16 +313,11 @@
                     np.array((-4.100e00, 4.000e-02, -5.838e01)),
                 )
             ),
->>>>>>> 6d84548b
             # Weight collectors
             (
                 (
                     MinMaxTestParameters(
-<<<<<<< HEAD
-                        RangeType.MINMAX,
-=======
                         RangeEstimatorParametersSet.MINMAX,
->>>>>>> 6d84548b
                         TargetType.OPERATION_WITH_WEIGHTS,
                         QuantizationMode.SYMMETRIC,
                         False,
@@ -382,25 +328,17 @@
             ),
             (
                 MinMaxTestParameters(
-<<<<<<< HEAD
-                    RangeType.MINMAX, TargetType.OPERATION_WITH_WEIGHTS, QuantizationMode.ASYMMETRIC, False, 128, -128
-=======
                     RangeEstimatorParametersSet.MINMAX,
                     TargetType.OPERATION_WITH_WEIGHTS,
                     QuantizationMode.ASYMMETRIC,
                     False,
                     128,
                     -128,
->>>>>>> 6d84548b
-                )
-            ),
-            (
-                MinMaxTestParameters(
-<<<<<<< HEAD
-                    RangeType.MINMAX,
-=======
+                )
+            ),
+            (
+                MinMaxTestParameters(
                     RangeEstimatorParametersSet.MINMAX,
->>>>>>> 6d84548b
                     TargetType.OPERATION_WITH_WEIGHTS,
                     QuantizationMode.SYMMETRIC,
                     True,
@@ -410,11 +348,7 @@
             ),
             (
                 MinMaxTestParameters(
-<<<<<<< HEAD
-                    RangeType.MINMAX,
-=======
                     RangeEstimatorParametersSet.MINMAX,
->>>>>>> 6d84548b
                     TargetType.OPERATION_WITH_WEIGHTS,
                     QuantizationMode.ASYMMETRIC,
                     True,
@@ -425,16 +359,12 @@
         ),
     )
     def test_statistics_aggregator_min_max(
-<<<<<<< HEAD
-        self, test_parameters: MinMaxTestParameters, dataset_samples, is_stat_in_shape_of_scale, inplace_statistics
-=======
         self,
         test_parameters: MinMaxTestParameters,
         dataset_samples,
         is_stat_in_shape_of_scale,
         inplace_statistics,
         is_backend_support_custom_estimators,
->>>>>>> 6d84548b
     ):
         algo_backend = self.get_min_max_algo_backend_cls()
         model = self.get_backend_model(dataset_samples)
@@ -444,31 +374,12 @@
             mode=test_parameters.quantization_mode, per_channel=test_parameters.per_channel
         )
         target_point = self.get_target_point(test_parameters.target_type)
-<<<<<<< HEAD
-        if test_parameters.range_type == RangeType.MINMAX:
-            tensor_collector = algo_backend.minmax_statistic_collector(
-                nncf_graph=nncf_graph,
-                target_point=target_point,
-                quantizer_config=quantizer_config,
-                num_samples=len(dataset_samples),
-                inplace=inplace_statistics,
-            )
-        if test_parameters.range_type == RangeType.MEAN_MINMAX:
-            tensor_collector = algo_backend.mean_minmax_statistic_collector(
-                nncf_graph=nncf_graph,
-                target_point=target_point,
-                quantizer_config=quantizer_config,
-                use_per_sample_stats=False,
-                num_samples=len(dataset_samples),
-                inplace=inplace_statistics,
-            )
-=======
-
-        is_standart_estimator = test_parameters.range_estimator_params in [
+
+        is_standard_estimator = test_parameters.range_estimator_params in [
             RangeEstimatorParametersSet.MINMAX,
             RangeEstimatorParametersSet.MEAN_MINMAX,
         ]
-        if not is_standart_estimator and not is_backend_support_custom_estimators:
+        if not is_standard_estimator and not is_backend_support_custom_estimators:
             pytest.skip("Custom estimators are not supported for this backend yet")
 
         tensor_collector = algo_backend.get_statistic_collector(
@@ -480,7 +391,6 @@
             inplace=inplace_statistics,
         )
 
->>>>>>> 6d84548b
         statistics_points = StatisticPointsContainer()
         algorithm_name = "TestAlgo"
         statistics_points.add_statistic_point(
@@ -730,12 +640,8 @@
             num_samples=len(dataset_samples),
             inplace=inplace_statistics,
         )
-<<<<<<< HEAD
-        unique_post_tensor_collector = algo_backend.mean_minmax_statistic_collector(
-=======
         unique_post_tensor_collector = algo_backend.get_statistic_collector(
             RangeEstimatorParametersSet.MEAN_MINMAX,
->>>>>>> 6d84548b
             nncf_graph=nncf_graph,
             target_point=post_layer_target_point,
             quantizer_config=quantizer_config,
@@ -857,12 +763,8 @@
                 num_samples=len(dataset_samples),
                 inplace=inplace_statistics,
             )
-<<<<<<< HEAD
-            mean_min_max_tensor_collector = algo_backend.mean_minmax_statistic_collector(
-=======
             mean_min_max_tensor_collector = algo_backend.get_statistic_collector(
                 RangeEstimatorParametersSet.MEAN_MINMAX,
->>>>>>> 6d84548b
                 nncf_graph=nncf_graph,
                 target_point=target_point,
                 quantizer_config=quantizer_config,
