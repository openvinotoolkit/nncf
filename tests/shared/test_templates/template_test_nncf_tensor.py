# Copyright (c) 2024 Intel Corporation
# Licensed under the Apache License, Version 2.0 (the "License");
# you may not use this file except in compliance with the License.
# You may obtain a copy of the License at
#      http://www.apache.org/licenses/LICENSE-2.0
# Unless required by applicable law or agreed to in writing, software
# distributed under the License is distributed on an "AS IS" BASIS,
# WITHOUT WARRANTIES OR CONDITIONS OF ANY KIND, either express or implied.
# See the License for the specific language governing permissions and
# limitations under the License.


import operator
from abc import abstractmethod
<<<<<<< HEAD
from math import log2
=======
from math import sqrt
>>>>>>> aeaaf199
from typing import TypeVar

import numpy as np
import pytest

import nncf.tensor.functions as fns
from nncf.experimental.common.tensor_statistics import statistical_functions as s_fns
from nncf.tensor import Tensor
from nncf.tensor import TensorDataType
from nncf.tensor import TensorDeviceType
from nncf.tensor.definitions import TensorBackend

TModel = TypeVar("TModel")
TTensor = TypeVar("TTensor")


OPERATOR_MAP = {
    "add": operator.add,
    "sub": operator.sub,
    "mul": operator.mul,
    "pow": operator.pow,
    "truediv": operator.truediv,
    "floordiv": operator.floordiv,
    "neg": lambda a, _: -a,
}
BINARY_OPERATORS = ["add", "sub", "pow", "mul", "truediv", "floordiv"]

COMPARISON_OPERATOR_MAP = {
    "lt": operator.lt,
    "le": operator.le,
    "eq": operator.eq,
    "ne": operator.ne,
    "gt": operator.gt,
    "ge": operator.ge,
}


class TemplateTestNNCFTensorOperators:
    @staticmethod
    @abstractmethod
    def to_tensor(x: TTensor) -> TTensor:
        pass

    @staticmethod
    @abstractmethod
    def to_cpu(x: TTensor) -> TTensor:
        pass

    @staticmethod
    @abstractmethod
    def cast_to(x: TTensor, dtype: TensorDataType) -> TTensor:
        pass

    @staticmethod
    @abstractmethod
    def backend() -> TensorBackend:
        pass

    @staticmethod
    @abstractmethod
    def device() -> TensorDeviceType:
        pass

    def test_property_backend(self):
        tensor_a = Tensor(self.to_tensor([1, 2]))
        assert tensor_a.backend == self.backend()

    def test_operator_clone(self):
        tensor_a = Tensor(self.to_tensor([1, 2]))
        tensor_b = tensor_a.clone()
        assert isinstance(tensor_b, Tensor)
        assert tensor_a.device == tensor_b.device
        assert tensor_a.backend == tensor_b.backend
        assert tensor_a.dtype == tensor_b.dtype
        assert id(tensor_a.data) is not id(tensor_b.data)
        assert all(tensor_a == tensor_b)

    @pytest.mark.parametrize("op_name", OPERATOR_MAP.keys())
    def test_operators_tensor(self, op_name):
        tensor_a = self.to_tensor([1, 2])
        tensor_b = self.to_tensor([22, 11])

        nncf_tensor_a = Tensor(tensor_a)
        nncf_tensor_b = Tensor(tensor_b)

        fn = OPERATOR_MAP[op_name]
        res = fn(tensor_a, tensor_b)
        res_nncf = fn(nncf_tensor_a, nncf_tensor_b)

        assert res.dtype == res_nncf.data.dtype
        assert all(res == res_nncf.data)
        assert isinstance(res_nncf, Tensor)
        assert res_nncf.device == nncf_tensor_a.device

    @pytest.mark.parametrize("op_name", OPERATOR_MAP.keys())
    def test_operators_int(self, op_name):
        tensor_a = self.to_tensor([1, 2])
        value = 2

        nncf_tensor_a = Tensor(tensor_a)

        fn = OPERATOR_MAP[op_name]
        res = fn(tensor_a, value)
        res_nncf = fn(nncf_tensor_a, value)

        assert res.dtype == res_nncf.data.dtype
        assert all(res == res_nncf.data)
        assert isinstance(res_nncf, Tensor)
        assert res_nncf.device == nncf_tensor_a.device

    @pytest.mark.parametrize("op_name", BINARY_OPERATORS)
    def test_operators_int_rev(self, op_name):
        tensor_a = self.to_tensor([1, 2])
        value = 2

        nncf_tensor_a = Tensor(tensor_a)

        fn = OPERATOR_MAP[op_name]
        res = fn(value, tensor_a)
        res_nncf = fn(value, nncf_tensor_a)

        assert res.dtype == res_nncf.data.dtype
        assert all(res == res_nncf.data)
        assert isinstance(res_nncf, Tensor)
        assert res_nncf.device == nncf_tensor_a.device

    @pytest.mark.parametrize("op_name", COMPARISON_OPERATOR_MAP.keys())
    def test_comparison_tensor(self, op_name):
        tensor_a = self.to_tensor((1,))
        tensor_b = self.to_tensor((2,))

        nncf_tensor_a = Tensor(tensor_a)
        nncf_tensor_b = Tensor(tensor_b)

        fn = COMPARISON_OPERATOR_MAP[op_name]
        res = fn(tensor_a, tensor_b)
        res_nncf = fn(nncf_tensor_a, nncf_tensor_b)

        assert res == res_nncf
        assert isinstance(res_nncf, Tensor)

    @pytest.mark.parametrize("op_name", COMPARISON_OPERATOR_MAP.keys())
    def test_comparison_int(self, op_name):
        tensor_a = self.to_tensor((1,))
        value = 2

        nncf_tensor_a = Tensor(tensor_a)

        fn = COMPARISON_OPERATOR_MAP[op_name]
        res = fn(tensor_a, value)
        res_nncf = fn(nncf_tensor_a, value)

        assert res == res_nncf
        assert isinstance(res_nncf, Tensor)

    @pytest.mark.parametrize("op_name", COMPARISON_OPERATOR_MAP.keys())
    def test_comparison_int_rev(self, op_name):
        tensor_a = self.to_tensor((1,))
        value = 2

        nncf_tensor_a = Tensor(tensor_a)

        fn = COMPARISON_OPERATOR_MAP[op_name]
        res = fn(value, tensor_a)
        res_nncf = fn(value, nncf_tensor_a)

        assert res == res_nncf
        assert isinstance(res_nncf, Tensor)

    @pytest.mark.parametrize(
        "val, axis, ref",
        (
            (1, None, 1),
            ([1], None, 1),
            ([[[[1], [2]], [[1], [2]]]], None, [[1, 2], [1, 2]]),
            ([[[[1], [2]], [[1], [2]]]], 0, [[[1], [2]], [[1], [2]]]),
            ([[[[1], [2]], [[1], [2]]]], -1, [[[1, 2], [1, 2]]]),
            ([[[[1], [2]], [[1], [2]]]], (0, 3), [[1, 2], [1, 2]]),
        ),
    )
    def test_squeeze(self, val, axis, ref):
        tensor = self.to_tensor(val)
        nncf_tensor = Tensor(tensor)
        ref_tensor = self.to_tensor(ref)
        res = nncf_tensor.squeeze(axis=axis)
        assert isinstance(res, Tensor)
        assert fns.allclose(res, ref_tensor)
        assert res.device == nncf_tensor.device

    @pytest.mark.parametrize(
        "val, axis, exception_type, exception_match",
        (
            ([[[[1], [2]], [[1], [2]]]], (0, 1), ValueError, "not equal to one"),
            ([[[[1], [2]], [[1], [2]]]], 42, IndexError, "out of"),
            ([[[[1], [2]], [[1], [2]]]], (0, 42), IndexError, "out of"),
        ),
    )
    def test_squeeze_axis_error(self, val, axis, exception_type, exception_match):
        tensor = self.to_tensor(val)
        nncf_tensor = Tensor(tensor)
        with pytest.raises(exception_type, match=exception_match):
            nncf_tensor.squeeze(axis=axis)

    @pytest.mark.parametrize(
        "val, axis, ref",
        (
            (1, None, 1),
            ([1], None, 1),
            ([[[[1], [2]], [[1], [2]]]], None, [[1, 2], [1, 2]]),
            ([[[[1], [2]], [[1], [2]]]], 0, [[[1], [2]], [[1], [2]]]),
            ([[[[1], [2]], [[1], [2]]]], -1, [[[1, 2], [1, 2]]]),
        ),
    )
    def test_fn_squeeze(self, val, axis, ref):
        tensor = self.to_tensor(val)
        nncf_tensor = Tensor(tensor)
        ref_tensor = self.to_tensor(ref)
        res = fns.squeeze(nncf_tensor, axis=axis)
        assert isinstance(res, Tensor)
        assert fns.allclose(res, ref_tensor)
        assert res.device == nncf_tensor.device

    @pytest.mark.parametrize(
        "val,ref",
        (
            (1, 1),
            ([1], 1),
            ([[[[1], [2]], [[1], [2]]]], [1, 2, 1, 2]),
        ),
    )
    def test_flatten(self, val, ref):
        tensor = self.to_tensor(val)
        nncf_tensor = Tensor(tensor)
        ref_tensor = self.to_tensor(ref)
        res = nncf_tensor.flatten()
        assert isinstance(res, Tensor)
        assert fns.allclose(res, ref_tensor)
        assert res.device == nncf_tensor.device

    @pytest.mark.parametrize(
        "val, axis, keepdims, ref",
        (
            (1, None, False, 1),
            (1, None, True, 1),
            ([1], None, False, 1),
            ([1], None, True, 1),
            ([[[[1], [2]], [[3], [4]]]], None, False, 4),
            ([[[[1], [2]], [[3], [4]]]], None, True, 4),
            ([[1, 2], [3, 4]], 1, False, [2, 4]),
            ([[1, 2], [3, 4]], 1, True, [[2], [4]]),
            ([[[[1], [2]], [[3], [4]]]], (0, 1), False, [[3], [4]]),
            ([[[[1], [2]], [[3], [4]]]], (0, 1), True, [[[[3], [4]]]]),
        ),
    )
    def test_fn_max(self, val, axis, keepdims, ref):
        tensor = self.to_tensor(val)
        nncf_tensor = Tensor(tensor)
        ref_tensor = self.to_tensor(ref)
        res = fns.max(nncf_tensor, axis=axis, keepdims=keepdims)
        assert isinstance(res, Tensor)
        assert fns.allclose(res, ref_tensor)
        assert res.device == nncf_tensor.device

    @pytest.mark.parametrize(
        "val, axis, keepdims, ref",
        (
            (1, None, False, 1),
            (1, None, True, 1),
            ([1], None, False, 1),
            ([1], None, True, 1),
            ([[[[1], [2]], [[3], [4]]]], None, False, 1),
            ([[[[1], [2]], [[3], [4]]]], None, True, 1),
            ([[1, 2], [3, 4]], 1, False, [1, 3]),
            ([[1, 2], [3, 4]], 1, True, [[1], [3]]),
            ([[[[1], [2]], [[3], [4]]]], (0, 1), False, [[1], [2]]),
            ([[[[1], [2]], [[3], [4]]]], (0, 1), True, [[[[1], [2]]]]),
        ),
    )
    def test_fn_min(self, val, axis, keepdims, ref):
        tensor = self.to_tensor(val)
        nncf_tensor = Tensor(tensor)
        ref_tensor = self.to_tensor(ref)
        res = fns.min(nncf_tensor, axis=axis, keepdims=keepdims)
        assert isinstance(res, Tensor)
        assert fns.allclose(res, ref_tensor)
        assert res.device == nncf_tensor.device

    @pytest.mark.parametrize(
        "val, axis, keepdims, ref",
        (
            (1, None, False, 1),
            (1, None, True, 1),
            ([1], None, False, 1),
            ([1], None, True, 1),
            ([[[[1], [2]], [[3], [4]]]], None, False, 1),
            ([[[[1], [2]], [[3], [4]]]], None, True, 1),
            ([[1, 2], [3, 4]], 1, False, [1, 3]),
            ([[1, 2], [3, 4]], 1, True, [[1], [3]]),
            ([[[[1], [2]], [[3], [4]]]], (0, 1), False, [[1], [2]]),
            ([[[[1], [2]], [[3], [4]]]], (0, 1), True, [[[[1], [2]]]]),
        ),
    )
    def test_min(self, val, axis, keepdims, ref):
        nncf_tensor = Tensor(self.to_tensor(val))
        ref_tensor = self.to_tensor(ref)
        res = nncf_tensor.min(axis=axis, keepdims=keepdims)
        assert isinstance(res, Tensor)
        assert fns.allclose(res, ref_tensor)
        assert res.device == nncf_tensor.device

    @pytest.mark.parametrize(
        "val, axis, keepdims, ref",
        (
            (1, None, False, 1),
            (1, None, True, 1),
            ([1], None, False, 1),
            ([1], None, True, 1),
            ([[[[1], [2]], [[3], [4]]]], None, False, 4),
            ([[[[1], [2]], [[3], [4]]]], None, True, 4),
            ([[1, 2], [3, 4]], 1, False, [2, 4]),
            ([[1, 2], [3, 4]], 1, True, [[2], [4]]),
            ([[[[1], [2]], [[3], [4]]]], (0, 1), False, [[3], [4]]),
            ([[[[1], [2]], [[3], [4]]]], (0, 1), True, [[[[3], [4]]]]),
        ),
    )
    def test_max(self, val, axis, keepdims, ref):
        nncf_tensor = Tensor(self.to_tensor(val))
        ref_tensor = self.to_tensor(ref)
        res = nncf_tensor.max(axis=axis, keepdims=keepdims)
        assert isinstance(res, Tensor)
        assert fns.allclose(res, ref_tensor)
        assert res.device == nncf_tensor.device

    @pytest.mark.parametrize(
        "val, ref",
        (
            (-1, 1),
            ([-1, 1], [1, 1]),
        ),
    )
    def test_abs(self, val, ref):
        nncf_tensor = Tensor(self.to_tensor(val))
        nncf_ref_tensor = Tensor(self.to_tensor(ref))
        res = nncf_tensor.abs()
        assert isinstance(res, Tensor)
        assert fns.allclose(res, nncf_ref_tensor)
        assert res.device == nncf_tensor.device

    @pytest.mark.parametrize(
        "val, ref",
        (
            (-1, 1),
            ([-1, 1], [1, 1]),
        ),
    )
    def test_fn_abs(self, val, ref):
        nncf_tensor = Tensor(self.to_tensor(val))
        nncf_ref_tensor = Tensor(self.to_tensor(ref))
        res = fns.abs(nncf_tensor)
        assert isinstance(res, Tensor)
        assert fns.allclose(res, nncf_ref_tensor)
        assert res.device == nncf_tensor.device

    def test_getitem_for_index(self):
        arr = [0, 1, 2]
        nncf_tensor = Tensor(self.to_tensor(arr))
        res = nncf_tensor[1]
        assert res == 1
        assert isinstance(res, Tensor)
        assert res.device == nncf_tensor.device

    @pytest.mark.parametrize("is_tensor_indecies", (False, True))
    def test_getitem_for_indecies(self, is_tensor_indecies):
        nncf_tensor = Tensor(self.to_tensor([0, 1, 2]))
        ref = Tensor(self.to_tensor([0, 1]))
        indecies = [0, 1]
        if is_tensor_indecies:
            indecies = Tensor(self.to_tensor(indecies))
        res = nncf_tensor[indecies]
        assert all(res == ref)
        assert isinstance(res, Tensor)
        assert res.device == nncf_tensor.device

    def test_iter(self):
        arr = [0, 1, 2]
        nncf_tensor = Tensor(self.to_tensor(arr))
        for i, x in enumerate(nncf_tensor):
            assert x == arr[i]
            assert isinstance(x, Tensor)

    # Math

    @pytest.mark.parametrize(
        "axis, ref",
        (
            (None, 3),
            (0, [2, 1]),
        ),
    )
    def test_fn_count_nonzero(self, axis, ref):
        tensor = self.to_tensor([[1.0, 2.0], [1.0, 0.0]])
        nncf_tensor = Tensor(tensor)
        ref_tensor = self.to_tensor(ref)
        res = fns.count_nonzero(nncf_tensor, axis=axis)

        assert isinstance(res, Tensor)
        assert fns.allclose(res.data, ref_tensor)
        assert res.device == nncf_tensor.device

    def test_fn_zeros_like(self):
        tensor = self.to_tensor([1, 2])
        nncf_tensor = Tensor(tensor)

        res = fns.zeros_like(nncf_tensor)
        assert all(res == Tensor(tensor * 0))
        assert isinstance(res, Tensor)
        assert res.device == nncf_tensor.device

    def test_fn_maximum(self):
        tensor_a = Tensor(self.to_tensor([1, 2]))
        tensor_b = Tensor(self.to_tensor([2, 1]))
        tensor_ref = self.to_tensor([2, 2])

        res = fns.maximum(tensor_a, tensor_b)
        assert all(res.data == tensor_ref)
        assert isinstance(res, Tensor)
        assert res.device == tensor_a.device

    def test_fn_maximum_list(self):
        tensor_a = Tensor(self.to_tensor([1, 2]))
        tensor_b = [2, 1]
        tensor_ref = self.to_tensor([2, 2])

        res = fns.maximum(tensor_a, tensor_b)
        assert all(res.data == tensor_ref)
        assert isinstance(res, Tensor)
        assert res.device == tensor_a.device

    def test_fn_minimum(self):
        tensor_a = Tensor(self.to_tensor([1, 2]))
        tensor_b = Tensor(self.to_tensor([2, 1]))
        tensor_ref = self.to_tensor([1, 1])

        res = fns.minimum(tensor_a, tensor_b)
        assert all(res.data == tensor_ref)
        assert isinstance(res, Tensor)
        assert res.device == tensor_a.device

    def test_fn_minimum_list(self):
        tensor_a = Tensor(self.to_tensor([1, 2]))
        tensor_b = [2, 1]
        tensor_ref = self.to_tensor([1, 1])

        res = fns.minimum(tensor_a, tensor_b)
        assert all(res.data == tensor_ref)
        assert isinstance(res, Tensor)
        assert res.device == tensor_a.device

    def test_fn_ones_like(self):
        tensor_a = Tensor(self.to_tensor([1, 2]))
        tensor_ref = self.to_tensor([1, 1])

        res = fns.ones_like(tensor_a)
        assert all(res.data == tensor_ref)
        assert isinstance(res, Tensor)
        assert res.device == tensor_a.device

    @pytest.mark.parametrize(
        "val, axis, ref",
        (
            ([True, True], None, True),
            ([True, False], None, False),
            ([False, False], None, False),
            ([[True, True], [False, True]], 0, [False, True]),
        ),
    )
    def test_fn_all(self, val, axis, ref):
        tensor = Tensor(self.to_tensor(val))
        res = fns.all(tensor, axis=axis)
        assert isinstance(res, Tensor)
        assert fns.allclose(res.data, self.to_tensor(ref))
        assert res.device == tensor.device

    @pytest.mark.parametrize(
        "val, axis, ref",
        (
            ([True, True], None, True),
            ([True, False], None, True),
            ([False, False], None, False),
            ([[False, True], [False, False]], 0, [False, True]),
        ),
    )
    def test_fn_any(self, val, axis, ref):
        tensor = Tensor(self.to_tensor(val))
        res = fns.any(tensor, axis=axis)

        assert isinstance(res, Tensor)
        assert fns.allclose(res.data, self.to_tensor(ref))
        assert res.device == tensor.device

    def test_fn_where(self):
        tensor = Tensor(self.to_tensor([1, -1]))
        tensor_ref = self.to_tensor([1, 0])
        res = fns.where(tensor > 0, 1, 0)
        assert all(res.data == tensor_ref)
        assert isinstance(res, Tensor)
        assert res.device == tensor.device

    @pytest.mark.parametrize(
        "val, ref",
        (
            ([], True),
            ([1], False),
            (1, False),
        ),
    )
    def test_fn_isempty(self, val, ref):
        tensor = Tensor(self.to_tensor(val))
        res = fns.isempty(tensor)
        assert res == ref
        assert isinstance(res, bool)

    @pytest.mark.parametrize(
        "val, ref",
        (
            ([], True),
            ([1], False),
            (1, False),
        ),
    )
    def test_isempty(self, val, ref):
        tensor = Tensor(self.to_tensor(val))
        res = tensor.isempty()
        assert res == ref
        assert isinstance(res, bool)

    @pytest.mark.parametrize(
        "x1, x2, rtol, atol, ref",
        (
            ([0.1], [0.1], None, None, True),
            ([0.1], [0.10001], None, None, False),
            ([0.1], [0.10001], 0.1, None, True),
            ([0.1], [0.10001], None, 0.1, True),
            ([0.1], [0.20001], None, 0.1, False),
            ([0.1], 0.1, None, None, True),
        ),
    )
    def test_fn_allclose(self, x1, x2, rtol, atol, ref):
        tensor1 = Tensor(self.to_tensor(x1))
        tensor2 = Tensor(self.to_tensor(x2))
        if rtol is not None:
            res = fns.allclose(tensor1, tensor2, rtol=rtol)
        elif atol is not None:
            res = fns.allclose(tensor1, tensor2, atol=atol)
        else:
            res = fns.allclose(tensor1, tensor2)
        assert res == ref

    @pytest.mark.parametrize(
        "x1, x2, rtol, atol, ref",
        (
            ([0.1], [0.1], None, None, [True]),
            ([0.1], [0.10001], None, None, [False]),
            ([0.1], [0.10001], 0.1, None, [True]),
            ([0.1], [0.10001], None, 0.1, [True]),
            ([0.1], 0.1, None, None, [True]),
        ),
    )
    def test_fn_isclose(self, x1, x2, rtol, atol, ref):
        tensor1 = Tensor(self.to_tensor(x1))
        tensor2 = Tensor(self.to_tensor(x2))
        if rtol is not None:
            res = fns.isclose(tensor1, tensor2, rtol=rtol)
        elif atol is not None:
            res = fns.isclose(tensor1, tensor2, atol=atol)
        else:
            res = fns.isclose(tensor1, tensor2)
        assert all(res == self.to_tensor(ref))
        assert isinstance(res, Tensor)

    def test_device(self):
        tensor = Tensor(self.to_tensor([1]))
        assert tensor.device == TensorDeviceType.CPU

    def test_astype(self):
        tensor = Tensor(self.to_tensor([1]))
        res = tensor.astype(TensorDataType.int8)
        assert isinstance(res, Tensor)
        assert res.dtype == TensorDataType.int8
        assert res.device == tensor.device

    def test_fn_astype(self):
        tensor = Tensor(self.to_tensor([1]))
        res = fns.astype(tensor, TensorDataType.int8)
        assert isinstance(res, Tensor)
        assert res.dtype == TensorDataType.int8

    def test_reshape(self):
        tensor = Tensor(self.to_tensor([1, 1]))
        res = tensor.reshape((1, 2))
        assert tensor.shape == (2,)
        assert res.shape == (1, 2)
        assert res.device == tensor.device

    def test_fn_reshape(self):
        tensor = Tensor(self.to_tensor([1, 1]))
        res = fns.reshape(tensor, (1, 2))
        assert tensor.shape == (2,)
        assert res.shape == (1, 2)
        assert res.device == tensor.device

    def test_not_implemented(self):
        with pytest.raises(NotImplementedError, match="is not implemented for"):
            fns.device({}, [1, 2])

    @pytest.mark.parametrize(
        "x, axis, ref",
        (
            (
                [[0.8, 0.2, 0.2], [0.1, 0.7, 0.1]],
                0,
                [[0.8, 0.2, 0.2], [0.1, 0.7, 0.1]],
            ),
            (
                [[0.8, 0.2, 0.2], [0.1, 0.7, 0.1]],
                1,
                [[0.8, 0.1], [0.2, 0.7], [0.2, 0.1]],
            ),
        ),
    )
    def test_fn_unstack(self, x, axis, ref):
        tensor = Tensor(self.to_tensor(x))
        ref = [self.to_tensor(r) for r in ref]

        res = fns.unstack(tensor, axis=axis)

        assert isinstance(res, list)
        for i, _ in enumerate(ref):
            assert all(res[i] == ref[i])
            assert res[i].device == tensor.device

    @pytest.mark.parametrize(
        "x, axis, ref",
        (
            (
                [[0.8, 0.2, 0.2], [0.1, 0.7, 0.1]],
                0,
                [[0.8, 0.2, 0.2], [0.1, 0.7, 0.1]],
            ),
            (
                [[0.8, 0.2, 0.2], [0.1, 0.7, 0.1]],
                1,
                [[0.8, 0.1], [0.2, 0.7], [0.2, 0.1]],
            ),
        ),
    )
    def test_fn_stack(self, x, axis, ref):
        list_tensor = [Tensor(self.to_tensor(i)) for i in x]
        ref = self.to_tensor(ref)

        res = fns.stack(list_tensor, axis=axis)

        assert isinstance(res, Tensor)
        assert fns.all(res.data == ref)
        assert res.device == list_tensor[0].device

    @pytest.mark.parametrize(
        "x, axis, ref",
        (
            (
                ([0.8, 0.2, 0.2], [0.1, 0.7, 0.1]),
                0,
                [0.8, 0.2, 0.2, 0.1, 0.7, 0.1],
            ),
            (
                ([[0.8, 0.2], [0.2, 0.1]], [[0.1], [0.7]]),
                1,
                [[0.8, 0.2, 0.1], [0.2, 0.1, 0.7]],
            ),
        ),
    )
    def test_fn_concatenate(self, x, axis, ref):
        list_tensor = [Tensor(self.to_tensor(i)) for i in x]
        ref = self.to_tensor(ref)

        res = fns.concatenate(list_tensor, axis=axis)

        assert isinstance(res, Tensor)
        assert fns.all(res.data == ref), f"{res} {res.data == ref}"
        assert res.device == list_tensor[0].device

    def test_fn_moveaxis(self):
        tensor = [[0, 0, 0], [0, 0, 0]]
        tensor = Tensor(self.to_tensor(tensor))

        res = fns.moveaxis(tensor, 0, -1)

        assert res.shape == (3, 2)

    @pytest.mark.parametrize(
        "x, axis, keepdims, ref",
        (
            (
                [[0.8, 0.2, 0.2], [0.1, 0.7, 0.1]],
                0,
                False,
                [0.45, 0.45, 0.15],
            ),
            (
                [[0.8, 0.2, 0.2], [0.1, 0.7, 0.1]],
                0,
                True,
                [[0.45, 0.45, 0.15]],
            ),
            (
                [[0.8, 0.2, 0.2], [0.1, 0.7, 0.1]],
                (0, 1),
                True,
                [[0.35]],
            ),
            (
                [[0.8, 0.2, 0.2], [0.1, 0.7, 0.1]],
                None,
                False,
                0.35,
            ),
        ),
    )
    def test_fn_mean(self, x, axis, keepdims, ref):
        tensor = Tensor(self.to_tensor(x))
        ref_tensor = self.to_tensor(ref)

        res = fns.mean(tensor, axis, keepdims)

        assert isinstance(res, Tensor)
        assert fns.allclose(res.data, ref_tensor)
        assert res.device == tensor.device

    @pytest.mark.parametrize(
        "x, axis, keepdims, ref",
        (
            (
                [[0.8, 0.2, 0.2], [0.1, 0.7, 0.1]],
                0,
                False,
                [0.45, 0.45, 0.15],
            ),
            (
                [[0.8, 0.2, 0.2], [0.1, 0.7, 0.1]],
                0,
                True,
                [[0.45, 0.45, 0.15]],
            ),
            (
                [[0.8, 0.2, 0.2], [0.1, 0.7, 0.1]],
                (0, 1),
                True,
                [[0.2]],
            ),
            (
                [[0.8, 0.2, 0.2], [0.1, 0.7, 0.1]],
                None,
                False,
                0.2,
            ),
        ),
    )
    def test_fn_median(self, x, axis, keepdims, ref):
        tensor = Tensor(self.to_tensor(x))
        ref_tensor = self.to_tensor(ref)

        res = fns.median(tensor, axis, keepdims)

        assert isinstance(res, Tensor)
        assert fns.allclose(res.data, ref_tensor), f"{res}"
        assert res.device == tensor.device

    @pytest.mark.parametrize(
        "val, decimals, ref",
        (
            (1.1, 0, 1.0),
            ([1.1, 0.9], 0, [1.0, 1.0]),
            ([1.11, 0.91], 1, [1.1, 0.9]),
        ),
    )
    def test_fn_round(self, val, decimals, ref):
        tensor = Tensor(self.to_tensor(val))
        ref_tensor = self.to_tensor(ref)

        res = fns.round(tensor, decimals)

        assert isinstance(res, Tensor)
        assert fns.allclose(res.data, ref_tensor)
        assert res.device == tensor.device

    @pytest.mark.parametrize(
        "val, axis, ref",
        (
            (
                [[9.0, 9.0], [7.0, 1.0]],
                0,
                [8.0, 5.0],
            ),
            (
                [[[9.0, 9.0], [0.0, 3.0]], [[5.0, 1.0], [7.0, 1.0]]],
                0,
                [5.25, 3.5],
            ),
            (
                [[[9.0, 9.0], [0.0, 3.0]], [[5.0, 1.0], [7.0, 1.0]]],
                2,
                [5.25, 3.5],
            ),
            (
                [
                    [[[9.0, 6.0], [8.0, 5.0]], [[3.0, 9.0], [4.0, 6.0]]],
                    [[[3.0, 9.0], [9.0, 2.0]], [[2.0, 4.0], [2.0, 5.0]]],
                ],
                0,
                [6.25, 4.5],
            ),
            (
                [
                    [[[9.0, 6.0], [8.0, 5.0]], [[3.0, 9.0], [4.0, 6.0]]],
                    [[[3.0, 9.0], [9.0, 2.0]], [[2.0, 4.0], [2.0, 5.0]]],
                ],
                1,
                [6.375, 4.375],
            ),
            (
                [
                    [[[9.0, 6.0], [8.0, 5.0]], [[3.0, 9.0], [4.0, 6.0]]],
                    [[[3.0, 9.0], [9.0, 2.0]], [[2.0, 4.0], [2.0, 5.0]]],
                ],
                -1,
                [5.0, 5.75],
            ),
        ),
    )
    def test_fn_mean_per_channel(self, val, axis, ref):
        tensor = Tensor(self.to_tensor(val))
        ref_tensor = self.to_tensor(ref)
        res = s_fns.mean_per_channel(tensor, axis)
        assert isinstance(res, Tensor)
        assert fns.allclose(res, ref_tensor), f"{res.data}"
        assert res.device == tensor.device

    @pytest.mark.parametrize("axis", (3, 4, -4, -5))
    def test_fn_mean_per_channel_incorrect_axis(self, axis):
        tensor = Tensor(self.to_tensor([[[9.0, 9.0], [0.0, 3.0]], [[5.0, 1.0], [7.0, 1.0]]]))
        with pytest.raises(ValueError, match="is out of bounds for array of dimension"):
            s_fns.mean_per_channel(tensor, axis)

    def test_size(self):
        tensor = Tensor(self.to_tensor([1, 1]))
        res = tensor.size
        assert res == 2

    def test_item(self):
        tensor = Tensor(self.to_tensor([1]))
        res = tensor.item()
        assert res == 1

    @pytest.mark.parametrize(
        "val, min, max, ref",
        (([0.9, 2.1], 1.0, 2.0, [1.0, 2.0]), ([0.9, 2.1], [0.0, 2.5], [0.5, 3.0], [0.5, 2.5])),
    )
    def test_fn_clip(self, val, min, max, ref):
        tensor = Tensor(self.to_tensor(val))
        if isinstance(min, list):
            min = Tensor(self.to_tensor(min))
        if isinstance(max, list):
            max = Tensor(self.to_tensor(max))
        ref_tensor = self.to_tensor(ref)

        res = fns.clip(tensor, min, max)

        assert isinstance(res, Tensor)
        assert fns.allclose(res.data, ref_tensor)
        assert res.device == tensor.device

    def test_fn_as_tensor_like(self):
        tensor = Tensor(self.to_tensor([1]))
        data = [1.0, 2.0]
        ref = self.to_tensor(data)

        res = fns.as_tensor_like(tensor, data)

        assert isinstance(res, Tensor)
        assert fns.allclose(res.data, ref)
        assert res.device == tensor.device

    @pytest.mark.parametrize(
        "x, axis, keepdims, ref",
        (
            (
                [[0.8, 0.2, 0.2], [0.1, 0.7, 0.1]],
                0,
                False,
                [0.9, 0.9, 0.3],
            ),
            (
                [[0.8, 0.2, 0.2], [0.1, 0.7, 0.1]],
                0,
                True,
                [[0.9, 0.9, 0.3]],
            ),
            (
                [[0.8, 0.2, 0.2], [0.1, 0.7, 0.1]],
                (0, 1),
                True,
                [[2.1]],
            ),
            (
                [[0.8, 0.2, 0.2], [0.1, 0.7, 0.1]],
                None,
                False,
                2.1,
            ),
        ),
    )
    def test_fn_sum(self, x, axis, keepdims, ref):
        tensor = Tensor(self.to_tensor(x))
        ref_tensor = self.to_tensor(ref)

        res = fns.sum(tensor, axis, keepdims)

        assert isinstance(res, Tensor)
        assert fns.allclose(res.data, ref_tensor)
        assert res.device == tensor.device

    @pytest.mark.parametrize(
        "a, b, ref",
        (
            (
                [[0.8, 0.2, 0.2], [0.1, 0.7, 0.1]],
                [[0.1, 0.7, 0.1], [0.8, 0.2, 0.2]],
                [[0.08, 0.14, 0.02], [0.08, 0.14, 0.02]],
            ),
            (
                [[0.8, 0.2, 0.2], [0.1, 0.7, 0.1]],
                0.1,
                [[0.08, 0.02, 0.02], [0.01, 0.07, 0.01]],
            ),
        ),
    )
    def test_fn_multiply(self, a, b, ref):
        tensor_a = Tensor(self.to_tensor(a))
        tensor_b = Tensor(self.to_tensor(b))
        ref_tensor = self.to_tensor(ref)

        res = fns.multiply(tensor_a, tensor_b)

        assert isinstance(res, Tensor)
        assert fns.allclose(res.data, ref_tensor)
        assert res.device == tensor_a.device

    @pytest.mark.parametrize(
        "x, axis, keepdims, ddof, ref",
        (
            (
                [[0.8, 0.2, 0.2], [0.1, 0.7, 0.1]],
                0,
                False,
                0,
                [0.1225, 0.0625, 0.0025],
            ),
            (
                [[0.8, 0.2, 0.2], [0.1, 0.7, 0.1]],
                0,
                True,
                1,
                [[0.245, 0.125, 0.005]],
            ),
            (
                [[0.8, 0.2, 0.2], [0.1, 0.7, 0.1]],
                (0, 1),
                True,
                0,
                [[0.0825]],
            ),
            (
                [[0.8, 0.2, 0.2], [0.1, 0.7, 0.1]],
                None,
                False,
                1,
                0.099,
            ),
        ),
    )
    def test_fn_var(self, x, axis, keepdims, ddof, ref):
        tensor = Tensor(self.to_tensor(x))
        ref_tensor = self.to_tensor(ref)

        res = fns.var(tensor, axis, keepdims, ddof)

        assert isinstance(res, Tensor)
        assert fns.allclose(res.data, ref_tensor)
        assert res.device == tensor.device

    @pytest.mark.parametrize(
        "x, ord, axis, keepdims, ref",
        (
            (
                [[0.8, 0.2, 0.2], [0.1, 0.7, 0.1]],
                None,
                0,
                False,
                [0.80622577, 0.72801099, 0.2236068],
            ),
            (
                [[0.8, 0.2, 0.2], [0.1, 0.7, 0.1]],
                "fro",
                None,
                True,
                [[1.10905365]],
            ),
            (
                [[0.8, 0.2, 0.2], [0.1, 0.7, 0.1]],
                "nuc",
                (0, 1),
                True,
                [[1.53063197]],
            ),
            (
                [[0.8, 0.2, 0.2], [0.1, 0.7, 0.1]],
                float("inf"),
                0,
                False,
                [0.8, 0.7, 0.2],
            ),
            (
                [[0.8, 0.2, 0.2], [0.1, 0.7, 0.1]],
                2,
                None,
                False,
                0.9364634205074938,
            ),
        ),
    )
    def test_fn_linalg_norm(self, x, ord, axis, keepdims, ref):
        tensor = Tensor(self.to_tensor(x))
        ref_tensor = self.to_tensor(ref)

        res = fns.linalg.norm(tensor, ord, axis, keepdims)

        assert isinstance(res, Tensor)
        assert fns.allclose(res.data, ref_tensor)
        assert res.device == tensor.device

    @pytest.mark.parametrize(
        "m1, m2, ref",
        (
            (
                [[1.0, 2.0], [3.0, 4.0], [5.0, 6.0]],
                [[1.0, 2.0, 3.0], [4.0, 5.0, 6.0]],
                [[9.0, 12.0, 15.0], [19.0, 26.0, 33.0], [29.0, 40.0, 51.0]],
            ),
            (
                [[1.0, 2.0, 3.0], [4.0, 5.0, 6.0]],
                [[1.0, 2.0], [3.0, 4.0], [5.0, 6.0]],
                [[22.0, 28.0], [49.0, 64.0]],
            ),
        ),
    )
    def test_fn_matmul(self, m1, m2, ref):
        tensor1 = Tensor(self.to_tensor(m1))
        tensor2 = Tensor(self.to_tensor(m2))
        ref_tensor = self.to_tensor(ref)

        res = fns.matmul(tensor1, tensor2)

        assert isinstance(res, Tensor)
        assert fns.allclose(res.data, ref_tensor)
        assert res.device == tensor1.device

    @pytest.mark.parametrize(
        "val, axis, ref",
        (
            (1, None, 1),
            ([1], None, 1),
            ([[[[1], [2]], [[1], [2]]]], None, [[1, 2], [1, 2]]),
            ([[[[1], [2]], [[1], [2]]]], 0, [[[1], [2]], [[1], [2]]]),
            ([[[[1], [2]], [[1], [2]]]], -1, [[[1, 2], [1, 2]]]),
            ([[[[1], [2]], [[1], [2]]]], (0, 3), [[1, 2], [1, 2]]),
        ),
    )
    def test_unsqueeze(self, val, axis, ref):
        tensor = self.to_tensor(val)
        nncf_tensor = Tensor(tensor)
        ref_tensor = self.to_tensor(ref)
        res = fns.squeeze(nncf_tensor, axis=axis)
        assert isinstance(res, Tensor)
        assert fns.allclose(res, ref_tensor)
        assert res.device == nncf_tensor.device

    @pytest.mark.parametrize(
        "x, ref",
        (
            (
                [[1, 2], [3, 4], [5, 6]],
                [[1, 3, 5], [2, 4, 6]],
            ),
            (
                [[1, 2, 3], [4, 5, 6]],
                [[1, 4], [2, 5], [3, 6]],
            ),
        ),
    )
    def test_fn_transpose(self, x, ref):
        tensor = Tensor(self.to_tensor(x))
        ref_tensor = self.to_tensor(ref)

        res = fns.transpose(tensor)

        assert isinstance(res, Tensor)
        assert fns.allclose(res.data, ref_tensor)
        assert res.device == tensor.device

    @pytest.mark.parametrize(
        "x, axis, descending, stable, ref",
        (
            ([1, 2, 3, 4, 5, 6], -1, False, False, [0, 1, 2, 3, 4, 5]),
            ([6, 5, 4, 3, 2, 1], -1, True, False, [0, 1, 2, 3, 4, 5]),
            (
                [[1, 2, 2, 3, 3, 3], [4, 5, 6, 6, 5, 5], [1, 2, 2, 3, 3, 3]],
                -1,
                False,
                True,
                [[0, 1, 2, 3, 4, 5], [0, 1, 4, 5, 2, 3], [0, 1, 2, 3, 4, 5]],
            ),
            (
                [[1, 2, 2, 3, 3, 3], [4, 5, 6, 6, 5, 5], [1, 2, 2, 3, 3, 3]],
                -1,
                True,
                True,
                [[3, 4, 5, 1, 2, 0], [2, 3, 1, 4, 5, 0], [3, 4, 5, 1, 2, 0]],
            ),
            (
                [[1, 2, 2, 3, 3, 3], [4, 5, 6, 6, 5, 5], [1, 2, 2, 3, 3, 3]],
                0,
                False,
                True,
                [[0, 0, 0, 0, 0, 0], [2, 2, 2, 2, 2, 2], [1, 1, 1, 1, 1, 1]],
            ),
            (
                [[1, 2, 2, 3, 3, 3], [4, 5, 6, 6, 5, 5], [1, 2, 2, 3, 3, 3]],
                0,
                True,
                True,
                [[1, 1, 1, 1, 1, 1], [0, 0, 0, 0, 0, 0], [2, 2, 2, 2, 2, 2]],
            ),
        ),
    )
    def test_fn_argsort(self, x, axis, descending, stable, ref):
        tensor = Tensor(self.to_tensor(x))
        ref_tensor = self.to_tensor(ref)

        res = fns.argsort(tensor, axis, descending, stable)

        assert isinstance(res, Tensor)
        assert fns.allclose(res.data, ref_tensor)
        assert res.device == tensor.device

    zero_ten_range = [x / 100 for x in range(1001)]
    zero_ten_range_two_axes = [[a + b / 100 for b in range(101)] for a in range(10)]

    @pytest.mark.parametrize(
        "x,q,axis,keepdims,ref",
        (
            (1.0, 0.1, None, True, 1.0),
            (zero_ten_range, 0.1, 0, True, [1.0]),
            (zero_ten_range, 0.1, 0, False, 1.0),
            (zero_ten_range, (0.1, 0.9), 0, False, [1.0, 9.0]),
            (zero_ten_range, (0.1, 0.9), 0, True, [[1.0], [9.0]]),
            (zero_ten_range_two_axes, (0.1, 0.9), (0, 1), False, [1.0, 9.0]),
            (zero_ten_range_two_axes, (0.1, 0.9), (0, 1), True, [[[1.0]], [[9.0]]]),
            (16000 * zero_ten_range, 0.1, 0, False, 1.0),  # reason: https://github.com/pytorch/pytorch/issues/64947
            (zero_ten_range_two_axes, (0.1, 0.9), None, False, [1.0, 9.0]),
        ),
    )
    @pytest.mark.parametrize("fp16", [False, True])
    def test_fn_quantile(self, x, q, axis, keepdims, ref, fp16):
        tensor = self.to_tensor(x)
        if fp16:
            tensor = self.cast_to(tensor, TensorDataType.float16)
        tensor = Tensor(tensor)
        ref_tensor = self.to_tensor(ref)

        res = fns.quantile(tensor, axis=axis, q=q, keepdims=keepdims)
        assert isinstance(res, Tensor)
        assert res.dtype == TensorDataType.float64
        assert fns.allclose(self.cast_to(res.data, TensorDataType.float32), ref_tensor)
        assert res.device == tensor.device
        assert res.shape == tuple(ref_tensor.shape)

    @pytest.mark.parametrize(
        "x,q,axis,keepdims,ref",
        (
            (1.0, 10, None, True, 1.0),
            (zero_ten_range, 10, 0, True, [1.0]),
            (zero_ten_range, 10, 0, False, 1.0),
            (zero_ten_range, (10, 90), 0, False, [1.0, 9.0]),
            (zero_ten_range, (10, 90), 0, True, [[1.0], [9.0]]),
            (zero_ten_range_two_axes, (10, 90), (0, 1), False, [1.0, 9.0]),
            (zero_ten_range_two_axes, (10, 90), (0, 1), True, [[[1.0]], [[9.0]]]),
        ),
    )
    def test_fn_percentile(self, x, q, axis, keepdims, ref):
        tensor = self.to_tensor(x)
        tensor = Tensor(tensor)
        ref_tensor = self.to_tensor(ref)

        res = fns.percentile(tensor, axis=axis, q=q, keepdims=keepdims)
        assert isinstance(res, Tensor)
        assert fns.allclose(self.cast_to(res.data, TensorDataType.float32), ref_tensor)
        assert res.device == tensor.device
        assert res.shape == tuple(ref_tensor.shape)

    @pytest.mark.parametrize(
        "x,power,ref",
        [
            (list(map(float, range(10))), 2.0, [x**2 for x in map(float, range(10))]),
            (list(map(float, range(10))), [2.0], [x**2 for x in map(float, range(10))]),
            (
                list(map(float, range(10))),
                list(map(float, range(10))),
                [1.0, 1.0, 4.0, 27.0, 256.0, 3125.0, 46656.0, 823543.0, 16777216.0, 387420489.0],
            ),
        ],
    )
    def test_fn_power(self, x, power, ref):
        if isinstance(power, list):
            power = self.to_tensor(power)
            power = Tensor(power)

        if isinstance(x, list):
            x = self.to_tensor(x)
        tensor = Tensor(x)

        ref_tensor = self.to_tensor(ref)

        res = fns.power(tensor, power)

        assert isinstance(res, Tensor)
        assert fns.allclose(res.data, ref_tensor)
        assert res.device == tensor.device
        assert res.shape == tuple(ref_tensor.shape)

    @pytest.mark.parametrize(
        "a, upper, ref",
        (
            ([[1.0, 2.0], [2.0, 5.0]], False, [[1.0, 0.0], [2.0, 1.0]]),
            ([[1.0, 2.0], [2.0, 5.0]], True, [[1.0, 2.0], [0.0, 1.0]]),
            (
                [[[1.0, 2.0], [2.0, 5.0]], [[9.0, -3.0], [-3.0, 5.0]]],
                False,
                [[[1.0, 0.0], [2.0, 1.0]], [[3.0, 0.0], [-1.0, 2.0]]],
            ),
            (
                [[[1.0, 2.0], [2.0, 5.0]], [[9.0, -3.0], [-3.0, 5.0]]],
                True,
                [[[1.0, 2.0], [0.0, 1.0]], [[3.0, -1.0], [0.0, 2.0]]],
            ),
        ),
    )
    def test_fn_linalg_cholesky(self, a, upper, ref):
        tensor_a = Tensor(self.to_tensor(a))
        ref_tensor = self.to_tensor(ref)

        res = fns.linalg.cholesky(tensor_a, upper=upper)

        assert isinstance(res, Tensor)
        assert fns.allclose(res.data, ref_tensor)
        assert res.device == tensor_a.device

    @pytest.mark.parametrize(
        "a, upper, ref",
        (
            ([[1.0, 0.0], [2.0, 1.0]], False, [[5.0, -2.0], [-2.0, 1.0]]),
            ([[1.0, 2.0], [0.0, 1.0]], True, [[5.0, -2.0], [-2.0, 1.0]]),
            (
                [[[1.0, 0.0], [2.0, 1.0]], [[3.0, 0.0], [-1.0, 2.0]]],
                False,
                [[[5.0, -2.0], [-2.0, 1.0]], [[0.1388888888888889, 0.08333333333333333], [0.08333333333333333, 0.25]]],
            ),
            (
                [[[1.0, 2.0], [0.0, 1.0]], [[3.0, -1.0], [0.0, 2.0]]],
                True,
                [[[5.0, -2.0], [-2.0, 1.0]], [[0.1388888888888889, 0.08333333333333333], [0.08333333333333333, 0.25]]],
            ),
        ),
    )
    def test_fn_linalg_cholesky_inverse(self, a, upper, ref):
        tensor_a = Tensor(self.to_tensor(a))
        ref_tensor = self.to_tensor(ref)

        res = fns.linalg.cholesky_inverse(tensor_a, upper=upper)

        assert isinstance(res, Tensor)
        assert fns.allclose(res.data, ref_tensor)
        assert res.device == tensor_a.device

    @pytest.mark.parametrize(
        "a, ref",
        (
            ([[1.0, 2.0], [2.0, 5.0]], [[5.0, -2.0], [-2.0, 1.0]]),
            (
                [[[0.5, 0.2], [0.5, 0.7]], [[0.2, 0.8], [0.1, 0.8]]],
                [[[2.8, -0.8], [-2.0, 2.0]], [[10.0, -10.0], [-1.25, 2.5]]],
            ),
        ),
    )
    def test_fn_linalg_inv(self, a, ref):
        tensor_a = Tensor(self.to_tensor(a))
        ref_tensor = self.to_tensor(ref)

        res = fns.linalg.inv(tensor_a)

        assert isinstance(res, Tensor)
        assert fns.allclose(res.data, ref_tensor)
        assert res.device == tensor_a.device

    @pytest.mark.parametrize(
        "a, k, ref",
        (
            ([[1.0, 3.0], [2.0, 5.0]], 0, [1.0, 5.0]),
            ([[1.0, 3.0], [2.0, 5.0]], 1, [3.0]),
            ([[1.0, 3.0], [2.0, 5.0]], -1, [2.0]),
            ([1.0, 5.0], 0, [[1.0, 0.0], [0.0, 5.0]]),
            ([3.0], 1, [[0.0, 3.0], [0.0, 0.0]]),
            ([2.0], -1, [[0.0, 0.0], [2.0, 0.0]]),
        ),
    )
    def test_fn_diag(self, a, k, ref):
        tensor_a = Tensor(self.to_tensor(a))
        ref_tensor = self.to_tensor(ref)

        res = fns.diag(tensor_a, k=k)

        assert isinstance(res, Tensor)
        assert fns.allclose(res.data, ref_tensor)
        assert res.device == tensor_a.device

    @pytest.mark.parametrize(
        "x1, x2, ref",
        (([True, False], [False, False], [True, False]),),
    )
    def test_fn_logical_or(self, x1, x2, ref):
        x1 = Tensor(self.to_tensor(x1))
        x2 = Tensor(self.to_tensor(x2))
        ref_tensor = self.to_tensor(ref)
        res = fns.logical_or(x1, x2)
        assert isinstance(res, Tensor)
        assert fns.all(res.data == ref_tensor)
        assert res.device == x1.device

    @pytest.mark.parametrize(
        "x, mask, axis, keepdims, ref",
        (
            ([0.0, 1.0, 0.0], [True, False, True], None, False, 1.0),
            ([0.0, 1.0, 0.0], [True, False, True], None, True, [1.0]),
            ([[0.0, 2.0], [2.0, 0.0]], [[False, False], [False, True]], 0, False, [1.0, 2.0]),
            ([[0.0, 2.0], [2.0, 0.0]], [[False, False], [False, True]], 0, True, [[1.0, 2.0]]),
            ([[0.0, 2.0], [2.0, 0.0]], [[True, True], [True, True]], 0, True, [[0.0, 0.0]]),
            (
                [[[0.5, 0.2], [0.5, 0.7]], [[0.2, 0.8], [0.1, 0.8]]],
                [[[False, False], [False, False]], [[False, True], [False, False]]],
                (0, 2),
                False,
                [0.3, 0.525],
            ),
            (
                [[[0.5, 0.2], [0.5, 0.7]], [[0.2, 0.8], [0.1, 0.8]]],
                [[[False, False], [False, False]], [[False, True], [False, False]]],
                (1, 2),
                True,
                [[[0.475]], [[0.36666667]]],
            ),
        ),
    )
    def test_fn_masked_mean(self, x, mask, axis, keepdims, ref):
        x = Tensor(self.to_tensor(x))
        mask = Tensor(self.to_tensor(mask))
        ref_tensor = self.to_tensor(ref)
        res = fns.masked_mean(x, mask, axis, keepdims)
        assert isinstance(res, Tensor)
        assert res.shape == ref_tensor.shape
        assert fns.allclose(res.data, ref_tensor)
        assert res.device == x.device

    @pytest.mark.parametrize(
        "x, mask, axis, keepdims, ref",
        (
            ([0.0, 1.0, 0.0], [True, False, True], None, False, 1.0),
            ([0.0, 1.0, 0.0], [True, False, True], None, True, [1.0]),
            ([[0.0, 2.0], [2.0, 0.0]], [[False, False], [False, True]], 0, False, [1.0, 2.0]),
            ([[0.0, 2.0], [2.0, 0.0]], [[False, False], [False, True]], 0, True, [[1.0, 2.0]]),
            ([[0.0, 2.0], [2.0, 0.0]], [[True, True], [True, True]], 0, True, [[0.0, 0.0]]),
            (
                [[[0.5, 0.2], [0.5, 0.7]], [[0.2, 0.8], [0.1, 0.8]]],
                [[[False, False], [False, False]], [[False, True], [False, False]]],
                (0, 2),
                False,
                [0.2, 0.6],
            ),
            (
                [[[0.5, 0.2], [0.5, 0.7]], [[0.2, 0.8], [0.1, 0.8]]],
                [[[False, False], [False, False]], [[False, True], [False, False]]],
                (1, 2),
                True,
                [[[0.5]], [[0.2]]],
            ),
        ),
    )
    def test_fn_masked_median(self, x, mask, axis, keepdims, ref):
        x = Tensor(self.to_tensor(x))
        mask = Tensor(self.to_tensor(mask))
        ref_tensor = self.to_tensor(ref)
        res = fns.masked_median(x, mask, axis, keepdims)
        assert isinstance(res, Tensor)
        assert res.shape == ref_tensor.shape
        assert fns.allclose(res.data, ref_tensor)
        assert res.device == x.device

    @pytest.mark.parametrize(
        "x, axis, ref",
        (
            (2, 0, [2]),
            (2, -1, [2]),
            (2, (0, 1), [[2]]),
            ([2, 2], 0, [[2, 2]]),
            ([2, 2], 1, [[2], [2]]),
            ([2, 2], -1, [[2], [2]]),
            ([2, 2], -2, [[2, 2]]),
            ([2, 2], (0, 1), [[[2, 2]]]),
            ([2, 2], (0, 1, 2), [[[[2, 2]]]]),
            ([2, 2], (0, 1, 3), [[[[2], [2]]]]),
            ([[[[2], [2]]]], 0, [[[[[2], [2]]]]]),
            ([[[[2], [2]]]], 2, [[[[[2], [2]]]]]),
            ([[[[2], [2]]]], -4, [[[[[2], [2]]]]]),
            ([[[[2], [2]]]], (0, 3, -5), [[[[[[[2], [2]]]]]]]),
        ),
    )
    def test_expand_dims(self, x, axis, ref):
        x = Tensor(self.to_tensor(x))
        ref_tensor = self.to_tensor(ref)
        res = fns.expand_dims(x, axis)
        assert isinstance(res, Tensor)
        assert res.shape == ref_tensor.shape, f"{res.data}".replace("\n", "")
        assert fns.allclose(res.data, ref_tensor), f"{res.data}".replace("\n", "")

    @pytest.mark.parametrize(
        "x, axis, match",
        (
            ([2], 2, "is out of bounds for array"),
            ([2], -3, "is out of bounds for array"),
            ([2], (0, 10), "is out of bounds for array"),
            ([2], (0, 0), "repeated axis"),
        ),
    )
    def test_expand_dims_error(self, x, axis, match):
        x = Tensor(self.to_tensor(x))
        with pytest.raises(Exception, match=match):
            fns.expand_dims(x, axis)

    def test_fn_zeros(self):
        shape = (2, 2)
        for dtype in TensorDataType:
            if dtype == TensorDataType.bfloat16 and self.backend() == TensorBackend.numpy:
                continue
            tensor_a = fns.zeros(shape, backend=self.backend(), dtype=dtype, device=self.device())
            assert isinstance(tensor_a, Tensor)
            assert tensor_a.device == self.device()
            assert tensor_a.backend == self.backend()
            assert tensor_a.dtype == dtype
            assert tensor_a.shape == shape
            assert fns.all(tensor_a == 0)

    @pytest.mark.parametrize(
        "n, m, ref",
        (
            (2, None, [[1, 0], [0, 1]]),
            (2, 2, [[1, 0], [0, 1]]),
            (2, 1, [[1], [0]]),
            (1, 2, [[1, 0]]),
        ),
    )
    def test_fn_eye(self, n, m, ref):
        for dtype in TensorDataType:
            if dtype == TensorDataType.bfloat16 and self.backend() == TensorBackend.numpy:
                continue
            tensor_a = fns.eye(n, m, backend=self.backend(), dtype=dtype, device=self.device())
            assert isinstance(tensor_a, Tensor)
            assert tensor_a.device == self.device()
            assert tensor_a.backend == self.backend()
            assert tensor_a.dtype == dtype
            ref_shape = (n, n) if m is None else (n, m)
            assert tensor_a.shape == ref_shape
            assert fns.allclose(tensor_a, ref)

    @pytest.mark.parametrize(
        "start, end, stop, ref",
        ((3, None, None, [0, 1, 2]), (0, 3, None, [0, 1, 2]), (0, 3, 1, [0, 1, 2]), (2, -1, -1, [2, 1, 0])),
    )
    def test_fn_arange(self, start, end, stop, ref):
        args = [start]
        if end is not None:
            args.append(end)
        if stop is not None:
            args.append(stop)
        ref = Tensor(self.to_tensor(ref))
        for dtype in [TensorDataType.int32, TensorDataType.float32]:
            tensor_a = fns.arange(*tuple(args), backend=self.backend(), dtype=dtype, device=self.device())
            assert isinstance(tensor_a, Tensor)
            assert tensor_a.device == self.device()
            assert tensor_a.backend == self.backend()
            assert tensor_a.dtype == dtype
            assert fns.all(tensor_a == ref)

    def test_fn_from_numpy(self):
        ndarray = np.array([1, 2])
        ref = Tensor(self.to_cpu(self.to_tensor(ndarray)))
        tensor = fns.from_numpy(ndarray, backend=ref.backend)
        assert isinstance(tensor, Tensor)
        assert tensor.device == ref.device
        assert tensor.backend == ref.backend
        assert tensor.dtype == ref.dtype
        assert fns.all(tensor == ref)

    @pytest.mark.parametrize(
        "a, v, side, sorter, ref",
        (
            ([-1.0, 0.0, 0.0, 1.0], [-2.0, -0.6, 0.0, 0.3, 1.5], "left", None, [0, 1, 1, 3, 4]),
            ([-1.0, 0.0, 0.0, 1.0], [-2.0, -0.6, 0.0, 0.3, 1.5], "right", None, [0, 1, 3, 3, 4]),
            ([0.0, -1.0, 0.0, 1.0], [-2.0, -0.6, 0.0, 0.3, 1.5], "left", [1, 0, 2, 3], [0, 1, 1, 3, 4]),
            ([0.0, -1.0, 0.0, 1.0], [-2.0, -0.6, 0.0, 0.3, 1.5], "right", [1, 0, 2, 3], [0, 1, 3, 3, 4]),
        ),
    )
    def test_fn_searchsorted(self, a, v, side, sorter, ref):
        tensor_a = Tensor(self.to_tensor(a))
        tensor_v = Tensor(self.to_tensor(v))
        tensor_sorter = sorter
        if sorter is not None:
            tensor_sorter = Tensor(self.to_tensor(sorter))
        ref = Tensor(self.to_tensor(ref))
        res = fns.searchsorted(tensor_a, tensor_v, side, tensor_sorter)
        assert fns.allclose(res, ref)

    def test_searchsorted_side_error(self):
        tensor_a = Tensor(self.to_tensor([-1.0, 0.0, 0.0, 1.0]))
        tensor_v = Tensor(self.to_tensor([-2.0, -0.6, 0.0, 0.3, 1.5]))
        with pytest.raises(ValueError):
            fns.searchsorted(tensor_a, tensor_v, "error")

    def test_searchsorted_2d_error(self):
        tensor_a = Tensor(self.to_tensor([[-1.0, 0.0, 0.0, 1.0], [-1.0, 0.0, 0.0, 1.0]]))
        tensor_v = Tensor(self.to_tensor([-2.0, -0.6, 0.0, 0.3, 1.5]))
        with pytest.raises(ValueError):
            fns.searchsorted(tensor_a, tensor_v)

    @pytest.mark.parametrize(
<<<<<<< HEAD
        "val,ref",
        (
            (1.1, 2.0),
            ([1.1, 0.9], [2.0, 1.0]),
            ([1.11, 0.91], [2.0, 1.0]),
        ),
    )
    def test_fn_ceil(self, val, ref):
        tensor = Tensor(self.to_tensor(val))
        ref_tensor = self.to_tensor(ref)

        res = fns.ceil(tensor)

        assert isinstance(res, Tensor)
        assert fns.allclose(res.data, ref_tensor)
        assert res.device == tensor.device

    @pytest.mark.parametrize(
        "x,ref",
        [
            (list(map(float, range(1, 10))), [log2(x) for x in map(float, range(1, 10))]),
        ],
    )
    def test_fn_log2(self, x, ref):
        if isinstance(x, list):
            x = self.to_tensor(x)
        tensor = Tensor(x)

        ref_tensor = self.to_tensor(ref)

        res = fns.log2(tensor)

        assert isinstance(res, Tensor)
        assert fns.allclose(res.data, ref_tensor)
        assert res.device == tensor.device
        assert res.shape == tuple(ref_tensor.shape)
=======
        "x, y, a_ref, b_ref",
        (
            ([1.0, 2.0, 4.0], [3.0, 4.0, 6.0], 1, 2),
            ([1.0, 2.0, 3.0], [3.0, 2.5, 1.0], -1, 25 / 6),
        ),
    )
    def test_lstsq(self, x, y, a_ref, b_ref):
        t_x = Tensor(self.to_tensor(x))
        t_y = Tensor(self.to_tensor(y))
        M = Tensor(self.to_tensor(np.vstack([x, np.ones_like(x) ** 0]).transpose()))
        M = M.astype(t_x.dtype)

        solution = fns.linalg.lstsq(M, t_y)
        a, b = solution

        assert isinstance(solution, Tensor)
        assert fns.allclose(a, a_ref)
        assert fns.allclose(b, b_ref)

    @pytest.mark.parametrize(
        "a, full_matrices, abs_res_ref",
        (
            # example is taken from: https://www.d.umn.edu/~mhampton/m4326svd_example.pdf
            # compare absolute values, since different backends may vary the sign.
            (
                [[3.0, 2.0, 2.0], [2.0, 3.0, -2.0]],
                True,
                (
                    [[1 / sqrt(2), 1 / sqrt(2)], [1 / sqrt(2), 1 / sqrt(2)]],
                    [5.0, 3.0],
                    [
                        [1 / sqrt(2), 1 / sqrt(2), 0.0],
                        [1 / sqrt(18), 1 / sqrt(18), 4 / sqrt(18)],
                        [2 / 3, 2 / 3, 1 / 3],
                    ],
                ),
            ),
            (
                [[3.0, 2.0, 2.0], [2.0, 3.0, -2.0]],
                False,
                (
                    [[1 / sqrt(2), 1 / sqrt(2)], [1 / sqrt(2), 1 / sqrt(2)]],
                    [5.0, 3.0],
                    [
                        [1 / sqrt(2), 1 / sqrt(2), 0.0],
                        [1 / sqrt(18), 1 / sqrt(18), 4 / sqrt(18)],
                    ],
                ),
            ),
        ),
    )
    def test_svd(self, a, full_matrices, abs_res_ref):
        t_a = Tensor(self.to_tensor(a))

        res = fns.linalg.svd(t_a, full_matrices)

        assert isinstance(res, tuple)
        for act, abs_ref in zip(res, abs_res_ref):
            assert isinstance(act, Tensor)
            assert fns.allclose(fns.abs(act), abs_ref, atol=1e-7)
>>>>>>> aeaaf199
<|MERGE_RESOLUTION|>--- conflicted
+++ resolved
@@ -12,11 +12,8 @@
 
 import operator
 from abc import abstractmethod
-<<<<<<< HEAD
 from math import log2
-=======
 from math import sqrt
->>>>>>> aeaaf199
 from typing import TypeVar
 
 import numpy as np
@@ -1579,7 +1576,6 @@
             fns.searchsorted(tensor_a, tensor_v)
 
     @pytest.mark.parametrize(
-<<<<<<< HEAD
         "val,ref",
         (
             (1.1, 2.0),
@@ -1616,7 +1612,8 @@
         assert fns.allclose(res.data, ref_tensor)
         assert res.device == tensor.device
         assert res.shape == tuple(ref_tensor.shape)
-=======
+
+    @pytest.mark.parametrize(
         "x, y, a_ref, b_ref",
         (
             ([1.0, 2.0, 4.0], [3.0, 4.0, 6.0], 1, 2),
@@ -1676,5 +1673,4 @@
         assert isinstance(res, tuple)
         for act, abs_ref in zip(res, abs_res_ref):
             assert isinstance(act, Tensor)
-            assert fns.allclose(fns.abs(act), abs_ref, atol=1e-7)
->>>>>>> aeaaf199
+            assert fns.allclose(fns.abs(act), abs_ref, atol=1e-7)