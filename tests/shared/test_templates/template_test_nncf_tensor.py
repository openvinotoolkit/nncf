--- conflicted
+++ resolved
@@ -1326,48 +1326,6 @@
         assert res.device == x1.device
 
     @pytest.mark.parametrize(
-<<<<<<< HEAD
-        "x, ref",
-        (([0.0, 1.0, 0.0], [True, False, True]),),
-    )
-    def test_fn_zero_elements(self, x, ref):
-        x = Tensor(self.to_tensor(x))
-        ref_tensor = self.to_tensor(ref)
-        res = fns.zero_elements(x)
-        assert isinstance(res, Tensor)
-        assert fns.all(res.data == ref_tensor)
-        assert res.device == x.device
-
-    @pytest.mark.parametrize(
-        "x, mask, axis, ref",
-        (
-            ([0.0, 1.0, 0.0], [True, False, True], None, 1.0),
-            ([[0.0, 2.0], [2.0, 0.0]], [[False, False], [False, True]], 0, [1.0, 2.0]),
-        ),
-    )
-    def test_fn_masked_mean(self, x, mask, axis, ref):
-        x = Tensor(self.to_tensor(x))
-        mask = Tensor(self.to_tensor(mask))
-        ref_tensor = self.to_tensor(ref)
-        res = fns.masked_mean(x, mask, axis)
-        assert isinstance(res, Tensor)
-        assert fns.allclose(res.data, ref_tensor), f"{res}"
-        assert res.device == x.device
-
-    @pytest.mark.parametrize(
-        "x, mask, axis, ref",
-        (
-            ([0.0, 1.0, 0.0], [True, False, True], None, 1.0),
-            ([[0.0, 2.0], [2.0, 0.0]], [[False, False], [False, True]], 0, [1.0, 2.0]),
-        ),
-    )
-    def test_fn_masked_median(self, x, mask, axis, ref):
-        x = Tensor(self.to_tensor(x))
-        mask = Tensor(self.to_tensor(mask))
-        ref_tensor = self.to_tensor(ref)
-        res = fns.masked_median(x, mask, axis)
-        assert isinstance(res, Tensor)
-=======
         "x, mask, axis, keepdims, ref",
         (
             ([0.0, 1.0, 0.0], [True, False, True], None, False, 1.0),
@@ -1432,6 +1390,5 @@
         res = fns.masked_median(x, mask, axis, keepdims)
         assert isinstance(res, Tensor)
         assert res.shape == ref_tensor.shape
->>>>>>> 3d11e8a5
         assert fns.allclose(res.data, ref_tensor)
         assert res.device == x.device