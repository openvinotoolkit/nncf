# Copyright (c) 2025 Intel Corporation
# Licensed under the Apache License, Version 2.0 (the "License");
# you may not use this file except in compliance with the License.
# You may obtain a copy of the License at
#      http://www.apache.org/licenses/LICENSE-2.0
# Unless required by applicable law or agreed to in writing, software
# distributed under the License is distributed on an "AS IS" BASIS,
# WITHOUT WARRANTIES OR CONDITIONS OF ANY KIND, either express or implied.
# See the License for the specific language governing permissions and
# limitations under the License.
import re
from collections import defaultdict
from contextlib import contextmanager
from enum import Enum
from unittest.mock import patch

import numpy as np
import openvino as ov
import openvino.opset13 as opset
import pytest

import nncf
import nncf.openvino.optimized_functions as opt_fns
from nncf import CompressWeightsMode
from nncf import Dataset
from nncf.common.factory import NNCFGraphFactory
from nncf.common.utils.caching import ResultsCache
from nncf.common.utils.caching import cache_results
from nncf.openvino.cpu_info import is_arm_cpu
from nncf.openvino.graph.node_utils import get_const_value_as_ov_tensor
from nncf.quantization.algorithms.weight_compression.config import WeightCompressionConfig
from nncf.quantization.algorithms.weight_compression.weight_lowering import MIN_INPUT_SIZE_FOR_OPTIMIZED_COMPRESSION
from nncf.quantization.algorithms.weight_compression.weight_lowering import do_float_quantization
from nncf.quantization.algorithms.weight_compression.weight_lowering import do_integer_quantization
from nncf.quantization.algorithms.weight_compression.weight_lowering import float_quantize_dequantize_weight
from nncf.quantization.algorithms.weight_compression.weight_lowering import get_integer_quantization_error
from nncf.quantization.algorithms.weight_compression.weight_lowering import integer_quantize_dequantize_weight
from nncf.quantization.algorithms.weight_compression.weight_lowering import reshape_weight_for_grouped_quantization
from nncf.tensor import Tensor
from nncf.tensor import TensorDataType
from nncf.tensor.definitions import TensorBackend
from nncf.tensor.functions.numpy_numeric import DTYPE_MAP as DTYPE_MAP_NP
from nncf.tensor.functions.numpy_numeric import DTYPE_MAP_REV as DTYPE_MAP_REV_NP
from nncf.tensor.functions.openvino_numeric import DTYPE_MAP as DTYPE_MAP_OV


class ComputationBackend(Enum):
    NumPy = "numpy"
    OV = "ov"


class QuantizationTask(Enum):
    Q = "quantize"
    Q_DQ = "quantize_dequantize"
    Q_DQ_RQ = "quantize_dequantize_return_quantized"


INT8_COMPRESSION_CONFIGS = [
    WeightCompressionConfig(CompressWeightsMode.INT8_ASYM),
    WeightCompressionConfig(CompressWeightsMode.INT8_SYM),
]

INT4_COMPRESSION_CONFIGS = [
    WeightCompressionConfig(CompressWeightsMode.INT4_ASYM),
    WeightCompressionConfig(CompressWeightsMode.INT4_SYM),
    WeightCompressionConfig(CompressWeightsMode.INT4_ASYM, group_size=2),
    WeightCompressionConfig(CompressWeightsMode.INT4_SYM, group_size=2),
]

FP4_COMPRESSION_CONFIGS = [
    WeightCompressionConfig(CompressWeightsMode.NF4),
    WeightCompressionConfig(CompressWeightsMode.NF4, group_size=2),
    WeightCompressionConfig(CompressWeightsMode.E2M1),
    WeightCompressionConfig(CompressWeightsMode.E2M1, group_size=2),
]

COMPRESSION_CONFIGS = INT8_COMPRESSION_CONFIGS + INT4_COMPRESSION_CONFIGS + FP4_COMPRESSION_CONFIGS

WEIGHT_SHAPE = (10000, 4)

REDUCTION_AXES = (1,)

RANDOM_TENSOR_CACHE_CONTAINER = ResultsCache()

SUPPORTED_WEIGHT_DTYPES = [
    TensorDataType.float32,
    TensorDataType.float16,
    TensorDataType.bfloat16,
    TensorDataType.f8e4m3,
    TensorDataType.f8e5m2,
]


@cache_results(RANDOM_TENSOR_CACHE_CONTAINER)
def get_random_float_tensor(shape, dtype, backend, seed=0):
    np.random.seed(seed)
    data = np.random.normal(size=shape)
    data = data.astype(np.float16 if dtype == TensorDataType.float16 else np.float32)

    unsupported_dtype_in_numpy = dtype in [TensorDataType.bfloat16, TensorDataType.f8e5m2, TensorDataType.f8e4m3]
    if backend == TensorBackend.ov or unsupported_dtype_in_numpy:
        data = Tensor(ov.Tensor(data, shape, DTYPE_MAP_OV[DTYPE_MAP_REV_NP[data.dtype]]))
        if unsupported_dtype_in_numpy:
            data = data.astype(dtype)
    if backend == TensorBackend.numpy:
        data = data.as_numpy_tensor() if unsupported_dtype_in_numpy else Tensor(data)
    return Tensor(data)


@cache_results(RANDOM_TENSOR_CACHE_CONTAINER)
def get_random_integer_tensor(shape, low, high, dtype, backend, seed=0):
    np.random.seed(seed)
    data = np.random.randint(low, high, size=shape).astype(DTYPE_MAP_NP[dtype])
    if backend == TensorBackend.ov:
        data = ov.Tensor(data, shape, DTYPE_MAP_OV[dtype])
    return Tensor(data)


@contextmanager
def openvino_available(available: bool):
    import nncf.quantization.algorithms.weight_compression.weight_lowering as lowering

    with patch.object(lowering, "_can_run_optimized", return_value=available):
        yield


@pytest.mark.xfail(
    is_arm_cpu(),
    reason="Due to a bug in CPU plugin compression models can fail at compilation on ARM CPUs. Ticket: 164135.",
)
@pytest.mark.parametrize(
    "weight_shape,is_disabled",
    [
        ((MIN_INPUT_SIZE_FOR_OPTIMIZED_COMPRESSION // 4 - 1, 4), True),
        ((MIN_INPUT_SIZE_FOR_OPTIMIZED_COMPRESSION // 4, 4), False),
    ],
)
@pytest.mark.parametrize("quantization_task", [QuantizationTask.Q, QuantizationTask.Q_DQ, QuantizationTask.Q_DQ_RQ])
def test_optimized_compression_is_disabled(weight_shape, is_disabled, quantization_task):
    weight = get_random_float_tensor(weight_shape, TensorDataType.float32, TensorBackend.numpy)
    config = WeightCompressionConfig(CompressWeightsMode.INT8_ASYM)

    fn_to_call, fn_to_patch = _get_compression_fn_from_quantization_task(quantization_task, config)
    patch_path = f"nncf.openvino.optimized_functions.{fn_to_patch.__name__}"
    with patch(patch_path, side_effect=fn_to_patch) as mock:
        kwargs = {}
        if quantization_task == QuantizationTask.Q_DQ_RQ:
            kwargs["return_compressed_weight"] = True

        fn_to_call(weight, config, reduction_axes=1)

        if is_disabled:
            mock.assert_not_called()
        else:
            mock.assert_called_once()


@pytest.mark.xfail(
    is_arm_cpu(),
    reason="Due to a bug in CPU plugin compression models can fail at compilation on ARM CPUs. Ticket: 164135.",
)
@pytest.mark.parametrize("weight_shape", [WEIGHT_SHAPE], ids=[""])
@pytest.mark.parametrize("config", COMPRESSION_CONFIGS, ids=[str(c) for c in COMPRESSION_CONFIGS])
@pytest.mark.parametrize(
    ("quantization_task", "tensor_backend"),
    [
        (QuantizationTask.Q, TensorBackend.numpy),
        (QuantizationTask.Q, "auto"),
        # NumPy backend should support OV tensors as inputs only for quantization task
        (QuantizationTask.Q, TensorBackend.ov),
        (QuantizationTask.Q_DQ, TensorBackend.numpy),
        (QuantizationTask.Q_DQ, "auto"),
        (QuantizationTask.Q_DQ_RQ, TensorBackend.numpy),
        (QuantizationTask.Q_DQ_RQ, "auto"),
    ],
)
@pytest.mark.parametrize("dtype", SUPPORTED_WEIGHT_DTYPES)
@pytest.mark.parametrize("precompute_s_zp", [False, True], ids=["no-precompute", "precompute"])
def test_quantization_alignment(weight_shape, config, quantization_task, tensor_backend, dtype, precompute_s_zp):
    d1, d2 = weight_shape
    group_size = config.group_size
    zero_point_shape = scale_shape = (d1, 1) if group_size == -1 else (d1, d2 // group_size, 1)
    level_low, level_high = 0, 2**config.num_bits - 1

    results = defaultdict(dict)
    # Iterate over two implementations
    for cb in [ComputationBackend.NumPy, ComputationBackend.OV]:
        # A context manager to enable/disable ov implementation
        with openvino_available(cb == ComputationBackend.OV):
            # OV tensor backend for weight is only supported for quantization task
            if quantization_task == QuantizationTask.Q and (
                tensor_backend == TensorBackend.ov or cb == ComputationBackend.OV and tensor_backend == "auto"
            ):
                weight_tensor_backend = TensorBackend.ov
            else:
                weight_tensor_backend = TensorBackend.numpy

            # Generate input tensors
            weight = get_random_float_tensor(weight_shape, dtype, weight_tensor_backend)
            precomputed_scale, precomputed_zero_point = None, None
            if precompute_s_zp:
                # When scale (and z.p) are precomputed, all inputs are assumed to be reshaped beforehand
                if group_size != -1:
                    weight, _ = reshape_weight_for_grouped_quantization(weight, REDUCTION_AXES, group_size)

                precomputed_scale = get_random_float_tensor(scale_shape, TensorDataType.float32, TensorBackend.numpy)
                if config.is_asym_mode:
                    precomputed_zero_point = get_random_integer_tensor(
                        zero_point_shape, level_low, level_high, TensorDataType.int32, TensorBackend.numpy
                    )

            fn_to_call, fn_to_patch = _get_compression_fn_from_quantization_task(quantization_task, config)
            patch_path = f"nncf.openvino.optimized_functions.{fn_to_patch.__name__}"
            with patch(patch_path, side_effect=fn_to_patch) as mock:
                # When scale (and z.p) are precomputed, all inputs are assumed to be already reshaped and reduction
                # axes are not needed
                reduction_axes = None if precompute_s_zp else REDUCTION_AXES

                kwargs = {}
                if quantization_task == QuantizationTask.Q_DQ_RQ:
                    kwargs["return_compressed_weight"] = True

                args = (weight, config, reduction_axes, precomputed_scale)
                if config.is_integer:
                    args = args + (precomputed_zero_point,)
                outputs = fn_to_call(*args, **kwargs)

                decompressed_weight, compressed_weight, scale, zero_point = (None,) * 4
                if quantization_task == QuantizationTask.Q:
                    if config.is_integer:
                        compressed_weight, scale, zero_point = outputs
                    else:
                        compressed_weight, scale, _ = outputs
                elif quantization_task == QuantizationTask.Q_DQ:
                    decompressed_weight = outputs
                else:
                    if config.is_integer:
                        decompressed_weight, compressed_weight, scale, zero_point = outputs
                    else:
                        decompressed_weight, compressed_weight, scale = outputs

                if cb == ComputationBackend.NumPy:
                    mock.assert_not_called()
                else:
                    mock.assert_called_once()

        if quantization_task != QuantizationTask.Q_DQ and precompute_s_zp:
            # In case of precomputed scale or zero point, the returned scale and z.p. should equal the given ones
            np.testing.assert_allclose(precomputed_scale.data, scale.data, atol=0, rtol=0)
            if config.is_asym_mode:
                np.testing.assert_allclose(precomputed_zero_point.data, zero_point.data, atol=0, rtol=0)

        # Save results for comparison between implementations
        if group_size != -1 and not precompute_s_zp:
            weight, _ = reshape_weight_for_grouped_quantization(weight, REDUCTION_AXES, group_size)
        results[cb]["input"] = weight.as_numpy_tensor()

        if quantization_task != QuantizationTask.Q:
            results[cb]["decompressed_weight"] = decompressed_weight
        if quantization_task != QuantizationTask.Q_DQ:
            results[cb]["compressed_weight"] = compressed_weight.as_numpy_tensor()
            results[cb]["scale"] = scale
            if config.is_asym_mode:
                results[cb]["zero_point"] = zero_point.as_numpy_tensor()

        _check_backends_and_dtypes(
            quantization_task,
            cb,
            weight_tensor_backend,
            config,
            precompute_s_zp,
            compressed_weight,
            scale,
            zero_point,
            decompressed_weight,
        )

    _check_values(results)


@pytest.mark.xfail(
    is_arm_cpu(),
    reason="Due to a bug in CPU plugin compression models can fail at compilation on ARM CPUs. Ticket: 164135.",
)
@pytest.mark.parametrize("weight_shape", [WEIGHT_SHAPE], ids=[""])
@pytest.mark.parametrize("config", INT4_COMPRESSION_CONFIGS, ids=[str(c) for c in INT4_COMPRESSION_CONFIGS])
@pytest.mark.parametrize("tensor_backend", [TensorBackend.numpy, "auto"])
@pytest.mark.parametrize("dtype", SUPPORTED_WEIGHT_DTYPES)
def test_integer_quantization_error_alignment(weight_shape, config, tensor_backend, dtype):
    results = defaultdict(dict)
    # Iterate over two implementations
    for cb in [ComputationBackend.NumPy, ComputationBackend.OV]:
        # A context manager to enable/disable ov implementation
        with openvino_available(cb == ComputationBackend.OV):
            if tensor_backend == TensorBackend.ov or cb == ComputationBackend.OV and tensor_backend == "auto":
                weight_tensor_backend = TensorBackend.ov
            else:
                weight_tensor_backend = TensorBackend.numpy

            weight = get_random_float_tensor(weight_shape, dtype, weight_tensor_backend)
            fn_to_patch = opt_fns.get_integer_quantization_error
            patch_path = f"nncf.openvino.optimized_functions.{fn_to_patch.__name__}"
            with patch(patch_path, side_effect=fn_to_patch) as mock:
                results[cb]["quantization_error"] = get_integer_quantization_error(weight, REDUCTION_AXES, config)

            if cb == ComputationBackend.NumPy:
                mock.assert_not_called()
            else:
                mock.assert_called_once()

    _check_values(results)


@pytest.mark.xfail(
    is_arm_cpu(),
    reason="Due to a bug in CPU plugin compression models can fail at compilation on ARM CPUs. Ticket: 164135.",
)
@pytest.mark.parametrize("weight_shape", [WEIGHT_SHAPE], ids=[""])
@pytest.mark.parametrize("weight_dtype", SUPPORTED_WEIGHT_DTYPES)
@pytest.mark.parametrize("config", COMPRESSION_CONFIGS, ids=[str(c) for c in COMPRESSION_CONFIGS])
@pytest.mark.parametrize(
    "compression_kwargs",
    [
        {},
        {"awq": True},
        {"scale_estimation": True},
        {"gptq": True},
        {"gptq": True, "scale_estimation": True},
        {"lora_correction": True},
    ],
    ids=["data-free", "awq", "se", "gptq", "gptq_se", "lora"],
)
@pytest.mark.parametrize("dataset_size", [3])
def test_end_to_end_alignment(weight_shape, weight_dtype, config, compression_kwargs, dataset_size):
    def create_ov_model():
        inp = opset.parameter([1, 24, weight_shape[1]])
        weight_const = opset.constant(get_random_float_tensor(weight_shape, weight_dtype, TensorBackend.ov).data)
        weight_const = opset.convert(weight_const, ov.Type.f32)
        matmul = opset.matmul(inp, weight_const, transpose_a=False, transpose_b=True)
        result = opset.result(matmul)
        return ov.Model([result], [inp])

    def create_dataset(model):
        input_data = []
        for i in range(dataset_size):
            input_sample = []
            for j, inp in enumerate(model.inputs):
                partial_shape = inp.get_partial_shape()
                if partial_shape.is_static:
                    input_shape = tuple(inp.shape)
                else:
                    # Batch dimension
                    input_shape = (1 if partial_shape[0].is_dynamic else partial_shape[0].get_length(),)
                    if len(partial_shape) == 2:
                        # Assuming this is sequence length dimension
                        input_shape += (10 if partial_shape[1].is_dynamic else partial_shape[1].get_length(),)
                random_data = get_random_float_tensor(
                    input_shape, TensorDataType.float32, TensorBackend.numpy, seed=hash((i, j)) % (1 << 32)
                ).data
                input_sample.append(random_data)
            input_data.append(input_sample)
        return Dataset(input_data)

    def get_input_node_data(node: ov.Node, input_id: int) -> Tensor:
        # Get the constant node data which is the input to the given node
        child_node = node.input(input_id).get_source_output().get_node()
        if child_node.get_type_name() == "Convert":
            child_node = child_node.input(0).get_source_output().get_node()
        assert child_node.get_type_name() == "Constant"
        return Tensor(get_const_value_as_ov_tensor(child_node)).as_numpy_tensor()

    is_data_aware = (
        compression_kwargs.get("awq")
        or compression_kwargs.get("scale_estimation")
        or compression_kwargs.get("gptq")
        or compression_kwargs.get("lora_correction")
    )

<<<<<<< HEAD
    if config.mode in [CompressWeightsMode.INT8_ASYM, CompressWeightsMode.INT8_SYM, CompressWeightsMode.E2M1]:
=======
    if config.mode in [CompressWeightsMode.INT8_ASYM, CompressWeightsMode.INT8_SYM]:
        if weight_dtype in [TensorDataType.f8e4m3, TensorDataType.f8e5m2]:
            pytest.skip("INT8 compression is not supported for f8 dtypes.")
>>>>>>> 38854396
        if is_data_aware:
            pytest.skip("Data-aware compression is not supported for INT8 or F4E2M1 modes.")
    else:
        compression_kwargs["all_layers"] = True

    results = defaultdict(dict)

    # Iterate over two implementations
    for cb in [ComputationBackend.NumPy, ComputationBackend.OV]:
        # A context manager to enable/disable ov implementation
        with openvino_available(cb == ComputationBackend.OV):
            fn_to_patch = opt_fns.do_integer_quantization if config.is_integer else opt_fns.do_float_quantization
            patch_path = f"nncf.openvino.optimized_functions.{fn_to_patch.__name__}"
            with patch(patch_path, side_effect=fn_to_patch) as mock:
                model = create_ov_model()

                if is_data_aware:
                    compression_kwargs["dataset"] = create_dataset(model)

                nncf.compress_weights(model, config.mode, group_size=config.group_size, **compression_kwargs)

                if cb == ComputationBackend.NumPy:
                    mock.assert_not_called()
                else:
                    mock.assert_called()

                ov_nodes = {node.get_friendly_name(): node for node in model.get_ops()}
                nncf_graph = NNCFGraphFactory.create(model)
                for i, nncf_node in enumerate(nncf_graph.topological_sort()):
                    node_name = nncf_node.node_name
                    node = ov_nodes[node_name]
                    if re.search(r"/fq_weights_\d+$", node_name):
                        # Extract compression-related constants from compression subgraph
                        node_name_prefix = f"{i}_"
                        if "lora" in node_name:
                            node_name_prefix += "lora_A_" if "lora_A" in node_name else "lora_B_"

                        assert node.get_type_name() == "Multiply"
                        mul_node = node
                        results[cb][f"{node_name_prefix}scale"] = get_input_node_data(mul_node, 1)
                        weight_node = node.input(0).get_source_output().get_node()

                        if config.is_asym_mode:
                            assert weight_node.get_type_name() == "Subtract"
                            results[cb][f"{node_name_prefix}zero_point"] = get_input_node_data(weight_node, 1)
                            weight_node = weight_node.input(0).get_source_output().get_node()

                        results[cb][f"{node_name_prefix}weight"] = get_input_node_data(weight_node, 0)

    _check_values(results)


def _get_compression_fn_from_quantization_task(quantization_task, config):
    if quantization_task == QuantizationTask.Q:
        if config.is_integer:
            fn_to_call = do_integer_quantization
            fn_to_patch = opt_fns.do_integer_quantization
        else:
            fn_to_call = do_float_quantization
            fn_to_patch = opt_fns.do_float_quantization
    else:
        if config.is_integer:
            fn_to_call = integer_quantize_dequantize_weight
            fn_to_patch = opt_fns.integer_quantize_dequantize_weight
        else:
            fn_to_call = float_quantize_dequantize_weight
            fn_to_patch = opt_fns.float_quantize_dequantize_weight
    return fn_to_call, fn_to_patch


def _check_backends_and_dtypes(
    quantization_task,
    cb,
    weight_tensor_backend,
    config,
    precompute_s_zp,
    compressed_weight,
    scale,
    zero_point,
    decompressed_weight,
):
    if quantization_task != QuantizationTask.Q_DQ:
        # Scale should always be float32 and numpy backend
        assert scale.dtype == TensorDataType.float32
        assert scale.backend == TensorBackend.numpy

    if (
        quantization_task == QuantizationTask.Q
        and cb == ComputationBackend.OV
        and weight_tensor_backend == TensorBackend.ov
        and config.num_bits == 4
    ):
        # For 4 bit compression in case of ov implementation and ov backend the compressed weight and the computed
        # zero point must be in ov backend and have (u)int4/nf4/f4e2m1 dtypes in order to be able to insert them into
        # OV model without re-packing
        if config.is_integer:
            ref_dtype = TensorDataType.uint4 if config.is_asym_mode else TensorDataType.int4
        else:
            ref_dtype = TensorDataType.nf4 if config.mode == CompressWeightsMode.NF4 else TensorDataType.f4e2m1
        assert compressed_weight.backend == TensorBackend.ov
        assert compressed_weight.dtype == ref_dtype
        if config.is_asym_mode and not precompute_s_zp:
            assert zero_point.backend == TensorBackend.ov
            assert zero_point.dtype == TensorDataType.uint4
    else:
        if quantization_task != QuantizationTask.Q_DQ:
            # Otherwise, for integer compression, compressed weight and zero point must be returned in numpy backend,
            # compressed weight must be of (u)int8, zero point -- in int32; for nf4/f4e2m1 compression, the resulting
            # data type and backend depends on the input tensor backend.
            if config.is_integer:
                ref_backend = TensorBackend.numpy
                ref_dtype = TensorDataType.uint8 if config.is_asym_mode else TensorDataType.int8
            else:
                ref_backend = weight_tensor_backend
                if weight_tensor_backend == TensorBackend.ov:
                    ref_dtype = TensorDataType.nf4 if config.mode == CompressWeightsMode.NF4 else TensorDataType.f4e2m1
                else:
                    ref_dtype = TensorDataType.float32
            assert compressed_weight.backend == ref_backend
            assert compressed_weight.dtype == ref_dtype
            if config.is_asym_mode and not precompute_s_zp:
                assert zero_point.backend == TensorBackend.numpy
                assert zero_point.dtype == TensorDataType.int32
        if quantization_task != QuantizationTask.Q:
            assert decompressed_weight.backend == TensorBackend.numpy
            assert decompressed_weight.dtype == TensorDataType.float32


def _check_values(results):
    def format_list_of_floats(lst):
        return ", ".join(f"{x:.6f}" for x in lst)

    # Check that the computed tensors are equal between implementations
    keys = set(results[ComputationBackend.OV]).union(set(results[ComputationBackend.NumPy]))
    for key in keys:
        numpy_result = results[ComputationBackend.NumPy][key]
        ov_result = results[ComputationBackend.OV][key]

        if isinstance(numpy_result, float) and isinstance(ov_result, float):
            numpy_result = np.array([numpy_result], dtype=np.float32)
            ov_result = np.array([ov_result], dtype=np.float32)

        # Note: For static-shaped OV models doing asymmetric compression with convertable divisions there maybe
        # misalignments equal to 1 quant between OV and NumPy. For more details see ticket 156511.

        try:
            np.testing.assert_allclose(ov_result.data, numpy_result.data, atol=0, rtol=0)
        except AssertionError:
            not_equal_mask = ov_result.data != numpy_result.data
            msg = (
                f"Results do not align for {key} with "
                f"{not_equal_mask.sum() / ov_result.data.size * 100:.2f} % misalignment ratio.\n"
                f"OV result:    {format_list_of_floats(ov_result.data[not_equal_mask])}\n"
                f"NumPy result: {format_list_of_floats(numpy_result.data[not_equal_mask])}\n"
            )
            if "input" in results[ComputationBackend.OV] and "input" in results[ComputationBackend.NumPy]:
                numpy_input = results[ComputationBackend.NumPy]["input"].data
                ov_input = results[ComputationBackend.OV]["input"].data
                np.testing.assert_allclose(numpy_input, ov_input, atol=0, rtol=0)
                msg += f"Input values   : {format_list_of_floats(numpy_input[not_equal_mask])}\n"
                misaligned_groups_mask = np.any(not_equal_mask, axis=-1)
                misaligned_groups = numpy_input[misaligned_groups_mask, ...]
                misaligned_groups = np.reshape(misaligned_groups, (-1, misaligned_groups.shape[-1]))
                msg += f"First 10 misaligned groups: {[it for it in misaligned_groups][:10]}\n"
            raise AssertionError(msg)<|MERGE_RESOLUTION|>--- conflicted
+++ resolved
@@ -376,13 +376,12 @@
         or compression_kwargs.get("lora_correction")
     )
 
-<<<<<<< HEAD
     if config.mode in [CompressWeightsMode.INT8_ASYM, CompressWeightsMode.INT8_SYM, CompressWeightsMode.E2M1]:
-=======
-    if config.mode in [CompressWeightsMode.INT8_ASYM, CompressWeightsMode.INT8_SYM]:
-        if weight_dtype in [TensorDataType.f8e4m3, TensorDataType.f8e5m2]:
+        if config.mode in [CompressWeightsMode.INT8_ASYM, CompressWeightsMode.INT8_SYM] and weight_dtype in [
+            TensorDataType.f8e4m3,
+            TensorDataType.f8e5m2,
+        ]:
             pytest.skip("INT8 compression is not supported for f8 dtypes.")
->>>>>>> 38854396
         if is_data_aware:
             pytest.skip("Data-aware compression is not supported for INT8 or F4E2M1 modes.")
     else:
