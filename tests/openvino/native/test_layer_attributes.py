# Copyright (c) 2023 Intel Corporation
# Licensed under the Apache License, Version 2.0 (the "License");
# you may not use this file except in compliance with the License.
# You may obtain a copy of the License at
#      http://www.apache.org/licenses/LICENSE-2.0
# Unless required by applicable law or agreed to in writing, software
# distributed under the License is distributed on an "AS IS" BASIS,
# WITHOUT WARRANTIES OR CONDITIONS OF ANY KIND, either express or implied.
# See the License for the specific language governing permissions and
# limitations under the License.

import numpy as np
import openvino.runtime as ov
import pytest
from openvino.runtime import opset9 as opset

from nncf.openvino.graph.nncf_graph_builder import GraphConverter
from nncf.openvino.graph.nncf_graph_builder import OVConstantAttributes


def get_conv(input_1, node_name, input_shape, kernel=None):
    strides = [1, 1]
    pads = [0, 0]
    dilations = [1, 1]
    if kernel is None:
        shape = (input_shape[1], input_shape[1], 1, 1)
        kernel = opset.constant(np.ones(shape), dtype=np.float32, name="Const")
    return opset.convolution(input_1, kernel, strides, pads, pads, dilations, name=node_name)


def get_convert_conv(input_1, node_name, input_shape):
    shape = (input_shape[1], input_shape[1], 1, 1)
    const = opset.constant(np.ones(shape), dtype=np.float64, name="Const")
    convert = opset.convert(const, np.float32)
    return get_conv(input_1, node_name, input_shape, convert)


def get_matmul_b(input_1, node_name, input_shape):
    return get_matmul(input_1, node_name, input_shape, transpose_b=True)


def get_matmul_a(input_1, node_name, input_shape):
    return get_matmul(input_1, node_name, input_shape, transpose_a=True)


def get_matmul(input_1, node_name, input_shape, transpose_a=False, transpose_b=False):
    channel_position = 1 if transpose_a else -1
    data_shape = [input_shape[channel_position], 1]
    if transpose_b:
        data_shape = data_shape[::-1]
    data = opset.constant(np.ones(tuple(data_shape)), dtype=np.float32, name="Const")
    return opset.matmul(input_1, data, transpose_a=transpose_a, transpose_b=transpose_b, name=node_name)


def get_shape_node(input_, op_name, input_shape):
    return opset.shape_of(input_, name=op_name)


def get_one_layer_model(op_name: str, node_creator, input_shape):
    input_1 = opset.parameter(input_shape, name="Input")
    op = node_creator(input_1, op_name, input_shape)
    result = opset.result(op, name="Result")
    model = ov.Model([result], [input_1])
    return model


@pytest.mark.parametrize(
    "node_creator, input_shape, ref_layer_attrs",
    [
<<<<<<< HEAD
        (get_conv, OVConstantAttributes({1: {"name": "Const", "shape": (3, 3, 1, 1)}})),
        (get_convert_conv, OVConstantAttributes({1: {"name": "Const", "shape": (3, 3, 1, 1)}})),
        (get_shape_node, None),
=======
        (get_conv, (1, 3, 3, 3), OVConstantLayerAttributes({1: {"name": "Const", "shape": (3, 3, 1, 1)}}, {})),
        (get_convert_conv, (1, 3, 3, 3), OVConstantLayerAttributes({1: {"name": "Const", "shape": (3, 3, 1, 1)}}, {})),
        (get_shape_node, (1, 3, 3, 3), None),
        (
            get_matmul_b,
            (1, 3, 4),
            OVConstantLayerAttributes(
                {1: {"name": "Const", "shape": (1, 4), "transpose": True}}, {"shape": (1, 3, 4), "transpose": False}
            ),
        ),
        (
            get_matmul_a,
            (1, 3, 4),
            OVConstantLayerAttributes(
                {1: {"name": "Const", "shape": (3, 1), "transpose": False}}, {"shape": (1, 3, 4), "transpose": True}
            ),
        ),
>>>>>>> a8af3962
    ],
)
def test_layer_attributes(node_creator, input_shape, ref_layer_attrs):
    op_name = "test_node"
    ov_model = get_one_layer_model(op_name, node_creator, input_shape)
    nncf_graph = GraphConverter.create_nncf_graph(ov_model)
    node = nncf_graph.get_node_by_name(op_name)
    if ref_layer_attrs is None:
        assert node.layer_attributes is None
    else:
        assert node.layer_attributes.__dict__ == ref_layer_attrs.__dict__<|MERGE_RESOLUTION|>--- conflicted
+++ resolved
@@ -67,29 +67,23 @@
 @pytest.mark.parametrize(
     "node_creator, input_shape, ref_layer_attrs",
     [
-<<<<<<< HEAD
-        (get_conv, OVConstantAttributes({1: {"name": "Const", "shape": (3, 3, 1, 1)}})),
-        (get_convert_conv, OVConstantAttributes({1: {"name": "Const", "shape": (3, 3, 1, 1)}})),
-        (get_shape_node, None),
-=======
-        (get_conv, (1, 3, 3, 3), OVConstantLayerAttributes({1: {"name": "Const", "shape": (3, 3, 1, 1)}}, {})),
-        (get_convert_conv, (1, 3, 3, 3), OVConstantLayerAttributes({1: {"name": "Const", "shape": (3, 3, 1, 1)}}, {})),
+        (get_conv, (1, 3, 3, 3), OVConstantAttributes({1: {"name": "Const", "shape": (3, 3, 1, 1)}}, {})),
+        (get_convert_conv, (1, 3, 3, 3), OVConstantAttributes({1: {"name": "Const", "shape": (3, 3, 1, 1)}}, {})),
         (get_shape_node, (1, 3, 3, 3), None),
         (
             get_matmul_b,
             (1, 3, 4),
-            OVConstantLayerAttributes(
+            OVConstantAttributes(
                 {1: {"name": "Const", "shape": (1, 4), "transpose": True}}, {"shape": (1, 3, 4), "transpose": False}
             ),
         ),
         (
             get_matmul_a,
             (1, 3, 4),
-            OVConstantLayerAttributes(
+            OVConstantAttributes(
                 {1: {"name": "Const", "shape": (3, 1), "transpose": False}}, {"shape": (1, 3, 4), "transpose": True}
             ),
         ),
->>>>>>> a8af3962
     ],
 )
 def test_layer_attributes(node_creator, input_shape, ref_layer_attrs):
