# Copyright (c) 2024 Intel Corporation
# Licensed under the Apache License, Version 2.0 (the "License");
# you may not use this file except in compliance with the License.
# You may obtain a copy of the License at
#      http://www.apache.org/licenses/LICENSE-2.0
# Unless required by applicable law or agreed to in writing, software
# distributed under the License is distributed on an "AS IS" BASIS,
# WITHOUT WARRANTIES OR CONDITIONS OF ANY KIND, either express or implied.
# See the License for the specific language governing permissions and
# limitations under the License.

from dataclasses import dataclass
from pathlib import Path
from typing import Callable, List, Tuple

import numpy as np
import openvino.runtime as ov
import pytest
from openvino.runtime import opset13 as opset

import nncf
from nncf.common.graph.transformations.commands import TargetType
from nncf.common.graph.transformations.layout import TransformationLayout
from nncf.experimental.tensor import Tensor
from nncf.openvino.graph.model_transformer import OVModelTransformer
from nncf.openvino.graph.node_utils import get_const_value
from nncf.openvino.graph.node_utils import get_inplace_batch_mean_op
from nncf.openvino.graph.node_utils import get_inplace_max_op
from nncf.openvino.graph.node_utils import get_inplace_mean_op
from nncf.openvino.graph.node_utils import get_inplace_mean_per_ch
from nncf.openvino.graph.node_utils import get_inplace_min_op
from nncf.openvino.graph.node_utils import get_result_node_name
from nncf.openvino.graph.transformations.commands import OVBiasCorrectionCommand
from nncf.openvino.graph.transformations.commands import OVBiasInsertionCommand
from nncf.openvino.graph.transformations.commands import OVConvertInsertionCommand
from nncf.openvino.graph.transformations.commands import OVFQNodeRemovingCommand
from nncf.openvino.graph.transformations.commands import OVInplaceFnInsertionCommand
from nncf.openvino.graph.transformations.commands import OVModelExtractionCommand
from nncf.openvino.graph.transformations.commands import OVMultiplyInsertionCommand
from nncf.openvino.graph.transformations.commands import OVOutputInsertionCommand
from nncf.openvino.graph.transformations.commands import OVQuantizerInsertionCommand
from nncf.openvino.graph.transformations.commands import OVStateLessModelExtractionCommand
from nncf.openvino.graph.transformations.commands import OVTargetPoint
from nncf.quantization.advanced_parameters import FP8Type
from nncf.quantization.fake_quantize import FakeConvertParameters
from nncf.quantization.fake_quantize import FakeQuantizeParameters
from tests.openvino.native.common import compare_nncf_graphs
from tests.openvino.native.common import get_actual_reference_for_current_openvino
from tests.openvino.native.models import ConvModel
from tests.openvino.native.models import ConvNotBiasModel
from tests.openvino.native.models import FPModel
from tests.openvino.native.models import LinearModel
from tests.openvino.native.models import QuantizedModel
from tests.openvino.native.models import SimpleSplitModel
from tests.openvino.native.models import StatefulModel
from tests.openvino.native.models import WeightsModel
from tests.openvino.native.models import ZeroRankEltwiseModel

REFERENCE_GRAPHS_DIR = Path("reference_graphs") / "original_nncf_graph"

TARGET_INSERT_LAYERS = [["Add"], ["MatMul"], ["Add", "MatMul"]]
TARGET_PRE_LAYER_FQS = [["Add/fq_input_0"], ["MatMul/fq_input_0"], ["Add/fq_input_0", "MatMul/fq_input_0"]]
TARGET_PRE_LAYER_FCS = [["Add/fc_input_0"], ["MatMul/fc_input_0"], ["Add/fc_input_0", "MatMul/fc_input_0"]]
TARGET_POST_LAYER_FQS = [["Add/fq_output_0"], ["MatMul/fq_output_0"], ["Add/fq_output_0", "MatMul/fq_output_0"]]
TARGET_POST_LAYER_FCS = [["Add/fc_output_0"], ["MatMul/fc_output_0"], ["Add/fc_output_0", "MatMul/fc_output_0"]]
TARGET_WEIGHTS_FQS = [["Add/fq_weights_1"], ["MatMul/fq_weights_1"], ["Add/fq_weights_1", "MatMul/fq_weights_1"]]
TARGET_WEIGHTS_FCS = [["Add/fc_weights_1"], ["MatMul/fc_weights_1"], ["Add/fc_weights_1", "MatMul/fc_weights_1"]]


def create_transformed_model(model, target_layers, target_type, command_type, port_id=0, command_kwargs=None):
    transformation_layout = TransformationLayout()
    command_kwargs = command_kwargs or {}
    if isinstance(command_kwargs, dict):
        command_kwargs = [command_kwargs] * len(target_layers)
    for target_layer, kwargs in zip(target_layers, command_kwargs):
        target_point = OVTargetPoint(target_type, target_layer, port_id=port_id)
        command = command_type(target_point, **kwargs)
        transformation_layout.register(command)

    model_transformer = OVModelTransformer(model)
    transformed_model = model_transformer.transform(transformation_layout)
    return transformed_model


def get_extra_outputs(original_model, transformed_model, as_nodes=False):
    extra_outputs = {}
    for out in transformed_model.get_results():
        extra_outputs[out.get_friendly_name()] = out

    for out in original_model.get_results():
        extra_outputs.pop(out.get_friendly_name())

    names_set = set(extra_outputs.keys())
    nodes_set = set(extra_outputs.values())

    return nodes_set if as_nodes else names_set


def get_nodes_by_type(model: ov.Model, type_name: str) -> List[ov.Node]:
    fq_nodes = []
    for op in model.get_ops():
        if op.get_type_name() == type_name:
            fq_nodes.append(op)

    return fq_nodes


def create_fake_quantize_params() -> FakeQuantizeParameters:
    min_values = Tensor(np.zeros((1, 1, 1, 1)).astype(np.float32))
    max_values = Tensor(np.ones((1, 1, 1, 1)).astype(np.float32))
    return FakeQuantizeParameters(min_values, max_values, min_values, max_values, levels=256)


def create_fake_convert_params(destination_type: FP8Type) -> FakeConvertParameters:
    scale = Tensor(np.ones((1)).astype(np.float32))
    shift = Tensor(np.zeros((1)).astype(np.float32))
    return FakeConvertParameters(scale, shift, destination_type)


def verify_inputs_equality(node: ov.Node) -> None:
    act_type = node.input(0).get_source_output().get_element_type()
    for node_input in node.inputs():
        assert node_input.get_source_output().get_element_type() == act_type


@dataclass
class InplaceOpTestCase:
    name: str
    reduce_shape: Tuple[int, ...]
    op_builder: Callable
    ref_types: List[str]
    ref_values: List[np.array]
    dims: str = "DEFAULT"

    def __str__(self) -> str:
        s = f"{self.name}-{self.reduce_shape}-{self.op_builder.__name__}-{self.ref_types}-{self.ref_values}-{self.dims}"
        return s.replace(" ", "")


LINEAR_MODEL_SHAPES = {
    "DEFAULT": {
        "input_shape": [1, 3, 2, 8],
        "reshape_shape": [1, 3, 4, 4],
        "matmul_w_shape": [1, 3, 4, 4],
        "add_shape": [1, 3, 4, 4],
    },
    "SHORT": {"input_shape": [1, 3, 2, 8], "reshape_shape": [48], "matmul_w_shape": [48, 48], "add_shape": [48]},
}
INPLACE_OPS_TEST_CASES = [
    # Forwarded reduce shape
    InplaceOpTestCase("min", (1, 2), get_inplace_min_op, ["ReduceMin"], [(1, 2)]),
    InplaceOpTestCase("mean", (1, 2), get_inplace_mean_op, ["ReduceMean"], [(1, 2)]),
    InplaceOpTestCase("max", (1, 2), lambda r: get_inplace_max_op(r, False), ["ReduceMax"], [(1, 2)]),
    InplaceOpTestCase("abs_max", (1, 2), lambda r: get_inplace_max_op(r, True), ["Abs", "ReduceMax"], [None, (1, 2)]),
    # Calculated reduce shape
    InplaceOpTestCase("min", None, get_inplace_min_op, ["ReduceMin"], [(0, 1, 2, 3)]),
    InplaceOpTestCase("mean", None, get_inplace_mean_op, ["ReduceMean"], [(0, 1, 2, 3)]),
    InplaceOpTestCase("max", None, lambda r: get_inplace_max_op(r, False), ["ReduceMax"], [(0, 1, 2, 3)]),
    InplaceOpTestCase(
        "abs_max", None, lambda r: get_inplace_max_op(r, True), ["Abs", "ReduceMax"], [None, (0, 1, 2, 3)]
    ),
    # Batch mean and mean per ch operations
    InplaceOpTestCase("batch_mean", None, lambda r: get_inplace_batch_mean_op(), ["ReduceMean"], [0]),
    InplaceOpTestCase("mean_per_ch", 1, get_inplace_mean_per_ch, ["Reshape", "ReduceMean"], [(1, 3, 16), (0, 2)]),
    InplaceOpTestCase(
        "mean_per_ch",
        2,
        get_inplace_mean_per_ch,
        ["Transpose", "Reshape", "ReduceMean"],
        [(0, 2, 1, 3), (1, 4, 12), (0, 2)],
    ),
    InplaceOpTestCase(
        "mean_per_ch",
        0,
        get_inplace_mean_per_ch,
        ["ReduceMean"],
        [
            0,
        ],
        dims="SHORT",
    ),
    # EmptyCase
    InplaceOpTestCase("min", (), get_inplace_min_op, ["ReduceMin"], [()]),
    InplaceOpTestCase("mean", (), get_inplace_mean_op, ["ReduceMean"], [()]),
    InplaceOpTestCase("max", (), lambda r: get_inplace_max_op(r, False), ["ReduceMax"], [()]),
    InplaceOpTestCase("abs_max", (), lambda r: get_inplace_max_op(r, True), ["Abs", "ReduceMax"], [None, ()]),
]


def get_prev_node(node, input_port):
    return node.input(input_port).get_source_output().get_node()


def get_next_nodes(node, output_port):
    return [x.get_node() for x in node.output(output_port).target_inputs]


def get_node_by_name(model: ov.Model, name: str):
    nodes = [node for node in model.get_ops() if node.get_friendly_name() == name]
    assert len(nodes) == 1
    return nodes[0]


def check_inplace_op(target_node, ref_types, ref_vals, inplace_branches_num, output_port_id):
    next_nodes = get_next_nodes(target_node, output_port_id)
    first_inplace_op = [node for node in next_nodes if node.type_info.name == ref_types[0]]
    assert len(first_inplace_op) == inplace_branches_num
    node = first_inplace_op[0]
    for t, ref_val in zip(ref_types, ref_vals):
        assert node.type_info.name == t
        if ref_val is not None:
            const = get_prev_node(node, 1)
            if ref_val == []:
                assert const.data.shape == (0,)
            elif not isinstance(ref_val, tuple):
                assert const.data == ref_val
            else:
                res = np.equal(const.data, np.array(ref_val))
                assert all(res)
                assert const.data.shape == np.array(ref_val).shape

        nodes = get_next_nodes(node, 0)
        assert len(nodes) == 1
        node = nodes[0]


def get_model_with_inplace_ops(model, test_params, target_layers, ref_output_names, target_type, port_id):
    transformation_layout = TransformationLayout()
    for target_layer, output_name in zip(target_layers, ref_output_names):
        target_point = OVTargetPoint(target_type, target_layer, port_id=port_id)
        command = OVInplaceFnInsertionCommand(
            target_point,
            inplace_op_fn=test_params.op_builder(test_params.reduce_shape),
            fn_output_port_id=0,
            last_inplace_node_name=output_name,
        )
        transformation_layout.register(command)

    model_transformer = OVModelTransformer(model)
    return model_transformer.transform(transformation_layout)


@pytest.mark.parametrize("test_params", INPLACE_OPS_TEST_CASES, ids=[str(case) for case in INPLACE_OPS_TEST_CASES])
@pytest.mark.parametrize(
    "target_type", [TargetType.PRE_LAYER_OPERATION, TargetType.POST_LAYER_OPERATION, TargetType.OPERATION_WITH_WEIGHTS]
)
@pytest.mark.parametrize("target_layers", TARGET_INSERT_LAYERS)
def test_inplace_fn_insertion(test_params: InplaceOpTestCase, target_type, target_layers):
    dims = LINEAR_MODEL_SHAPES[test_params.dims]
    model = LinearModel(**dims).ov_model
    port_id = 1 if target_type == TargetType.OPERATION_WITH_WEIGHTS else 0

    ref_output_names = [f"test_output_name_{i}" for i in range(len(target_layers))]
    transformed_model = get_model_with_inplace_ops(
        model, test_params, target_layers, ref_output_names, target_type, port_id
    )

    inplace_branches_num = 1
    if target_type == TargetType.PRE_LAYER_OPERATION:
        inplace_branches_num = len(target_layers)
        target_layers = ["Reshape"]

    target_nodes = []
    for target_layer in target_layers:
        target_node = get_node_by_name(transformed_model, target_layer)
        if target_type == TargetType.OPERATION_WITH_WEIGHTS:
            source_output = target_node.input(1).get_source_output()
            target_node = source_output.get_node()
            port_id = source_output.get_index()
        check_inplace_op(target_node, test_params.ref_types, test_params.ref_values, inplace_branches_num, port_id)
        target_nodes.append((target_node, port_id))

    default_output_fn_port = 0
    extra_outputs = get_extra_outputs(model, transformed_model)
    ref_output_names = [
        get_result_node_name(ref_output_name, default_output_fn_port) for ref_output_name in ref_output_names
    ]
    assert len(extra_outputs) == len(ref_output_names)
    for out_name in extra_outputs:
        assert out_name in ref_output_names


SPLIT_MODEL_INPUT_SHAPES = {
    "DEFAULT": {"input_shape": [1, 9, 4, 4], "splits": 3},
    "SHORT": {"input_shape": [1, 9], "splits": 3},
}


@pytest.mark.parametrize("test_params", INPLACE_OPS_TEST_CASES, ids=[str(case) for case in INPLACE_OPS_TEST_CASES])
def test_split_inplace_fn_insertion(test_params: InplaceOpTestCase):
    dims = SPLIT_MODEL_INPUT_SHAPES[test_params.dims]
    model = SimpleSplitModel(**dims).ov_model
    target_layer = "Split"
    port_id = 1
    transformed_model = create_transformed_model(
        model,
        [target_layer],
        TargetType.POST_LAYER_OPERATION,
        OVInplaceFnInsertionCommand,
        port_id,
        {
            "inplace_op_fn": test_params.op_builder(test_params.reduce_shape),
            "fn_output_port_id": 0,
            "last_inplace_node_name": test_params.name,
        },
    )

    target_node = get_node_by_name(transformed_model, target_layer)
    check_inplace_op(target_node, test_params.ref_types, test_params.ref_values, 1, port_id)

    default_output_fn_port = 0
    extra_outputs = get_extra_outputs(model, transformed_model)
    ref_output_name = get_result_node_name(test_params.name, default_output_fn_port)
    assert len(extra_outputs) == 1
    assert ref_output_name in extra_outputs


@pytest.mark.parametrize(
    "input_shape,raise_error",
    [((ov.Dimension(), 3, 3, 3), False), ((1, 3, 3, ov.Dimension()), False), (ov.PartialShape("?").dynamic(), True)],
)
def test_inplace_reduce_fn_dynamic_shapes(input_shape, raise_error):
    input_1 = opset.parameter(input_shape, name="Input")
    fn = get_inplace_min_op(reduction_axes=None)
    if raise_error:
        with pytest.raises(nncf.ValidationError):
            fn(input_1, 0, "test")
        return
    op = fn(input_1, 0, "test")
    # check_const
    ref_const = np.array([0, 1, 2, 3])
    assert all(np.equal(get_prev_node(op, 1).data, ref_const))


@pytest.mark.parametrize("reduction_axes", [None, np.array([], dtype=np.int64)])
def test_inplace_reduce_fn_zero_rank_output(reduction_axes):
    model = ZeroRankEltwiseModel().ov_model
    target_layer = "Add"
    port_id = 1
    name = "min"
    transformed_model = create_transformed_model(
        model,
        [target_layer],
        TargetType.OPERATION_WITH_WEIGHTS,
        OVInplaceFnInsertionCommand,
        port_id,
        {
            "inplace_op_fn": get_inplace_min_op(reduction_axes=reduction_axes),
            "fn_output_port_id": 0,
            "last_inplace_node_name": name,
        },
    )
    target_node = get_prev_node(get_node_by_name(transformed_model, target_layer), 1)
    check_inplace_op(target_node, ["ReduceMin"], [[]], 1, 0)
    extra_outputs = get_extra_outputs(model, transformed_model)
    ref_output_name = get_result_node_name(name, 0)
    assert len(extra_outputs) == 1
    assert extra_outputs.pop() == ref_output_name


DYNAMIC_SHAPE_TEST_CASES = [
    InplaceOpTestCase("mean_per_ch", 1, get_inplace_mean_per_ch, ["Reshape"], [(0, 3, 9), (0, 2)]),
    InplaceOpTestCase("mean_per_ch", 1, get_inplace_mean_per_ch, ["Reshape"], [(0, 0, 9), (0, 2)]),
    InplaceOpTestCase("mean_per_ch", 1, get_inplace_mean_per_ch, ["Reshape"], [(1, 3, -1), (0, 2)]),
    InplaceOpTestCase("mean_per_ch", 1, get_inplace_mean_per_ch, ["Reshape"], [(1, 0, -1), (0, 2)]),
    InplaceOpTestCase("mean_per_ch", 3, get_inplace_mean_per_ch, ["Transpose", "Reshape"], [(0, 3, 2, 1), (0, 3, 9)]),
    InplaceOpTestCase("mean_per_ch", 3, get_inplace_mean_per_ch, ["Transpose", "Reshape"], [(0, 3, 2, 1), (1, 0, 9)]),
    InplaceOpTestCase("mean_per_ch", 3, get_inplace_mean_per_ch, ["Transpose", "Reshape"], [(0, 3, 2, 1), (1, 3, -1)]),
    InplaceOpTestCase("mean_per_ch", 3, get_inplace_mean_per_ch, ["Transpose", "Reshape"], [(0, 3, 2, 1), (1, 0, -1)]),
]


@pytest.mark.parametrize(
    "test_params,input_shape",
    [
        (DYNAMIC_SHAPE_TEST_CASES[0], (ov.Dimension(), 3, 3, 3)),
        (DYNAMIC_SHAPE_TEST_CASES[2], (1, 3, 3, ov.Dimension())),
        (DYNAMIC_SHAPE_TEST_CASES[1], (ov.Dimension(), ov.Dimension(), 3, 3)),
        (DYNAMIC_SHAPE_TEST_CASES[2], (1, 3, ov.Dimension(), ov.Dimension())),
        (DYNAMIC_SHAPE_TEST_CASES[3], (1, ov.Dimension(), ov.Dimension(), 3)),
        (DYNAMIC_SHAPE_TEST_CASES[4], (ov.Dimension(), 3, 3, 3)),
        (DYNAMIC_SHAPE_TEST_CASES[5], (1, 3, 3, ov.Dimension())),
        (DYNAMIC_SHAPE_TEST_CASES[6], (1, ov.Dimension(), ov.Dimension(), 3)),
        (DYNAMIC_SHAPE_TEST_CASES[7], (1, ov.Dimension(), ov.Dimension(), ov.Dimension())),
    ],
)
def test_inplace_mean_per_ch_fn_dynamic_shapes(test_params: InplaceOpTestCase, input_shape):
    input_1 = opset.parameter(input_shape, name="Input")
    fn = test_params.op_builder(test_params.reduce_shape)
    last_node = fn(input_1, 0, test_params.name)
    result = opset.result(last_node)
    model = ov.Model([result], [input_1])
    check_inplace_op(model.input().get_node(), test_params.ref_types, test_params.ref_values, 1, 0)


@pytest.mark.parametrize(
    "target_type", [TargetType.PRE_LAYER_OPERATION, TargetType.POST_LAYER_OPERATION, TargetType.OPERATION_WITH_WEIGHTS]
)
@pytest.mark.parametrize(
    "model_object",
    [
        LinearModel().ov_model,
        FPModel(input_dtype=ov.Type.bf16).ov_model,
        FPModel(const_dtype=ov.Type.bf16).ov_model,
        FPModel(const_dtype=ov.Type.bf16, input_dtype=ov.Type.bf16).ov_model,
    ],
)
@pytest.mark.parametrize("target_layers", TARGET_INSERT_LAYERS)
def test_output_insertion(target_type, target_layers, model_object):
    port_id = 1 if target_type == TargetType.OPERATION_WITH_WEIGHTS else 0
    transformed_model = create_transformed_model(
        model_object, target_layers, target_type, OVOutputInsertionCommand, port_id
    )

    target_nodes = set()
    for target_layer in target_layers:
        target_node = get_node_by_name(transformed_model, target_layer)
        if target_type == TargetType.OPERATION_WITH_WEIGHTS:
            source_output = target_node.input(1).get_source_output()
            target_node = source_output.get_node()
            port_id = source_output.get_index()
        elif target_type == TargetType.PRE_LAYER_OPERATION:
            source_output = target_node.input(0).get_source_output()
            target_node = source_output.get_node()
        target_nodes.add((target_node, port_id))

    extra_outputs = get_extra_outputs(model_object, transformed_model, as_nodes=True)
    ref_output_names = [
        get_result_node_name(target_node.get_friendly_name(), port_id) for target_node, port_id in target_nodes
    ]
    assert len(extra_outputs) == len(ref_output_names)
    for extra_output in extra_outputs:
        extra_output_name = extra_output.get_friendly_name()
        assert extra_output_name in ref_output_names
        assert extra_output.output(0).get_element_type() == ov.Type.f32


@pytest.mark.parametrize("test_params", INPLACE_OPS_TEST_CASES, ids=[str(case) for case in INPLACE_OPS_TEST_CASES])
def test_split_output_insertion(test_params: InplaceOpTestCase):
    dims = SPLIT_MODEL_INPUT_SHAPES[test_params.dims]
    model = SimpleSplitModel(**dims).ov_model
    target_layer = "Split"
    port_id = 1
    transformed_model = create_transformed_model(
        model, [target_layer], TargetType.POST_LAYER_OPERATION, OVOutputInsertionCommand, port_id
    )

    target_node = get_node_by_name(transformed_model, target_layer)
    extra_outputs = get_extra_outputs(model, transformed_model)
    ref_output_name = get_result_node_name(target_node.get_friendly_name(), port_id)
    assert len(extra_outputs) == 1
    assert ref_output_name in extra_outputs


TARGET_LAYERS = [("Conv_1/fq_input_0", "Concat_1/fq_input_0", "Conv_3/fq_weights_0", "Add_2/fq_weights_0")]


@pytest.mark.parametrize("target_layers", TARGET_LAYERS)
def test_node_removing(target_layers):
    model_to_test = QuantizedModel()
    model = model_to_test.ov_model

    transformation_layout = TransformationLayout()

    for target_layer in target_layers:
        target_point = OVTargetPoint(TargetType.LAYER, target_layer, 0)
        command = OVFQNodeRemovingCommand(target_point)
        transformation_layout.register(command)

    model_transformer = OVModelTransformer(model)

    transformed_model = model_transformer.transform(transformation_layout)
    ref_name = "removed_nodes_in_" + model_to_test.ref_graph_name
    compare_nncf_graphs(transformed_model, get_actual_reference_for_current_openvino(REFERENCE_GRAPHS_DIR / ref_name))


@pytest.mark.parametrize("target_layers, ref_fq_names", zip(TARGET_INSERT_LAYERS, TARGET_PRE_LAYER_FQS))
@pytest.mark.parametrize(
    "model_object",
    [
        LinearModel().ov_model,
        FPModel(input_dtype=ov.Type.bf16).ov_model,
        FPModel(const_dtype=ov.Type.bf16).ov_model,
        FPModel(const_dtype=ov.Type.bf16, input_dtype=ov.Type.bf16).ov_model,
    ],
)
def test_fq_insertion_pre_layer(target_layers, ref_fq_names, model_object):
    transformed_model = create_transformed_model(
        model_object,
        target_layers,
        TargetType.PRE_LAYER_OPERATION,
        OVQuantizerInsertionCommand,
        command_kwargs={"quantizer_parameters": create_fake_quantize_params()},
    )
    fq_nodes = get_nodes_by_type(transformed_model, type_name="FakeQuantize")

    assert len(fq_nodes) == len(ref_fq_names)
    for fq_node in fq_nodes:
        fq_name = fq_node.get_friendly_name()
        assert fq_name in ref_fq_names
        verify_inputs_equality(fq_node)


<<<<<<< HEAD
@pytest.mark.parametrize("target_layers, ref_fc_names", zip(TARGET_INSERT_LAYERS, TARGET_PRE_LAYER_FCS))
@pytest.mark.parametrize(
    "model_object",
    [
        LinearModel().ov_model,
        FPModel(input_dtype=ov.Type.bf16).ov_model,
        FPModel(const_dtype=ov.Type.bf16).ov_model,
        FPModel(const_dtype=ov.Type.bf16, input_dtype=ov.Type.bf16).ov_model,
    ],
)
def test_fc_insertion_pre_layer(target_layers, ref_fc_names, model_object):
    ov_major_version, ov_minor_version = get_openvino_major_minor_version()
    if ov_major_version < 2023 or (ov_major_version == 2023 and ov_minor_version < 3):
        pytest.xfail("FakeConvert is not supported until 2023.3")
=======
@pytest.mark.parametrize("target_layers, ref_fс_names", zip(TARGET_INSERT_LAYERS, TARGET_PRE_LAYER_FCS))
def test_fc_insertion_pre_layer(target_layers, ref_fс_names):
    model = LinearModel().ov_model
>>>>>>> f4bd0772

    transformed_model = create_transformed_model(
        model_object,
        target_layers,
        TargetType.PRE_LAYER_OPERATION,
        OVConvertInsertionCommand,
        command_kwargs={"convert_parameters": create_fake_convert_params(destination_type=FP8Type.E4M3)},
    )
    fc_nodes = get_nodes_by_type(transformed_model, type_name="FakeConvert")

    assert len(fc_nodes) == len(ref_fc_names)
    for fc_node in fc_nodes:
        fc_name = fc_node.get_friendly_name()
        assert fc_name in ref_fc_names
        verify_inputs_equality(fc_node)


@pytest.mark.parametrize("target_layers, ref_fq_names", zip(TARGET_INSERT_LAYERS, TARGET_POST_LAYER_FQS))
@pytest.mark.parametrize(
    "model_object",
    [
        LinearModel().ov_model,
        FPModel(input_dtype=ov.Type.bf16).ov_model,
        FPModel(const_dtype=ov.Type.bf16).ov_model,
        FPModel(const_dtype=ov.Type.bf16, input_dtype=ov.Type.bf16).ov_model,
    ],
)
def test_fq_insertion_post_layer(target_layers, ref_fq_names, model_object):
    transformed_model = create_transformed_model(
        model_object,
        target_layers,
        TargetType.POST_LAYER_OPERATION,
        OVQuantizerInsertionCommand,
        command_kwargs={"quantizer_parameters": create_fake_quantize_params()},
    )
    fq_nodes = get_nodes_by_type(transformed_model, type_name="FakeQuantize")

    assert len(fq_nodes) == len(ref_fq_names)
    for fq_node in fq_nodes:
        fq_name = fq_node.get_friendly_name()
        assert fq_name in ref_fq_names
        verify_inputs_equality(fq_node)


<<<<<<< HEAD
@pytest.mark.parametrize("target_layers, ref_fc_names", zip(TARGET_INSERT_LAYERS, TARGET_POST_LAYER_FCS))
@pytest.mark.parametrize(
    "model_object",
    [
        LinearModel().ov_model,
        FPModel(input_dtype=ov.Type.bf16).ov_model,
        FPModel(const_dtype=ov.Type.bf16).ov_model,
        FPModel(const_dtype=ov.Type.bf16, input_dtype=ov.Type.bf16).ov_model,
    ],
)
def test_fc_insertion_post_layer(target_layers, ref_fc_names, model_object):
    ov_major_version, ov_minor_version = get_openvino_major_minor_version()
    if ov_major_version < 2023 or (ov_major_version == 2023 and ov_minor_version < 3):
        pytest.xfail("FakeConvert is not supported until 2023.3")
=======
@pytest.mark.parametrize("target_layers, ref_fс_names", zip(TARGET_INSERT_LAYERS, TARGET_POST_LAYER_FCS))
def test_fc_insertion_post_layer(target_layers, ref_fс_names):
    model = LinearModel().ov_model

>>>>>>> f4bd0772
    transformed_model = create_transformed_model(
        model_object,
        target_layers,
        TargetType.POST_LAYER_OPERATION,
        OVConvertInsertionCommand,
        command_kwargs={"convert_parameters": create_fake_convert_params(destination_type=FP8Type.E4M3)},
    )
    fc_nodes = get_nodes_by_type(transformed_model, type_name="FakeConvert")

    assert len(fc_nodes) == len(ref_fc_names)
    for fc_node in fc_nodes:
        fc_name = fc_node.get_friendly_name()
        assert fc_name in ref_fc_names
        verify_inputs_equality(fc_node)


@pytest.mark.parametrize("target_layers, ref_fq_names", zip(TARGET_INSERT_LAYERS, TARGET_WEIGHTS_FQS))
@pytest.mark.parametrize(
    "model_object",
    [
        LinearModel().ov_model,
        FPModel(input_dtype=ov.Type.bf16).ov_model,
        FPModel(const_dtype=ov.Type.bf16).ov_model,
        FPModel(const_dtype=ov.Type.bf16, input_dtype=ov.Type.bf16).ov_model,
    ],
)
def test_fq_insertion_weights(target_layers, ref_fq_names, model_object):
    transformed_model = create_transformed_model(
        model_object,
        target_layers,
        TargetType.OPERATION_WITH_WEIGHTS,
        OVQuantizerInsertionCommand,
        port_id=1,
        command_kwargs={"quantizer_parameters": create_fake_quantize_params()},
    )
    fq_nodes = get_nodes_by_type(transformed_model, type_name="FakeQuantize")

    assert len(fq_nodes) == len(ref_fq_names)
    for fq_node in fq_nodes:
        fq_name = fq_node.get_friendly_name()
        assert fq_name in ref_fq_names
        verify_inputs_equality(fq_node)


<<<<<<< HEAD
@pytest.mark.parametrize("target_layers, ref_fc_names", zip(TARGET_INSERT_LAYERS, TARGET_WEIGHTS_FCS))
@pytest.mark.parametrize(
    "model_object",
    [
        LinearModel().ov_model,
        FPModel(input_dtype=ov.Type.bf16).ov_model,
        FPModel(const_dtype=ov.Type.bf16).ov_model,
        FPModel(const_dtype=ov.Type.bf16, input_dtype=ov.Type.bf16).ov_model,
    ],
)
def test_fc_insertion_weights(target_layers, ref_fc_names, model_object):
    ov_major_version, ov_minor_version = get_openvino_major_minor_version()
    if ov_major_version < 2023 or (ov_major_version == 2023 and ov_minor_version < 3):
        pytest.xfail("FakeConvert is not supported until 2023.3")
=======
@pytest.mark.parametrize("target_layers, ref_fс_names", zip(TARGET_INSERT_LAYERS, TARGET_WEIGHTS_FCS))
def test_fc_insertion_weights(target_layers, ref_fс_names):
    model = LinearModel().ov_model

>>>>>>> f4bd0772
    transformed_model = create_transformed_model(
        model_object,
        target_layers,
        TargetType.OPERATION_WITH_WEIGHTS,
        OVConvertInsertionCommand,
        port_id=1,
        command_kwargs={"convert_parameters": create_fake_convert_params(destination_type=FP8Type.E4M3)},
    )
    fc_nodes = get_nodes_by_type(transformed_model, type_name="FakeConvert")

    assert len(fc_nodes) == len(ref_fc_names)
    for fc_node in fc_nodes:
        fc_name = fc_node.get_friendly_name()
        assert fc_name in ref_fc_names
        verify_inputs_equality(fc_node)


MODELS_WITH_PARAMETERS = [
    {
        "model": ConvModel().ov_model,
        "layers": ["Conv"],
        "values": [np.full((3,), 2)],
        "refs": [2.0],
    },
    {
        "model": FPModel(const_dtype=ov.Type.f16).ov_model,
        "layers": ["MatMul"],
        "values": [np.full((3,), 2)],
        "refs": [2.0],
    },
    {
        "model": FPModel(const_dtype=ov.Type.f16, input_dtype=ov.Type.f16).ov_model,
        "layers": ["MatMul"],
        "values": [np.full((3,), 2)],
        "refs": [2.0],
    },
    {
        "model": FPModel(const_dtype=ov.Type.bf16, input_dtype=ov.Type.bf16).ov_model,
        "layers": ["MatMul"],
        "values": [np.full((3,), 2)],
        "refs": [2.0],
    },
]


@pytest.mark.parametrize("model_with_parameters", MODELS_WITH_PARAMETERS)
def test_bias_correction(model_with_parameters):
    model = model_with_parameters["model"]
    layers = model_with_parameters["layers"]
    values = model_with_parameters["values"]
    refs = model_with_parameters["refs"]

    transformed_model = create_transformed_model(
        model, layers, TargetType.LAYER, OVBiasCorrectionCommand, 1, {"bias_value": values}
    )
    ops_dict = {op.get_friendly_name(): op for op in transformed_model.get_ops()}

    for node_name, bias_reference in zip(layers, refs):
        node = ops_dict[node_name]
        node_inputs = [port.get_node() for port in node.output(0).get_target_inputs()]
        node_with_bias = node_inputs[0]

        potential_bias = node_with_bias.input_value(1).node
        if potential_bias.get_type_name() == "Convert":
            potential_bias = potential_bias.input_value(0).node
        assert potential_bias.get_type_name() == "Constant"
        potential_bias_value = get_const_value(potential_bias, dtype=ov.Type.f32)
        assert np.all(potential_bias_value == bias_reference)


def test_no_transformations():
    def infer_model_with_ones(model, shape):
        ie = ov.Core()
        compiled_model = ie.compile_model(model)
        _input = np.ones(shape)
        model_outputs = compiled_model(_input)
        return {out.get_node().get_friendly_name(): data for out, data in model_outputs.items()}

    model = LinearModel().ov_model
    input_shape = [1, 3, 4, 2]
    model_transformer = OVModelTransformer(model)
    transformed_model = model_transformer.transform(TransformationLayout())

    ret_val_1 = infer_model_with_ones(model, input_shape)
    ret_val_2 = infer_model_with_ones(transformed_model, input_shape)
    assert ret_val_1.keys() == ret_val_2.keys()
    for output in ret_val_1:
        assert np.allclose(ret_val_1[output], ret_val_2[output])
    assert id(transformed_model) != id(model)


MODELS_WITH_PARAMETERS = [
    {"model": ConvNotBiasModel().ov_model, "layers": [["Conv"], [(1, 3, 1, 1)]]},
    {"model": WeightsModel().ov_model, "layers": [["Conv", "Conv_backprop"], [(1, 3, 1, 1), (1, 3, 1, 1)]]},
]


@pytest.mark.parametrize("model_with_parameters", MODELS_WITH_PARAMETERS)
def test_null_biases_insertion(model_with_parameters):
    model = model_with_parameters["model"]
    layers = model_with_parameters["layers"]

    transformed_model = create_transformed_model(
        model,
        layers[0],
        TargetType.LAYER,
        OVBiasInsertionCommand,
        port_id=0,
        command_kwargs=[{"bias_value": np.zeros(shape, dtype=np.int8)} for shape in layers[1]],
    )
    ops_dict = {op.get_friendly_name(): op for op in transformed_model.get_ops()}

    for layer_name in layers[0]:
        node = ops_dict[layer_name]
        layer_shape = ops_dict[layer_name].shape
        bias_dtype = node.get_element_type().to_dtype()

        # We assume that there is only ONE bias after convolution
        output_port = node.output(0)
        add_with_bias = list(output_port.get_target_inputs())[0].get_node()
        assert add_with_bias.get_type_name() == "Add"

        # We assume that the bias inserts only on 1st position for Add layer
        bias_node = add_with_bias.input(1).get_source_output().get_node()
        assert bias_node.get_type_name() == "Constant"

        assert all(bias_node.get_vector() == np.zeros(layer_shape[1], dtype=bias_dtype))


MODELS_WITH_DATA = [
    {"model": ConvModel(), "input_ids": [("Conv", 0)], "output_ids": [("Conv", 0)]},
    {
        "model": QuantizedModel(),
        "input_ids": [("Relu_1", 0), ("Transpose", 0)],
        "output_ids": [("Conv_3", 0), ("Add_2", 0)],
    },
    {
        "model": FPModel(const_dtype=ov.Type.bf16, input_dtype=ov.Type.bf16),
        "input_ids": [("MatMul", 0)],
        "output_ids": [("MatMul", 0)],
    },
]


@pytest.mark.parametrize("model_with_data", MODELS_WITH_DATA)
def test_model_extraction(model_with_data):
    model_to_test = model_with_data["model"]
    model = model_to_test.ov_model
    transformation_layout = TransformationLayout()
    command = OVModelExtractionCommand(model_with_data["input_ids"], model_with_data["output_ids"])
    transformation_layout.register(command)

    model_transformer = OVModelTransformer(model)
    transformed_model = model_transformer.transform(transformation_layout)

    path_to_dot = get_actual_reference_for_current_openvino(
        REFERENCE_GRAPHS_DIR / f"exctracted_{model_to_test.ref_graph_name}"
    )
    compare_nncf_graphs(transformed_model, path_to_dot)


MODELS_WITH_DATA_V2 = [
    {"model": ConvModel(), "input_ids": [("Sub", 0)], "output_ids": [("Conv", 0)]},
    {
        "model": QuantizedModel(),
        "input_ids": [("Conv_1", 0), ("Transpose/fq_input_0", 0)],
        "output_ids": [("Conv_3", 0), ("Add_2", 0)],
    },
    {"model": StatefulModel(stateful=True), "input_ids": [("input_data", 0)], "output_ids": [("MemoryAdd", 0)]},
]


@pytest.mark.parametrize("model_with_data", MODELS_WITH_DATA_V2)
def test_stateless_model_extraction(model_with_data):
    model_to_test = model_with_data["model"]
    model = model_to_test.ov_model
    transformation_layout = TransformationLayout()
    command = OVStateLessModelExtractionCommand(model_with_data["input_ids"], model_with_data["output_ids"])
    transformation_layout.register(command)

    model_transformer = OVModelTransformer(model)
    transformed_model = model_transformer.transform(transformation_layout)

    path_to_dot = get_actual_reference_for_current_openvino(
        REFERENCE_GRAPHS_DIR / f"exctracted_{model_to_test.ref_graph_name}"
    )
    compare_nncf_graphs(transformed_model, path_to_dot)


MODELS_WITH_PARAMETERS = [
    {
        "model": LinearModel().ov_model,
        "layers": ["Reshape"],
        "destination_node_names": ["MatMul"],
        "scale": np.ones((1, 1, 1, 4)),
    },
    {
        "model": WeightsModel().ov_model,
        "layers": ["MatMul_1"],
        "destination_node_names": ["MatMul_0"],
        "scale": np.ones((1, 1, 1, 1)),
    },
    {
        "model": FPModel(const_dtype=ov.Type.bf16, input_dtype=ov.Type.bf16).ov_model,
        "layers": ["Input"],
        "destination_node_names": ["MatMul"],
        "scale": np.ones((1, 1, 1, 1)),
    },
]


@pytest.mark.parametrize("model_with_parameters", MODELS_WITH_PARAMETERS)
def test_multiply_insertion(model_with_parameters):
    model = model_with_parameters["model"]
    layers = model_with_parameters["layers"]
    dest_nodes = model_with_parameters["destination_node_names"]
    scale = model_with_parameters["scale"]
    output_port_id = 0

    transformed_model = create_transformed_model(
        model,
        layers,
        TargetType.POST_LAYER_OPERATION,
        OVMultiplyInsertionCommand,
        port_id=output_port_id,
        command_kwargs={"scale_value": scale, "destination_node_names": dest_nodes, "multiply_node_name": "test_name"},
    )
    ops_dict = {op.get_friendly_name(): op for op in transformed_model.get_ops()}

    for dest_node_name in dest_nodes:
        dest_node = ops_dict[dest_node_name]

        for dest_input in dest_node.inputs():
            input_node = dest_input.get_source_output().get_node()
            if input_node.get_type_name() == "Constant":
                continue
            scale_node = input_node

        assert scale_node.get_type_name() == "Multiply"
        scale_const = scale_node.input(1).get_source_output().get_node()

        assert scale_node.input(0).get_element_type() == scale_const.output(0).get_element_type()

        assert scale_const.get_type_name() == "Constant"
        scale_const_data = get_const_value(scale_const)

        assert np.all(scale_const_data == scale)<|MERGE_RESOLUTION|>--- conflicted
+++ resolved
@@ -501,7 +501,6 @@
         verify_inputs_equality(fq_node)
 
 
-<<<<<<< HEAD
 @pytest.mark.parametrize("target_layers, ref_fc_names", zip(TARGET_INSERT_LAYERS, TARGET_PRE_LAYER_FCS))
 @pytest.mark.parametrize(
     "model_object",
@@ -513,15 +512,6 @@
     ],
 )
 def test_fc_insertion_pre_layer(target_layers, ref_fc_names, model_object):
-    ov_major_version, ov_minor_version = get_openvino_major_minor_version()
-    if ov_major_version < 2023 or (ov_major_version == 2023 and ov_minor_version < 3):
-        pytest.xfail("FakeConvert is not supported until 2023.3")
-=======
-@pytest.mark.parametrize("target_layers, ref_fс_names", zip(TARGET_INSERT_LAYERS, TARGET_PRE_LAYER_FCS))
-def test_fc_insertion_pre_layer(target_layers, ref_fс_names):
-    model = LinearModel().ov_model
->>>>>>> f4bd0772
-
     transformed_model = create_transformed_model(
         model_object,
         target_layers,
@@ -565,7 +555,6 @@
         verify_inputs_equality(fq_node)
 
 
-<<<<<<< HEAD
 @pytest.mark.parametrize("target_layers, ref_fc_names", zip(TARGET_INSERT_LAYERS, TARGET_POST_LAYER_FCS))
 @pytest.mark.parametrize(
     "model_object",
@@ -577,15 +566,6 @@
     ],
 )
 def test_fc_insertion_post_layer(target_layers, ref_fc_names, model_object):
-    ov_major_version, ov_minor_version = get_openvino_major_minor_version()
-    if ov_major_version < 2023 or (ov_major_version == 2023 and ov_minor_version < 3):
-        pytest.xfail("FakeConvert is not supported until 2023.3")
-=======
-@pytest.mark.parametrize("target_layers, ref_fс_names", zip(TARGET_INSERT_LAYERS, TARGET_POST_LAYER_FCS))
-def test_fc_insertion_post_layer(target_layers, ref_fс_names):
-    model = LinearModel().ov_model
-
->>>>>>> f4bd0772
     transformed_model = create_transformed_model(
         model_object,
         target_layers,
@@ -630,7 +610,6 @@
         verify_inputs_equality(fq_node)
 
 
-<<<<<<< HEAD
 @pytest.mark.parametrize("target_layers, ref_fc_names", zip(TARGET_INSERT_LAYERS, TARGET_WEIGHTS_FCS))
 @pytest.mark.parametrize(
     "model_object",
@@ -642,15 +621,6 @@
     ],
 )
 def test_fc_insertion_weights(target_layers, ref_fc_names, model_object):
-    ov_major_version, ov_minor_version = get_openvino_major_minor_version()
-    if ov_major_version < 2023 or (ov_major_version == 2023 and ov_minor_version < 3):
-        pytest.xfail("FakeConvert is not supported until 2023.3")
-=======
-@pytest.mark.parametrize("target_layers, ref_fс_names", zip(TARGET_INSERT_LAYERS, TARGET_WEIGHTS_FCS))
-def test_fc_insertion_weights(target_layers, ref_fс_names):
-    model = LinearModel().ov_model
-
->>>>>>> f4bd0772
     transformed_model = create_transformed_model(
         model_object,
         target_layers,
