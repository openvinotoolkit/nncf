"""
 Copyright (c) 2023 Intel Corporation
 Licensed under the Apache License, Version 2.0 (the "License");
 you may not use this file except in compliance with the License.
 You may obtain a copy of the License at
      http://www.apache.org/licenses/LICENSE-2.0
 Unless required by applicable law or agreed to in writing, software
 distributed under the License is distributed on an "AS IS" BASIS,
 WITHOUT WARRANTIES OR CONDITIONS OF ANY KIND, either express or implied.
 See the License for the specific language governing permissions and
 limitations under the License.
"""

import pytest

import numpy as np

from nncf.common.graph.transformations.commands import TargetType
from nncf.common.graph.transformations.layout import TransformationLayout
from nncf.experimental.openvino_native.engine import OVNativeEngine
from nncf.experimental.openvino_native.graph.model_transformer import OVModelTransformer
from nncf.experimental.openvino_native.graph.transformations.commands import OVTargetPoint
from nncf.experimental.openvino_native.graph.transformations.commands import OVOutputInsertionCommand
<<<<<<< HEAD
from nncf.experimental.openvino_native.graph.transformations.commands import OVBiasCorrectionCommand

from tests.openvino.native.models import LinearModel
from tests.openvino.native.models import ConvModel
=======
from nncf.experimental.openvino_native.graph.transformations.commands import OVFQNodeRemovingCommand
from nncf.experimental.openvino_native.graph.transformations.commands import OVQuantizerInsertionCommand
from nncf.experimental.openvino_native.quantization.quantizer_parameters import OVQuantizerLayerParameters

from tests.openvino.native.models import LinearModel
from tests.openvino.native.models import QuantizedModel
from tests.openvino.native.common import compare_nncf_graphs
from tests.openvino.conftest import OPENVINO_NATIVE_TEST_ROOT
>>>>>>> abc05b67

REFERENCE_GRAPHS_DIR = OPENVINO_NATIVE_TEST_ROOT / 'data' / 'reference_graphs' / 'original_nncf_graph'

REF_OUTPUT_SHAPES = {'Result_MatMul': (1, 3, 2, 5), 'Result_Add': (1, 3, 2, 4)}
TARGET_INSERT_LAYERS = [['Add'], ['MatMul'], ['Add', 'MatMul']]
TARGET_PRE_LAYERS_OUTPUT = [['Result_Reshape.0'], ['Result_Reshape.0'], ['Result_Reshape.0']]
TARGET_POST_LAYERS_OUTPUT = [['Result_Add.0'], ['Result_MatMul.0'], ['Result_Add.0', 'Result_MatMul.0']]
TARGET_PRE_LAYER_FQS = [['Add/fq_input_0'], ['MatMul/fq_input_0'], ['Add/fq_input_0', 'MatMul/fq_input_0']]
TARGET_POST_LAYER_FQS = [['Add/fq_output_0'], ['MatMul/fq_output_0'], ['Add/fq_output_0', 'MatMul/fq_output_0']]
TARGET_WEIGHTS_FQS = [['Add/fq_weights_1'], ['MatMul/fq_weights_1'], ['Add/fq_weights_1', 'MatMul/fq_weights_1']]


def test_infer_original_model():
    model = LinearModel().ov_model
    input_data = {inp.get_friendly_name(): np.random.rand(*inp.shape) for inp in model.get_parameters()}

    engine = OVNativeEngine(model)
    outputs = engine.infer(input_data)
    for out_name, out in outputs.items():
        assert out.shape == REF_OUTPUT_SHAPES[out_name]


<<<<<<< HEAD
def create_transformed_model(model, target_layers, target_type, command_type, values=None, port_id=0):
    transformation_layout = TransformationLayout()
    values = values if values else [None for i in target_layers]
    for target_layer, value in zip(target_layers, values):
        target_point = OVTargetPoint(target_type, target_layer, port_id=port_id)
        command = command_type(target_point) if value is None else command_type(target_point, value)
=======
def create_transformed_model(model, target_layers, target_type, command_type, port_id=0, **kwargs):
    transformation_layout = TransformationLayout()
    for target_layer in target_layers:
        target_point = OVTargetPoint(target_type, target_layer, port_id=port_id)
        command = command_type(target_point, **kwargs)
>>>>>>> abc05b67
        transformation_layout.register(command)

    model_transformer = OVModelTransformer(model)
    transformed_model = model_transformer.transform(transformation_layout)
    return transformed_model


def get_extra_outputs(original_model, transformed_model):
    extra_outputs = set()
    for out in transformed_model.get_results():
        extra_outputs.add(out.get_friendly_name())

    for out in original_model.get_results():
        extra_outputs.remove(out.get_friendly_name())

    return extra_outputs


def get_fq_nodes(model):
    fq_nodes = []
    for op in model.get_ops():
        if op.get_type_name() == 'FakeQuantize':
            fq_nodes.append(op.get_friendly_name())

    return fq_nodes


@pytest.mark.parametrize('target_layers, target_layer_outputs', zip(TARGET_INSERT_LAYERS, TARGET_PRE_LAYERS_OUTPUT))
def test_output_insertion_pre_layer(target_layers, target_layer_outputs):
    model = LinearModel().ov_model
    transformed_model = create_transformed_model(
        model, target_layers, TargetType.PRE_LAYER_OPERATION, OVOutputInsertionCommand)
    extra_outputs = get_extra_outputs(model, transformed_model)

    assert len(extra_outputs) == len(target_layer_outputs)
    for out_name in extra_outputs:
        assert out_name in target_layer_outputs


@pytest.mark.parametrize('target_layers, target_layer_outputs', zip(TARGET_INSERT_LAYERS, TARGET_POST_LAYERS_OUTPUT))
def test_output_insertion_post_layer(target_layers, target_layer_outputs):
    model = LinearModel().ov_model
    transformed_model = create_transformed_model(
        model, target_layers, TargetType.POST_LAYER_OPERATION, OVOutputInsertionCommand)
    extra_outputs = get_extra_outputs(model, transformed_model)

    assert len(extra_outputs) == len(target_layer_outputs)
    for out_name in extra_outputs:
        assert out_name in target_layer_outputs


<<<<<<< HEAD
CONV_LAYERS = [['Conv_Add']]
BIAS_VALUES = [[np.full((3,), 2)]]
BIAS_REFERENCES = [[2.0]]


@pytest.mark.parametrize('layers, values, refs', zip(CONV_LAYERS, BIAS_VALUES, BIAS_REFERENCES))
def test_bias_correction(layers, values, refs):
    model = ConvModel().ov_model
    transformed_model = create_transformed_model(
        model, layers, TargetType.LAYER, OVBiasCorrectionCommand, values, port_id=1)
    ops_dict = {op.get_friendly_name(): op for op in transformed_model.get_ops()}

    for conv_layer, bias_reference in zip(layers, refs):
        bias_node = ops_dict[conv_layer]
        potential_bias = bias_node.input_value(1).node
        assert potential_bias.get_type_name() == 'Constant'
        assert np.mean(potential_bias.get_data()) == bias_reference
=======
TARGET_LAYERS = [('Conv_1/fq_input_0', 'Concat_1/fq_input_0', 'Conv_3/fq_weights_0', 'Add_2/fq_weights_0')]

@pytest.mark.parametrize('target_layers', TARGET_LAYERS)
def test_node_removing(target_layers):
    model_to_test = QuantizedModel()
    model = model_to_test.ov_model

    transformation_layout = TransformationLayout()

    for target_layer in target_layers:
        target_point = OVTargetPoint(TargetType.LAYER, target_layer, 0)
        command = OVFQNodeRemovingCommand(target_point)
        transformation_layout.register(command)

    model_transformer = OVModelTransformer(model)

    transformed_model = model_transformer.transform(transformation_layout)
    ref_name = 'removed_nodes_in_' + model_to_test.ref_graph_name
    compare_nncf_graphs(transformed_model, REFERENCE_GRAPHS_DIR / ref_name)


@pytest.mark.parametrize('target_layers, ref_fq_names', zip(TARGET_INSERT_LAYERS, TARGET_PRE_LAYER_FQS))
def test_fq_insertion_pre_layer(target_layers, ref_fq_names):
    model = LinearModel().ov_model

    min_values = np.zeros((1, 1, 1, 1)).astype(np.float32)
    max_values = np.ones((1, 1, 1, 1)).astype(np.float32)
    quantizer_parameters = OVQuantizerLayerParameters(min_values, max_values, min_values, max_values, levels=256)

    transformed_model = create_transformed_model(model, target_layers, TargetType.PRE_LAYER_OPERATION,
            OVQuantizerInsertionCommand, quantizer_parameters=quantizer_parameters)
    fq_nodes = get_fq_nodes(transformed_model)

    assert len(fq_nodes) == len(ref_fq_names)
    for fq_name in fq_nodes:
        assert fq_name in ref_fq_names


@pytest.mark.parametrize('target_layers, ref_fq_names', zip(TARGET_INSERT_LAYERS, TARGET_POST_LAYER_FQS))
def test_fq_insertion_post_layer(target_layers, ref_fq_names):
    model = LinearModel().ov_model

    min_values = np.zeros((1, 1, 1, 1)).astype(np.float32)
    max_values = np.ones((1, 1, 1, 1)).astype(np.float32)
    quantizer_parameters = OVQuantizerLayerParameters(min_values, max_values, min_values, max_values, levels=256)
    transformed_model = create_transformed_model(model, target_layers, TargetType.POST_LAYER_OPERATION,
            OVQuantizerInsertionCommand, quantizer_parameters=quantizer_parameters)
    fq_nodes = get_fq_nodes(transformed_model)

    assert len(fq_nodes) == len(ref_fq_names)
    for fq_name in fq_nodes:
        assert fq_name in ref_fq_names


@pytest.mark.parametrize('target_layers, ref_fq_names', zip(TARGET_INSERT_LAYERS, TARGET_WEIGHTS_FQS))
def test_fq_insertion_weights(target_layers, ref_fq_names):
    model = LinearModel().ov_model

    min_values = np.zeros((1, 1, 1, 1)).astype(np.float32)
    max_values = np.ones((1, 1, 1, 1)).astype(np.float32)
    quantizer_parameters = OVQuantizerLayerParameters(min_values, max_values, min_values, max_values, levels=256)
    transformed_model = create_transformed_model(model, target_layers, TargetType.OPERATION_WITH_WEIGHTS,
            OVQuantizerInsertionCommand, port_id=1, quantizer_parameters=quantizer_parameters)
    fq_nodes = get_fq_nodes(transformed_model)

    assert len(fq_nodes) == len(ref_fq_names)
    for fq_name in fq_nodes:
        assert fq_name in ref_fq_names
>>>>>>> abc05b67
<|MERGE_RESOLUTION|>--- conflicted
+++ resolved
@@ -21,21 +21,16 @@
 from nncf.experimental.openvino_native.graph.model_transformer import OVModelTransformer
 from nncf.experimental.openvino_native.graph.transformations.commands import OVTargetPoint
 from nncf.experimental.openvino_native.graph.transformations.commands import OVOutputInsertionCommand
-<<<<<<< HEAD
+from nncf.experimental.openvino_native.graph.transformations.commands import OVFQNodeRemovingCommand
+from nncf.experimental.openvino_native.graph.transformations.commands import OVQuantizerInsertionCommand
+from nncf.experimental.openvino_native.quantization.quantizer_parameters import OVQuantizerLayerParameters
 from nncf.experimental.openvino_native.graph.transformations.commands import OVBiasCorrectionCommand
 
 from tests.openvino.native.models import LinearModel
 from tests.openvino.native.models import ConvModel
-=======
-from nncf.experimental.openvino_native.graph.transformations.commands import OVFQNodeRemovingCommand
-from nncf.experimental.openvino_native.graph.transformations.commands import OVQuantizerInsertionCommand
-from nncf.experimental.openvino_native.quantization.quantizer_parameters import OVQuantizerLayerParameters
-
-from tests.openvino.native.models import LinearModel
 from tests.openvino.native.models import QuantizedModel
 from tests.openvino.native.common import compare_nncf_graphs
 from tests.openvino.conftest import OPENVINO_NATIVE_TEST_ROOT
->>>>>>> abc05b67
 
 REFERENCE_GRAPHS_DIR = OPENVINO_NATIVE_TEST_ROOT / 'data' / 'reference_graphs' / 'original_nncf_graph'
 
@@ -58,20 +53,11 @@
         assert out.shape == REF_OUTPUT_SHAPES[out_name]
 
 
-<<<<<<< HEAD
-def create_transformed_model(model, target_layers, target_type, command_type, values=None, port_id=0):
-    transformation_layout = TransformationLayout()
-    values = values if values else [None for i in target_layers]
-    for target_layer, value in zip(target_layers, values):
-        target_point = OVTargetPoint(target_type, target_layer, port_id=port_id)
-        command = command_type(target_point) if value is None else command_type(target_point, value)
-=======
 def create_transformed_model(model, target_layers, target_type, command_type, port_id=0, **kwargs):
     transformation_layout = TransformationLayout()
     for target_layer in target_layers:
         target_point = OVTargetPoint(target_type, target_layer, port_id=port_id)
         command = command_type(target_point, **kwargs)
->>>>>>> abc05b67
         transformation_layout.register(command)
 
     model_transformer = OVModelTransformer(model)
@@ -123,25 +109,6 @@
         assert out_name in target_layer_outputs
 
 
-<<<<<<< HEAD
-CONV_LAYERS = [['Conv_Add']]
-BIAS_VALUES = [[np.full((3,), 2)]]
-BIAS_REFERENCES = [[2.0]]
-
-
-@pytest.mark.parametrize('layers, values, refs', zip(CONV_LAYERS, BIAS_VALUES, BIAS_REFERENCES))
-def test_bias_correction(layers, values, refs):
-    model = ConvModel().ov_model
-    transformed_model = create_transformed_model(
-        model, layers, TargetType.LAYER, OVBiasCorrectionCommand, values, port_id=1)
-    ops_dict = {op.get_friendly_name(): op for op in transformed_model.get_ops()}
-
-    for conv_layer, bias_reference in zip(layers, refs):
-        bias_node = ops_dict[conv_layer]
-        potential_bias = bias_node.input_value(1).node
-        assert potential_bias.get_type_name() == 'Constant'
-        assert np.mean(potential_bias.get_data()) == bias_reference
-=======
 TARGET_LAYERS = [('Conv_1/fq_input_0', 'Concat_1/fq_input_0', 'Conv_3/fq_weights_0', 'Add_2/fq_weights_0')]
 
 @pytest.mark.parametrize('target_layers', TARGET_LAYERS)
@@ -210,4 +177,22 @@
     assert len(fq_nodes) == len(ref_fq_names)
     for fq_name in fq_nodes:
         assert fq_name in ref_fq_names
->>>>>>> abc05b67
+
+
+CONV_LAYERS = [['Conv_Add']]
+BIAS_VALUES = [[np.full((3,), 2)]]
+BIAS_REFERENCES = [[2.0]]
+
+
+@pytest.mark.parametrize('layers, values, refs', zip(CONV_LAYERS, BIAS_VALUES, BIAS_REFERENCES))
+def test_bias_correction(layers, values, refs):
+    model = ConvModel().ov_model
+    transformed_model = create_transformed_model(
+        model, layers, TargetType.LAYER, OVBiasCorrectionCommand, values, port_id=1)
+    ops_dict = {op.get_friendly_name(): op for op in transformed_model.get_ops()}
+
+    for conv_layer, bias_reference in zip(layers, refs):
+        bias_node = ops_dict[conv_layer]
+        potential_bias = bias_node.input_value(1).node
+        assert potential_bias.get_type_name() == 'Constant'
+        assert np.mean(potential_bias.get_data()) == bias_reference