# Copyright (c) 2023 Intel Corporation
# Licensed under the Apache License, Version 2.0 (the "License");
# you may not use this file except in compliance with the License.
# You may obtain a copy of the License at
#      http://www.apache.org/licenses/LICENSE-2.0
# Unless required by applicable law or agreed to in writing, software
# distributed under the License is distributed on an "AS IS" BASIS,
# WITHOUT WARRANTIES OR CONDITIONS OF ANY KIND, either express or implied.
# See the License for the specific language governing permissions and
# limitations under the License.

from dataclasses import dataclass
from typing import Callable, List, Tuple

import numpy as np
import openvino.runtime as ov
import pytest
from openvino.runtime import opset9 as opset

from nncf.common.graph.transformations.commands import TargetType
from nncf.common.graph.transformations.layout import TransformationLayout
from nncf.openvino.graph.model_transformer import OVModelTransformer
from nncf.openvino.graph.node_utils import get_inplace_batch_mean_op
from nncf.openvino.graph.node_utils import get_inplace_max_op
from nncf.openvino.graph.node_utils import get_inplace_mean_op
from nncf.openvino.graph.node_utils import get_inplace_mean_per_ch
from nncf.openvino.graph.node_utils import get_inplace_min_op
from nncf.openvino.graph.node_utils import get_ov_model_reduce_node_name
from nncf.openvino.graph.node_utils import get_result_node_name
from nncf.openvino.graph.transformations.commands import OVBiasCorrectionCommand
from nncf.openvino.graph.transformations.commands import OVBiasInsertionCommand
from nncf.openvino.graph.transformations.commands import OVFQNodeRemovingCommand
from nncf.openvino.graph.transformations.commands import OVInplaceFnInsertionCommand
from nncf.openvino.graph.transformations.commands import OVModelExtractionCommand
from nncf.openvino.graph.transformations.commands import OVMultiplyInsertionCommand
from nncf.openvino.graph.transformations.commands import OVOutputInsertionCommand
from nncf.openvino.graph.transformations.commands import OVQuantizerInsertionCommand
from nncf.openvino.graph.transformations.commands import OVTargetPoint
from nncf.quantization.fake_quantize import FakeQuantizeParameters
from tests.openvino.conftest import OPENVINO_NATIVE_TEST_ROOT
from tests.openvino.native.common import compare_nncf_graphs
from tests.openvino.native.models import ConvModel
from tests.openvino.native.models import ConvNotBiasModel
from tests.openvino.native.models import FPModel
from tests.openvino.native.models import LinearModel
from tests.openvino.native.models import QuantizedModel
from tests.openvino.native.models import SimpleSplitModel
from tests.openvino.native.models import WeightsModel
from tests.openvino.native.models import ZeroRankEltwiseModel

REFERENCE_GRAPHS_DIR = OPENVINO_NATIVE_TEST_ROOT / "data" / "reference_graphs" / "original_nncf_graph"

TARGET_INSERT_LAYERS = [["Add"], ["MatMul"], ["Add", "MatMul"]]
TARGET_PRE_LAYER_FQS = [["Add/fq_input_0"], ["MatMul/fq_input_0"], ["Add/fq_input_0", "MatMul/fq_input_0"]]
TARGET_POST_LAYER_FQS = [["Add/fq_output_0"], ["MatMul/fq_output_0"], ["Add/fq_output_0", "MatMul/fq_output_0"]]
TARGET_WEIGHTS_FQS = [["Add/fq_weights_1"], ["MatMul/fq_weights_1"], ["Add/fq_weights_1", "MatMul/fq_weights_1"]]


def create_transformed_model(model, target_layers, target_type, command_type, port_id=0, command_kwargs=None):
    transformation_layout = TransformationLayout()
    command_kwargs = command_kwargs or {}
    if isinstance(command_kwargs, dict):
        command_kwargs = [command_kwargs] * len(target_layers)
    for target_layer, kwargs in zip(target_layers, command_kwargs):
        target_point = OVTargetPoint(target_type, target_layer, port_id=port_id)
        command = command_type(target_point, **kwargs)
        transformation_layout.register(command)

    model_transformer = OVModelTransformer(model)
    transformed_model = model_transformer.transform(transformation_layout)
    return transformed_model


def get_extra_outputs(original_model, transformed_model):
    extra_outputs = set()
    for out in transformed_model.get_results():
        extra_outputs.add(out.get_friendly_name())

    for out in original_model.get_results():
        extra_outputs.remove(out.get_friendly_name())

    return extra_outputs


def get_fq_nodes(model):
    fq_nodes = []
    for op in model.get_ops():
        if op.get_type_name() == "FakeQuantize":
            fq_nodes.append(op.get_friendly_name())

    return fq_nodes


@dataclass
class InplaceOpTestCase:
    name: str
    reduce_shape: Tuple[int, ...]
    op_builder: Callable
    ref_types: List[str]
    ref_values: List[np.array]
    dims: str = "DEFAULT"

    def __str__(self) -> str:
        return str(self.__dict__.values())


LINEAR_MODEL_SHAPES = {
    "DEFAULT": {
        "input_shape": [1, 3, 2, 8],
        "reshape_shape": [1, 3, 4, 4],
        "matmul_w_shape": [1, 3, 4, 4],
        "add_shape": [1, 3, 4, 4],
    },
    "SHORT": {"input_shape": [1, 3, 2, 8], "reshape_shape": [48], "matmul_w_shape": [48, 48], "add_shape": [48]},
}
INPLACE_OPS_TEST_CASES = [
    # Forwarded reduce shape
    InplaceOpTestCase("min", (1, 2), get_inplace_min_op, ["ReduceMin"], [(1, 2)]),
    InplaceOpTestCase("mean", (1, 2), get_inplace_mean_op, ["ReduceMean"], [(1, 2)]),
    InplaceOpTestCase("max", (1, 2), lambda o, r: get_inplace_max_op(o, r, False), ["ReduceMax"], [(1, 2)]),
    InplaceOpTestCase(
        "abs_max", (1, 2), lambda o, r: get_inplace_max_op(o, r, True), ["Abs", "ReduceMax"], [None, (1, 2)]
    ),
    # Calculated reduce shape
    InplaceOpTestCase("min", None, get_inplace_min_op, ["ReduceMin"], [(0, 1, 2, 3)]),
    InplaceOpTestCase("mean", None, get_inplace_mean_op, ["ReduceMean"], [(0, 1, 2, 3)]),
    InplaceOpTestCase("max", None, lambda o, r: get_inplace_max_op(o, r, False), ["ReduceMax"], [(0, 1, 2, 3)]),
    InplaceOpTestCase(
        "abs_max", None, lambda o, r: get_inplace_max_op(o, r, True), ["Abs", "ReduceMax"], [None, (0, 1, 2, 3)]
    ),
    # Batch mean and mean per ch operations
    InplaceOpTestCase("batch_mean", None, lambda o, r: get_inplace_batch_mean_op(o), ["ReduceMean"], [0]),
    InplaceOpTestCase("mean_per_ch", 1, get_inplace_mean_per_ch, ["Reshape", "ReduceMean"], [(1, 3, 16), (0, 2)]),
    InplaceOpTestCase(
        "mean_per_ch",
        2,
        get_inplace_mean_per_ch,
        ["Transpose", "Reshape", "ReduceMean"],
        [(0, 2, 1, 3), (1, 4, 12), (0, 2)],
    ),
    InplaceOpTestCase(
        "mean_per_ch",
        0,
        get_inplace_mean_per_ch,
        ["ReduceMean"],
        [
            0,
        ],
        dims="SHORT",
    ),
    # EmptyCase
    InplaceOpTestCase("min", (), get_inplace_min_op, ["ReduceMin"], [()]),
    InplaceOpTestCase("mean", (), get_inplace_mean_op, ["ReduceMean"], [()]),
    InplaceOpTestCase("max", (), lambda o, r: get_inplace_max_op(o, r, False), ["ReduceMax"], [()]),
    InplaceOpTestCase("abs_max", (), lambda o, r: get_inplace_max_op(o, r, True), ["Abs", "ReduceMax"], [None, ()]),
]


def get_prev_node(node, input_port):
    return node.input(input_port).get_source_output().get_node()


def get_next_nodes(node, output_port):
    return [x.get_node() for x in node.output(output_port).target_inputs]


def get_node_by_name(model: ov.Model, name: str):
    nodes = [node for node in model.get_ops() if node.get_friendly_name() == name]
    assert len(nodes) == 1
    return nodes[0]


def check_inplace_op(target_node, ref_types, ref_vals, inplace_branches_num, output_port_id):
    next_nodes = get_next_nodes(target_node, output_port_id)
    first_inplace_op = [node for node in next_nodes if node.type_info.name == ref_types[0]]
    assert len(first_inplace_op) == inplace_branches_num
    node = first_inplace_op[0]
    for t, ref_val in zip(ref_types, ref_vals):
        assert node.type_info.name == t
        if ref_val is not None:
            const = get_prev_node(node, 1)
            if ref_val == []:
                assert const.get_data().shape == (0,)
            elif not isinstance(ref_val, tuple):
                assert const.get_data() == ref_val
            else:
                res = np.equal(const.get_data(), np.array(ref_val))
                assert all(res)
                assert const.get_data().shape == np.array(ref_val).shape

        nodes = get_next_nodes(node, 0)
        assert len(nodes) == 1
        node = nodes[0]


@pytest.mark.parametrize("test_params", INPLACE_OPS_TEST_CASES, ids=[str(case) for case in INPLACE_OPS_TEST_CASES])
@pytest.mark.parametrize(
    "target_type", [TargetType.PRE_LAYER_OPERATION, TargetType.POST_LAYER_OPERATION, TargetType.OPERATION_WITH_WEIGHTS]
)
@pytest.mark.parametrize("target_layers", TARGET_INSERT_LAYERS)
def test_inplace_fn_insertion(test_params: InplaceOpTestCase, target_type, target_layers):
    dims = LINEAR_MODEL_SHAPES[test_params.dims]
    model = LinearModel(**dims).ov_model
    port_id = 1 if target_type == TargetType.OPERATION_WITH_WEIGHTS else 0
    transformed_model = create_transformed_model(
        model,
        target_layers,
        target_type,
        OVInplaceFnInsertionCommand,
        port_id,
        {
            "inplace_op_fn": test_params.op_builder(test_params.name, test_params.reduce_shape),
            "fn_output_port_id": 0,
        },
    )

    inplace_branches_num = 1
    if target_type == TargetType.PRE_LAYER_OPERATION:
        inplace_branches_num = len(target_layers)
        target_layers = ["Reshape"]

    target_nodes = []
    for target_layer in target_layers:
        target_node = get_node_by_name(transformed_model, target_layer)
        if target_type == TargetType.OPERATION_WITH_WEIGHTS:
            source_output = target_node.input(1).get_source_output()
            target_node = source_output.get_node()
            port_id = source_output.get_index()
        check_inplace_op(target_node, test_params.ref_types, test_params.ref_values, inplace_branches_num, port_id)
        target_nodes.append((target_node, port_id))

    default_output_fn_port = 0
    extra_outputs = get_extra_outputs(model, transformed_model)
    ref_output_names = [
        get_result_node_name(
            get_ov_model_reduce_node_name(target_node.get_friendly_name(), test_params.name, port_id),
            default_output_fn_port,
        )
        for target_node, port_id in target_nodes
    ]
    assert len(extra_outputs) == len(ref_output_names)
    for out_name in extra_outputs:
        assert out_name in ref_output_names


SPLIT_MODEL_INPUT_SHAPES = {
    "DEFAULT": {"input_shape": [1, 9, 4, 4], "splits": 3},
    "SHORT": {"input_shape": [1, 9], "splits": 3},
}


@pytest.mark.parametrize("test_params", INPLACE_OPS_TEST_CASES, ids=[str(case) for case in INPLACE_OPS_TEST_CASES])
def test_split_inplace_fn_insertion(test_params: InplaceOpTestCase):
    dims = SPLIT_MODEL_INPUT_SHAPES[test_params.dims]
    model = SimpleSplitModel(**dims).ov_model
    target_layer = "Split"
    port_id = 1
    transformed_model = create_transformed_model(
        model,
        [target_layer],
        TargetType.POST_LAYER_OPERATION,
        OVInplaceFnInsertionCommand,
        port_id,
        {
            "inplace_op_fn": test_params.op_builder(test_params.name, test_params.reduce_shape),
            "fn_output_port_id": 0,
        },
    )

    target_node = get_node_by_name(transformed_model, target_layer)
    check_inplace_op(target_node, test_params.ref_types, test_params.ref_values, 1, port_id)

    default_output_fn_port = 0
    extra_outputs = get_extra_outputs(model, transformed_model)
    ref_output_name = get_result_node_name(
        get_ov_model_reduce_node_name(target_node.get_friendly_name(), test_params.name, port_id),
        default_output_fn_port,
    )
    assert len(extra_outputs) == 1
    assert ref_output_name in extra_outputs


@pytest.mark.parametrize(
    "input_shape,raise_error",
    [((ov.Dimension(), 3, 3, 3), False), ((1, 3, 3, ov.Dimension()), False), (ov.PartialShape("?").dynamic(), True)],
)
def test_inplace_reduce_fn_dynamic_shapes(input_shape, raise_error):
    input_1 = opset.parameter(input_shape, name="Input")
    fn = get_inplace_min_op("test", reduction_shape=None)
    if raise_error:
        with pytest.raises(RuntimeError):
            fn(input_1, 0)
        return
    op = fn(input_1, 0)
    # check_const
    ref_const = np.array([0, 1, 2, 3])
    assert all(np.equal(get_prev_node(op, 1).get_data(), ref_const))


@pytest.mark.parametrize("reduction_shape", [None, np.array([], dtype=np.int64)])
def test_inplace_reduce_fn_zero_rank_output(reduction_shape):
    model = ZeroRankEltwiseModel().ov_model
    target_layer = "Add"
    port_id = 1
    name = "min"
    transformed_model = create_transformed_model(
        model,
        [target_layer],
        TargetType.OPERATION_WITH_WEIGHTS,
        OVInplaceFnInsertionCommand,
        port_id,
        {
            "inplace_op_fn": get_inplace_min_op(name, reduction_shape=reduction_shape),
            "fn_output_port_id": 0,
        },
    )
    target_node = get_prev_node(get_node_by_name(transformed_model, target_layer), 1)
    check_inplace_op(target_node, ["ReduceMin"], [[]], 1, 0)
    extra_outputs = get_extra_outputs(model, transformed_model)
    ref_output_name = get_result_node_name(get_ov_model_reduce_node_name(target_node.get_friendly_name(), name, 0), 0)
    assert len(extra_outputs) == 1
    assert extra_outputs.pop() == ref_output_name


DYNAMIC_SHAPE_TEST_CASES = [
    InplaceOpTestCase("mean_per_ch", 1, get_inplace_mean_per_ch, ["Reshape"], [(-1, 3, 9), (0, 2)]),
    InplaceOpTestCase("mean_per_ch", 1, get_inplace_mean_per_ch, ["Reshape"], [(1, 3, -1), (0, 2)]),
    InplaceOpTestCase("mean_per_ch", 3, get_inplace_mean_per_ch, ["Transpose", "Reshape"], [(0, 3, 2, 1), (-1, 3, 9)]),
    InplaceOpTestCase("mean_per_ch", 3, get_inplace_mean_per_ch, ["Transpose", "Reshape"], [(0, 3, 2, 1), (1, -1, 9)]),
    InplaceOpTestCase("mean_per_ch", 3, get_inplace_mean_per_ch, ["Transpose", "Reshape"], [(0, 3, 2, 1), (1, 3, -1)]),
]


@pytest.mark.parametrize(
    "test_params,input_shape,raise_error",
    [
        (DYNAMIC_SHAPE_TEST_CASES[0], (ov.Dimension(), 3, 3, 3), False),
        (DYNAMIC_SHAPE_TEST_CASES[1], (1, 3, 3, ov.Dimension()), False),
        (DYNAMIC_SHAPE_TEST_CASES[0], (ov.Dimension(), ov.Dimension(), 3, 3), True),
        (DYNAMIC_SHAPE_TEST_CASES[1], (1, 3, ov.Dimension(), ov.Dimension()), False),
        (DYNAMIC_SHAPE_TEST_CASES[1], (1, ov.Dimension(), ov.Dimension(), 3), True),
        (DYNAMIC_SHAPE_TEST_CASES[2], (ov.Dimension(), 3, 3, 3), False),
        (DYNAMIC_SHAPE_TEST_CASES[3], (1, 3, 3, ov.Dimension()), False),
        (DYNAMIC_SHAPE_TEST_CASES[4], (1, ov.Dimension(), ov.Dimension(), 3), False),
        (DYNAMIC_SHAPE_TEST_CASES[4], (1, ov.Dimension(), ov.Dimension(), ov.Dimension()), True),
    ],
)
def test_inplace_mean_per_ch_fn_dynamic_shapes(test_params: InplaceOpTestCase, input_shape, raise_error):
    input_1 = opset.parameter(input_shape, name="Input")
    fn = test_params.op_builder(test_params.name, test_params.reduce_shape)
    if raise_error:
        with pytest.raises(RuntimeError):
            fn(input_1, 0)
        return
    fn(input_1, 0)
    check_inplace_op(input_1, test_params.ref_types, test_params.ref_values, 1, 0)


@pytest.mark.parametrize(
    "target_type", [TargetType.PRE_LAYER_OPERATION, TargetType.POST_LAYER_OPERATION, TargetType.OPERATION_WITH_WEIGHTS]
)
@pytest.mark.parametrize("target_layers", TARGET_INSERT_LAYERS)
def test_output_insertion(target_type, target_layers):
    model = LinearModel().ov_model
    port_id = 1 if target_type == TargetType.OPERATION_WITH_WEIGHTS else 0
    transformed_model = create_transformed_model(model, target_layers, target_type, OVOutputInsertionCommand, port_id)

    if target_type == TargetType.PRE_LAYER_OPERATION:
        target_layers = ["Reshape"]

    target_nodes = []
    for target_layer in target_layers:
        target_node = get_node_by_name(transformed_model, target_layer)
        if target_type == TargetType.OPERATION_WITH_WEIGHTS:
            source_output = target_node.input(1).get_source_output()
            target_node = source_output.get_node()
            port_id = source_output.get_index()
        target_nodes.append((target_node, port_id))

    extra_outputs = get_extra_outputs(model, transformed_model)
    ref_output_names = [
        get_result_node_name(target_node.get_friendly_name(), port_id) for target_node, port_id in target_nodes
    ]
    assert len(extra_outputs) == len(ref_output_names)
    for out_name in extra_outputs:
        assert out_name in ref_output_names


@pytest.mark.parametrize("test_params", INPLACE_OPS_TEST_CASES, ids=[str(case) for case in INPLACE_OPS_TEST_CASES])
def test_split_output_insertion(test_params: InplaceOpTestCase):
    dims = SPLIT_MODEL_INPUT_SHAPES[test_params.dims]
    model = SimpleSplitModel(**dims).ov_model
    target_layer = "Split"
    port_id = 1
    transformed_model = create_transformed_model(
        model, [target_layer], TargetType.POST_LAYER_OPERATION, OVOutputInsertionCommand, port_id
    )

    target_node = get_node_by_name(transformed_model, target_layer)
    extra_outputs = get_extra_outputs(model, transformed_model)
    ref_output_name = get_result_node_name(target_node.get_friendly_name(), port_id)
    assert len(extra_outputs) == 1
    assert ref_output_name in extra_outputs


TARGET_LAYERS = [("Conv_1/fq_input_0", "Concat_1/fq_input_0", "Conv_3/fq_weights_0", "Add_2/fq_weights_0")]


@pytest.mark.parametrize("target_layers", TARGET_LAYERS)
def test_node_removing(target_layers):
    model_to_test = QuantizedModel()
    model = model_to_test.ov_model

    transformation_layout = TransformationLayout()

    for target_layer in target_layers:
        target_point = OVTargetPoint(TargetType.LAYER, target_layer, 0)
        command = OVFQNodeRemovingCommand(target_point)
        transformation_layout.register(command)

    model_transformer = OVModelTransformer(model)

    transformed_model = model_transformer.transform(transformation_layout)
    ref_name = "removed_nodes_in_" + model_to_test.ref_graph_name
    compare_nncf_graphs(transformed_model, REFERENCE_GRAPHS_DIR / ref_name)


@pytest.mark.parametrize("target_layers, ref_fq_names", zip(TARGET_INSERT_LAYERS, TARGET_PRE_LAYER_FQS))
def test_fq_insertion_pre_layer(target_layers, ref_fq_names):
    model = LinearModel().ov_model

    min_values = np.zeros((1, 1, 1, 1)).astype(np.float32)
    max_values = np.ones((1, 1, 1, 1)).astype(np.float32)
    quantizer_parameters = FakeQuantizeParameters(min_values, max_values, min_values, max_values, levels=256)

    transformed_model = create_transformed_model(
        model,
        target_layers,
        TargetType.PRE_LAYER_OPERATION,
        OVQuantizerInsertionCommand,
        command_kwargs={"quantizer_parameters": quantizer_parameters},
    )
    fq_nodes = get_fq_nodes(transformed_model)

    assert len(fq_nodes) == len(ref_fq_names)
    for fq_name in fq_nodes:
        assert fq_name in ref_fq_names


@pytest.mark.parametrize("target_layers, ref_fq_names", zip(TARGET_INSERT_LAYERS, TARGET_POST_LAYER_FQS))
def test_fq_insertion_post_layer(target_layers, ref_fq_names):
    model = LinearModel().ov_model

    min_values = np.zeros((1, 1, 1, 1)).astype(np.float32)
    max_values = np.ones((1, 1, 1, 1)).astype(np.float32)
    quantizer_parameters = FakeQuantizeParameters(min_values, max_values, min_values, max_values, levels=256)
    transformed_model = create_transformed_model(
        model,
        target_layers,
        TargetType.POST_LAYER_OPERATION,
        OVQuantizerInsertionCommand,
        command_kwargs={"quantizer_parameters": quantizer_parameters},
    )
    fq_nodes = get_fq_nodes(transformed_model)

    assert len(fq_nodes) == len(ref_fq_names)
    for fq_name in fq_nodes:
        assert fq_name in ref_fq_names


@pytest.mark.parametrize("target_layers, ref_fq_names", zip(TARGET_INSERT_LAYERS, TARGET_WEIGHTS_FQS))
def test_fq_insertion_weights(target_layers, ref_fq_names):
    model = LinearModel().ov_model

    min_values = np.zeros((1, 1, 1, 1)).astype(np.float32)
    max_values = np.ones((1, 1, 1, 1)).astype(np.float32)
    quantizer_parameters = FakeQuantizeParameters(min_values, max_values, min_values, max_values, levels=256)
    transformed_model = create_transformed_model(
        model,
        target_layers,
        TargetType.OPERATION_WITH_WEIGHTS,
        OVQuantizerInsertionCommand,
        1,
        {"quantizer_parameters": quantizer_parameters},
    )
    fq_nodes = get_fq_nodes(transformed_model)

    assert len(fq_nodes) == len(ref_fq_names)
    for fq_name in fq_nodes:
        assert fq_name in ref_fq_names


MODELS_WITH_PARAMETERS = [
    {
        "model": ConvModel().ov_model,
        "layers": ["Conv"],
        "values": [np.full((3,), 2)],
        "refs": [2.0],
    },
    {
        "model": FPModel(const_dtype="FP16").ov_model,
        "layers": ["MatMul"],
        "values": [np.full((3,), 2)],
        "refs": [2.0],
    },
]


@pytest.mark.parametrize("model_with_parameters", MODELS_WITH_PARAMETERS)
def test_bias_correction(model_with_parameters):
    model = model_with_parameters["model"]
    layers = model_with_parameters["layers"]
    values = model_with_parameters["values"]
    refs = model_with_parameters["refs"]

    transformed_model = create_transformed_model(
        model, layers, TargetType.LAYER, OVBiasCorrectionCommand, 1, {"bias_value": values}
    )
    ops_dict = {op.get_friendly_name(): op for op in transformed_model.get_ops()}

    for node_name, bias_reference in zip(layers, refs):
        node = ops_dict[node_name]
        node_inputs = [port.get_node() for port in node.output(0).get_target_inputs()]
        node_with_bias = node_inputs[0]

        potential_bias = node_with_bias.input_value(1).node
        if potential_bias.get_type_name() == "Convert":
            potential_bias = potential_bias.input_value(0).node
        assert potential_bias.get_type_name() == "Constant"
        assert np.all(potential_bias.get_vector() == bias_reference)


def test_no_transformations():
    def infer_model_with_ones(model, shape):
        ie = ov.Core()
        compiled_model = ie.compile_model(model)
        _input = np.ones(shape)
        model_outputs = compiled_model(_input)
        return {out.get_node().get_friendly_name(): data for out, data in model_outputs.items()}

    model = LinearModel().ov_model
    input_shape = [1, 3, 4, 2]
    model_transformer = OVModelTransformer(model)
    transformed_model = model_transformer.transform(TransformationLayout())

    ret_val_1 = infer_model_with_ones(model, input_shape)
    ret_val_2 = infer_model_with_ones(transformed_model, input_shape)
    assert ret_val_1.keys() == ret_val_2.keys()
    for output in ret_val_1.keys():
        assert np.allclose(ret_val_1[output], ret_val_2[output])
    assert id(transformed_model) != id(model)


MODELS_WITH_PARAMETERS = [
    {"model": ConvNotBiasModel().ov_model, "layers": [["Conv"], [(1, 3, 1, 1)]]},
    {"model": WeightsModel().ov_model, "layers": [["Conv", "Conv_backprop"], [(1, 3, 1, 1), (1, 3, 1, 1)]]},
]


@pytest.mark.parametrize("model_with_parameters", MODELS_WITH_PARAMETERS)
def test_null_biases_insertion(model_with_parameters):
    model = model_with_parameters["model"]
    layers = model_with_parameters["layers"]

    transformed_model = create_transformed_model(
        model,
        layers[0],
        TargetType.LAYER,
        OVBiasInsertionCommand,
        port_id=0,
        command_kwargs=[{"bias_value": np.zeros(shape, dtype=np.float32)} for shape in layers[1]],
    )
    ops_dict = {op.get_friendly_name(): op for op in transformed_model.get_ops()}

    for layer_name in layers[0]:
        node = ops_dict[layer_name]
        layer_shape = ops_dict[layer_name].shape
        bias_dtype = node.get_element_type().to_dtype()

        # We assume that there is only ONE bias after convolution
        output_port = node.output(0)
        add_with_bias = list(output_port.get_target_inputs())[0].get_node()
        assert add_with_bias.get_type_name() == "Add"

        # We assume that the bias inserts only on 1st position for Add layer
        bias_node = add_with_bias.input(1).get_source_output().get_node()
        assert bias_node.get_type_name() == "Constant"

        assert all(bias_node.get_vector() == np.zeros(layer_shape[1], dtype=bias_dtype))


MODELS_WITH_DATA = [
    {"model": ConvModel(), "input_layers": ["Conv"], "output_layers": ["Conv"]},
    {"model": QuantizedModel(), "input_layers": ["Relu_1", "Transpose"], "output_layers": ["Conv_3", "Add_2"]},
]


@pytest.mark.parametrize("model_with_data", MODELS_WITH_DATA)
def test_model_extraction(model_with_data):
    model_to_test = model_with_data["model"]
    model = model_to_test.ov_model
    transformation_layout = TransformationLayout()
    command = OVModelExtractionCommand(model_with_data["input_layers"], model_with_data["output_layers"])
    transformation_layout.register(command)

    model_transformer = OVModelTransformer(model)
    transformed_model = model_transformer.transform(transformation_layout)

    path_to_dot = REFERENCE_GRAPHS_DIR / f"exctracted_{model_to_test.ref_graph_name}"
    compare_nncf_graphs(transformed_model, path_to_dot)


MODELS_WITH_PARAMETERS = [
    {
        "model": LinearModel().ov_model,
        "layers": ["Reshape"],
        "destination_node_names": ["MatMul"],
        "scale": np.ones((1, 1, 1, 4)),
    },
    {
        "model": WeightsModel().ov_model,
        "layers": ["MatMul_1"],
        "destination_node_names": ["MatMul_0"],
        "scale": np.ones((1, 1, 1, 1)),
    },
]


@pytest.mark.parametrize("model_with_parameters", MODELS_WITH_PARAMETERS)
def test_multiply_insertion(model_with_parameters):
    model = model_with_parameters["model"]
    layers = model_with_parameters["layers"]
    dest_nodes = model_with_parameters["destination_node_names"]
    scale = model_with_parameters["scale"]
    output_port_id = 0

    transformed_model = create_transformed_model(
        model,
        layers,
        TargetType.POST_LAYER_OPERATION,
        OVMultiplyInsertionCommand,
        port_id=output_port_id,
<<<<<<< HEAD
        command_kwargs={"scale_value": scale, "destination_node_names": dest_nodes},
=======
        **{"scale_value": scale, "destination_node_names": dest_nodes, "multiply_node_name": "test_name"},
>>>>>>> c0fdd054
    )
    ops_dict = {op.get_friendly_name(): op for op in transformed_model.get_ops()}

    for dest_node_name in dest_nodes:
        dest_node = ops_dict[dest_node_name]

        for dest_input in dest_node.inputs():
            input_node = dest_input.get_source_output().get_node()
            if input_node.get_type_name() == "Constant":
                continue
            scale_node = input_node

        assert scale_node.get_type_name() == "Multiply"
        scale_const = scale_node.input(1).get_source_output().get_node()

        assert scale_const.get_type_name() == "Constant"
        scale_const_data = scale_const.data

        assert np.all(scale_const_data == scale)<|MERGE_RESOLUTION|>--- conflicted
+++ resolved
@@ -640,11 +640,7 @@
         TargetType.POST_LAYER_OPERATION,
         OVMultiplyInsertionCommand,
         port_id=output_port_id,
-<<<<<<< HEAD
-        command_kwargs={"scale_value": scale, "destination_node_names": dest_nodes},
-=======
-        **{"scale_value": scale, "destination_node_names": dest_nodes, "multiply_node_name": "test_name"},
->>>>>>> c0fdd054
+        command_kwargs={"scale_value": scale, "destination_node_names": dest_nodes, "multiply_node_name": "test_name"},
     )
     ops_dict = {op.get_friendly_name(): op for op in transformed_model.get_ops()}
 
