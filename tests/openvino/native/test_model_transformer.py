--- conflicted
+++ resolved
@@ -208,7 +208,27 @@
         assert np.all(potential_bias.get_vector() == bias_reference)
 
 
-<<<<<<< HEAD
+def test_no_transformations():
+    def infer_model_with_ones(model, shape):
+        ie = ov.Core()
+        compiled_model = ie.compile_model(model)
+        _input = np.ones(shape)
+        model_outputs = compiled_model(_input)
+        return {out.get_node().get_friendly_name(): data for out, data in model_outputs.items()}
+
+    model = LinearModel().ov_model
+    input_shape = [1, 3, 4, 2]
+    model_transformer = OVModelTransformer(model)
+    transformed_model = model_transformer.transform(TransformationLayout())
+
+    ret_val_1 = infer_model_with_ones(model, input_shape)
+    ret_val_2 = infer_model_with_ones(transformed_model, input_shape)
+    assert ret_val_1.keys() == ret_val_2.keys()
+    for output in ret_val_1.keys():
+        assert np.allclose(ret_val_1[output], ret_val_2[output])
+    assert id(transformed_model) != id(model)
+
+
 MODELS_WITH_PARAMETERS = [
     {
         'model': ConvModel().ov_model,
@@ -234,25 +254,4 @@
         node = ops_dict[node_name]
         weight_node = node.input_value(1).node
         assert weight_node.get_type_name() == 'Constant'
-        assert np.all(weight_node.get_vector() == weight_reference)
-=======
-def test_no_transformations():
-    def infer_model_with_ones(model, shape):
-        ie = ov.Core()
-        compiled_model = ie.compile_model(model)
-        _input = np.ones(shape)
-        model_outputs = compiled_model(_input)
-        return {out.get_node().get_friendly_name(): data for out, data in model_outputs.items()}
-
-    model = LinearModel().ov_model
-    input_shape = [1, 3, 4, 2]
-    model_transformer = OVModelTransformer(model)
-    transformed_model = model_transformer.transform(TransformationLayout())
-
-    ret_val_1 = infer_model_with_ones(model, input_shape)
-    ret_val_2 = infer_model_with_ones(transformed_model, input_shape)
-    assert ret_val_1.keys() == ret_val_2.keys()
-    for output in ret_val_1.keys():
-        assert np.allclose(ret_val_1[output], ret_val_2[output])
-    assert id(transformed_model) != id(model)
->>>>>>> 7bad8e99
+        assert np.all(weight_node.get_vector() == weight_reference)