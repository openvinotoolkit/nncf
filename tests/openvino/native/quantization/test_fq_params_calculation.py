--- conflicted
+++ resolved
@@ -19,28 +19,21 @@
 
 from nncf.common.quantization.structs import QuantizationPreset
 from nncf.experimental.openvino_native.statistics.aggregator import OVStatisticsAggregator
+from nncf.quantization.algorithms.definitions import OverflowFix
 from nncf.quantization.algorithms.min_max.algorithm import MinMaxQuantization
 from nncf.quantization.algorithms.min_max.algorithm import MinMaxQuantizationParameters
-<<<<<<< HEAD
-=======
-from nncf.quantization.algorithms.definitions import OverflowFix
-
->>>>>>> 0ebbd659
 from tests.openvino.conftest import OPENVINO_NATIVE_TEST_ROOT
 from tests.openvino.native.common import get_dataset_for_test
-from tests.shared.helpers import load_json
-from tests.shared.helpers import compare_stats
 from tests.openvino.native.models import SYNTHETIC_MODELS
 from tests.openvino.native.models import ConvModel
 from tests.openvino.native.models import FPModel
-<<<<<<< HEAD
 from tests.openvino.native.models import LinearModel
 from tests.openvino.native.models import MatMul2DModel
+from tests.openvino.native.models import WeightsModel
 from tests.openvino.omz_helpers import convert_model
 from tests.openvino.omz_helpers import download_model
-=======
-from tests.openvino.native.models import WeightsModel
->>>>>>> 0ebbd659
+from tests.shared.helpers import compare_stats
+from tests.shared.helpers import load_json
 
 REFERENCE_SCALES_DIR = OPENVINO_NATIVE_TEST_ROOT / 'data' / 'reference_scales'
 
@@ -85,7 +78,7 @@
 @pytest.mark.parametrize('preset', [QuantizationPreset.PERFORMANCE, QuantizationPreset.MIXED],
                          ids=[QuantizationPreset.PERFORMANCE.value, QuantizationPreset.MIXED.value])
 @pytest.mark.parametrize('model_creator_func', SYNTHETIC_MODELS.values())
-def test_syntetic_models_fq_scales(model_creator_func, preset, inplace_statistics):
+def test_synthetic_models_fq_scales(model_creator_func, preset, inplace_statistics):
     model = model_creator_func()
     quantized_model = quantize_model(model.ov_model, {'preset': preset, 'inplace_statistics': inplace_statistics})
     nodes = get_fq_nodes_stats_algo(quantized_model)
@@ -93,13 +86,8 @@
     ref_stats_name = model.ref_graph_name.split(".")[0] + f'_{preset.value}.json'
     ref_stats_path = REFERENCE_SCALES_DIR / ref_stats_name
 
-<<<<<<< HEAD
     # Uncomment lines below to generate reference for new models.
     # from tests.openvino.native.common import dump_to_json
-=======
-    # Unkomment lines below to generate reference for new models.
-    # from tests.shared.helpers import dump_to_json
->>>>>>> 0ebbd659
     # dump_to_json(ref_stats_path, nodes)
 
     ref_nodes = load_json(ref_stats_path)
@@ -117,7 +105,7 @@
     ref_stats_name = model.ref_graph_name.split(".")[0] + f'_overflow_fix_{overflow_fix.value}.json'
     ref_stats_path = REFERENCE_SCALES_DIR / ref_stats_name
 
-    # Unkomment lines below to generate reference for new models.
+    # Uncomment lines below to generate reference for new models.
     # from tests.shared.helpers import dump_to_json
     # dump_to_json(ref_stats_path, nodes)
 
@@ -148,7 +136,7 @@
     ref_stats_name = str(Path(model_path).name).rsplit('.', maxsplit=1)[0] + f'_{preset.value}.json'
     ref_stats_path = REFERENCE_SCALES_DIR / ref_stats_name
 
-    # Unkomment lines below to generate reference for new models.
+    # Uncomment lines below to generate reference for new models.
     # from tests.shared.helpers import dump_to_json
     # dump_to_json(ref_stats_path, nodes)
 
@@ -165,7 +153,7 @@
 
 @pytest.mark.parametrize('model_creator_func, ref_shapes',
                          zip([LinearModel, ConvModel, MatMul2DModel], REF_NODES_SHAPES.values()))
-def test_syntetic_models_fq_shapes(model_creator_func, ref_shapes, inplace_statistics):
+def test_synthetic_models_fq_shapes(model_creator_func, ref_shapes, inplace_statistics):
     model = model_creator_func()
     quantized_model = quantize_model(model.ov_model, {'preset': QuantizationPreset.PERFORMANCE,
                                                       'inplace_statistics': inplace_statistics})
