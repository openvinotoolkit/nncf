"""
 Copyright (c) 2023 Intel Corporation
 Licensed under the Apache License, Version 2.0 (the "License");
 you may not use this file except in compliance with the License.
 You may obtain a copy of the License at
      http://www.apache.org/licenses/LICENSE-2.0
 Unless required by applicable law or agreed to in writing, software
 distributed under the License is distributed on an "AS IS" BASIS,
 WITHOUT WARRANTIES OR CONDITIONS OF ANY KIND, either express or implied.
 See the License for the specific language governing permissions and
 limitations under the License.
"""

import pytest
from pathlib import Path
import numpy as np
import openvino.runtime as ov

from nncf.common.quantization.structs import QuantizationPreset
from nncf.experimental.openvino_native.statistics.aggregator import OVStatisticsAggregator
from nncf.quantization.algorithms.min_max.algorithm import MinMaxQuantization
from nncf.quantization.algorithms.min_max.algorithm import MinMaxQuantizationParameters

from tests.openvino.conftest import OPENVINO_NATIVE_TEST_ROOT
from tests.openvino.omz_helpers import convert_model
from tests.openvino.omz_helpers import download_model
from tests.openvino.native.common import get_dataset_for_test
from tests.openvino.native.common import load_json
from tests.openvino.native.models import SYNTHETIC_MODELS
from tests.openvino.native.models import LinearModel
from tests.openvino.native.models import ConvModel
from tests.openvino.native.models import MatMul2DModel
from tests.openvino.native.models import FPModel

REFERENCE_SCALES_DIR = OPENVINO_NATIVE_TEST_ROOT / 'data' / 'reference_scales'


def get_fq_nodes_stats_algo(model):
    nodes = {}
    for op in model.get_ops():
        if op.get_type_name() == 'FakeQuantize':
            input_low = op.input_value(1).get_node().get_data()
            input_high = op.input_value(2).get_node().get_data()
            output_low = op.input_value(3).get_node().get_data()
            output_high = op.input_value(4).get_node().get_data()

            nodes[op.get_friendly_name()] = {
                    'input_low': input_low,
                    'input_high': input_high,
                    'output_low': output_low,
                    'output_high': output_high
            }
    return nodes


def compare_stats(expected, actual):
    assert len(expected) == len(actual)
    for ref_name in expected:
        ref_stats = expected[ref_name]
        ref_input_low, ref_input_high = ref_stats['input_low'], ref_stats['input_high']
        ref_output_low, ref_output_high = ref_stats['output_low'], ref_stats['output_high']

        stats = actual[ref_name]
        input_low, input_high = stats['input_low'], stats['input_high']
        output_low, output_high = stats['output_low'], stats['output_high']

        assert np.allclose(ref_input_low, input_low, atol=1e-6)
        assert np.allclose(ref_input_high, input_high, atol=1e-6)
        assert np.allclose(ref_output_low, output_low, atol=1e-6)
        assert np.allclose(ref_output_high, output_high, atol=1e-6)


# pylint: disable=protected-access
def quantize_model(ov_model, q_params):
    dataset = get_dataset_for_test(ov_model)

    min_max_algo = MinMaxQuantization(MinMaxQuantizationParameters(number_samples=1, **q_params))
    statistics_aggregator = OVStatisticsAggregator(dataset)
    statistic_points = min_max_algo.get_statistic_points(ov_model)
    statistics_aggregator.register_stastistic_points(statistic_points)
    statistics_aggregator.collect_statistics(ov_model)
    quantized_model = min_max_algo._apply(ov_model, statistics_aggregator.statistic_points)
    return quantized_model


@pytest.fixture(params=[True, False], ids=['inplace', 'out_of_place'],
                name='inplace_statistics')
def fixture_inplace_statistics(request):
    return request.param


@pytest.mark.parametrize('preset', [QuantizationPreset.PERFORMANCE, QuantizationPreset.MIXED],
                         ids=[QuantizationPreset.PERFORMANCE.value, QuantizationPreset.MIXED.value])
@pytest.mark.parametrize('model_creator_func', SYNTHETIC_MODELS.values())
def test_syntetic_models_fq_scales(model_creator_func, preset, inplace_statistics):
    model = model_creator_func()
    quantized_model = quantize_model(model.ov_model, {'preset': preset, 'inplace_statistics': inplace_statistics})
    nodes = get_fq_nodes_stats_algo(quantized_model)

    ref_stats_name = model.ref_graph_name.split(".")[0] + f'_{preset.value}.json'
    ref_stats_path = REFERENCE_SCALES_DIR / ref_stats_name

    # Unkomment lines below to generate reference for new models.
    # from tests.openvino.native.common import dump_to_json
    # dump_to_json(ref_stats_path, nodes)

    ref_nodes = load_json(ref_stats_path)
    compare_stats(ref_nodes, nodes)


OMZ_MODELS = [
    'mobilenet-v2-pytorch',
    'resnet-18-pytorch',
    'yolo-v4-tiny-tf',
]


@pytest.mark.parametrize('preset', [QuantizationPreset.PERFORMANCE, QuantizationPreset.MIXED],
                         ids=[QuantizationPreset.PERFORMANCE.value, QuantizationPreset.MIXED.value])
@pytest.mark.parametrize('model_name', OMZ_MODELS)
<<<<<<< HEAD
def test_omz_models_fq_scales(model_name, preset, inplace_statistics, tmp_path):
    _ = download_model(model_name, tmp_path)
    model_path = convert_model(model_name, tmp_path)
=======
def test_omz_models_fq_scales(model_name, preset, tmp_path):
    download_model(model_name, tmp_path)
    convert_model(model_name, tmp_path)
    model_path = tmp_path / 'public' / model_name / 'FP32' / f'{model_name}.xml'
>>>>>>> 67df46ed
    model = ov.Core().read_model(model_path)
    quantized_model = quantize_model(model, {'preset': preset,
                                             'inplace_statistics': inplace_statistics})
    nodes = get_fq_nodes_stats_algo(quantized_model)

    ref_stats_name = str(Path(model_path).name).rsplit('.', maxsplit=1)[0] + f'_{preset.value}.json'
    ref_stats_path = REFERENCE_SCALES_DIR / ref_stats_name
    ref_nodes = load_json(ref_stats_path)

    compare_stats(ref_nodes, nodes)


REF_NODES_SHAPES = {
    'LinearModel': {'Input/fq_output_0': (), 'MatMul/fq_weights_1': (1, 1, 1, 1)},
    'ConvModel': {'Conv/fq_weights_1': (3, 1, 1, 1), 'Sub/fq_output_0': ()},
    'MatMul2DModel': {'Input/fq_output_0': (), 'MatMul/fq_weights_1': (5, 1)},
}

@pytest.mark.parametrize('model_creator_func, ref_shapes',
                         zip([LinearModel, ConvModel, MatMul2DModel], REF_NODES_SHAPES.values()))
def test_syntetic_models_fq_shapes(model_creator_func, ref_shapes, inplace_statistics):
    model = model_creator_func()
    quantized_model = quantize_model(model.ov_model, {'preset': QuantizationPreset.PERFORMANCE,
                                                      'inplace_statistics': inplace_statistics})
    nodes = get_fq_nodes_stats_algo(quantized_model)
    for node_name, node in nodes.items():
        assert node['input_low'].shape == ref_shapes[node_name]
        assert node['input_high'].shape == ref_shapes[node_name]
        assert node['output_low'].shape == ref_shapes[node_name]
        assert node['output_high'].shape == ref_shapes[node_name]


@pytest.mark.parametrize('const_dtype', ['FP16', 'FP32'])
@pytest.mark.parametrize('input_dtype', ['FP16', 'FP32'])
def test_fq_precision_orig_fp32model(const_dtype, input_dtype, inplace_statistics):
    model = FPModel(const_dtype, input_dtype)
    quantized_model = quantize_model(model.ov_model, {'preset': QuantizationPreset.PERFORMANCE,
                                                      'inplace_statistics': inplace_statistics})
    for op in quantized_model.get_ops():
        if op.get_type_name() == 'FakeQuantize':
            inp_node = op.input(0)
            fq_input_node = inp_node.get_source_output().get_node()
            if fq_input_node.get_element_type() == 'Constant':
                assert op.get_element_type() == ov.Type(np.float32 if input_dtype == 'FP32' else np.float16)
        elif op.get_type_name() == 'Convert':
            inp_node = op.input(0)
            fq_input_node = inp_node.get_source_output().get_node()
            if fq_input_node.get_element_type() == 'Constant':
                assert op.get_element_type() == ov.Type(np.float32 if const_dtype == 'FP32' else np.float16)<|MERGE_RESOLUTION|>--- conflicted
+++ resolved
@@ -118,16 +118,10 @@
 @pytest.mark.parametrize('preset', [QuantizationPreset.PERFORMANCE, QuantizationPreset.MIXED],
                          ids=[QuantizationPreset.PERFORMANCE.value, QuantizationPreset.MIXED.value])
 @pytest.mark.parametrize('model_name', OMZ_MODELS)
-<<<<<<< HEAD
 def test_omz_models_fq_scales(model_name, preset, inplace_statistics, tmp_path):
-    _ = download_model(model_name, tmp_path)
-    model_path = convert_model(model_name, tmp_path)
-=======
-def test_omz_models_fq_scales(model_name, preset, tmp_path):
     download_model(model_name, tmp_path)
     convert_model(model_name, tmp_path)
     model_path = tmp_path / 'public' / model_name / 'FP32' / f'{model_name}.xml'
->>>>>>> 67df46ed
     model = ov.Core().read_model(model_path)
     quantized_model = quantize_model(model, {'preset': preset,
                                              'inplace_statistics': inplace_statistics})
