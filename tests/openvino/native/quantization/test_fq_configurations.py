"""
 Copyright (c) 2023 Intel Corporation
 Licensed under the Apache License, Version 2.0 (the "License");
 you may not use this file except in compliance with the License.
 You may obtain a copy of the License at
      http://www.apache.org/licenses/LICENSE-2.0
 Unless required by applicable law or agreed to in writing, software
 distributed under the License is distributed on an "AS IS" BASIS,
 WITHOUT WARRANTIES OR CONDITIONS OF ANY KIND, either express or implied.
 See the License for the specific language governing permissions and
 limitations under the License.
"""

import pytest
import numpy as np
from dataclasses import dataclass

from nncf.common.quantization.structs import QuantizationMode
from nncf.common.quantization.structs import QuantizerConfig
from nncf.common.quantization.structs import QuantizerGroup
from nncf.quantization.fake_quantize import FakeQuantizeParameters
from nncf.quantization.fake_quantize import calculate_quantizer_parameters
from nncf.experimental.openvino_native.statistics.statistics import OVMinMaxTensorStatistic
from tests.openvino.conftest import OPENVINO_NATIVE_TEST_ROOT
from tests.openvino.native.common import load_json

FQ_CALCULATED_PARAMETERS_PATH = OPENVINO_NATIVE_TEST_ROOT / 'data' / 'reference_scales' / 'fq_params_synthetic.json'


@dataclass
class CaseFQParams:
    mode: QuantizationMode
    signedness_to_force: bool
    per_channel: bool


@dataclass
class WeightCaseFqParams(CaseFQParams):
    half_range: bool
    fail: bool


ACTIVATION_CASES_FOR_TEST = (CaseFQParams(mode=QuantizationMode.SYMMETRIC,
                                          signedness_to_force=False,
                                          per_channel=False),
                             CaseFQParams(mode=QuantizationMode.SYMMETRIC,
                                          signedness_to_force=False,
                                          per_channel=True),
                             CaseFQParams(mode=QuantizationMode.ASYMMETRIC,
                                          signedness_to_force=False,
                                          per_channel=False),
                             CaseFQParams(mode=QuantizationMode.ASYMMETRIC,
                                          signedness_to_force=False,
                                          per_channel=True),
                             CaseFQParams(mode=QuantizationMode.SYMMETRIC,
                                          signedness_to_force=True,
                                          per_channel=False),
                             CaseFQParams(mode=QuantizationMode.SYMMETRIC,
                                          signedness_to_force=True,
                                          per_channel=True),
                             )

WEIGHT_CASES_FOR_TEST = (WeightCaseFqParams(mode=QuantizationMode.SYMMETRIC,
                                            signedness_to_force=False,
                                            per_channel=False,
                                            half_range=True,
                                            fail=False),
                         WeightCaseFqParams(mode=QuantizationMode.SYMMETRIC,
                                            signedness_to_force=False,
                                            per_channel=True,
                                            half_range=False,
                                            fail=False),
                         WeightCaseFqParams(mode=QuantizationMode.ASYMMETRIC,
                                            signedness_to_force=False,
                                            per_channel=False,
                                            half_range=False,
                                            fail=False),
                         WeightCaseFqParams(mode=QuantizationMode.ASYMMETRIC,
                                            signedness_to_force=False,
                                            per_channel=True,
                                            half_range=True,
                                            fail=True)
                         )


def compare_fq_parameters(ref_params, params):
    assert ref_params.levels == params.levels
    assert ref_params.input_low.shape == params.input_low.shape
    assert ref_params.input_high.shape == params.input_high.shape
    assert ref_params.output_low.shape == params.output_low.shape
    assert ref_params.output_high.shape == params.output_high.shape
    assert np.allclose(ref_params.input_low, params.input_low)
    assert np.allclose(ref_params.input_high, params.input_high)
    assert np.allclose(ref_params.output_low, params.output_low)
    assert np.allclose(ref_params.output_high, params.output_high)


def parse_input_data():
    fq_params = load_json(FQ_CALCULATED_PARAMETERS_PATH)
    return np.array(fq_params['data']).astype(np.float32)


def parse_test_data(stat_type, mode, sign, per_ch, hf_range):
    fq_params = load_json(FQ_CALCULATED_PARAMETERS_PATH)
    hf_range_param = f'_hf_range_{hf_range}' if hf_range is not None else ''
    key = f'{stat_type}_{mode}_sign_{sign}_per_ch_{per_ch}' + hf_range_param
    inp_l = np.array(fq_params[key]['input_low']).astype(np.float32)
    inp_h = np.array(fq_params[key]['input_high']).astype(np.float32)
    out_l = np.array(fq_params[key]['output_low']).astype(np.float32)
    out_h = np.array(fq_params[key]['output_high']).astype(np.float32)
    levels = fq_params[key]['levels']
<<<<<<< HEAD
    ref_quantize_params = OVQuantizerLayerParameters(inp_l, inp_h, out_l, out_h, levels)
    return ref_quantize_params
=======
    ref_quantize_params = FakeQuantizeParameters(inp_l, inp_h, out_l, out_h, levels)
    return input_data, ref_quantize_params
>>>>>>> 63d0b543


@pytest.mark.parametrize('case_to_test', ACTIVATION_CASES_FOR_TEST)
def test_calculate_activation_quantizer_parameters(case_to_test):
    stat_type = 'activation'
    mode = case_to_test.mode
    sign = case_to_test.signedness_to_force
    per_ch = case_to_test.per_channel
    data = parse_input_data()
    ref_quantize_params = parse_test_data(stat_type, mode, sign, per_ch, None)

    axes = (0, 2, 3) if per_ch else None
    min_values = np.amin(data, axes, keepdims=True)
    if mode == QuantizationMode.SYMMETRIC:
        max_values = np.amax(np.abs(data), axes, keepdims=True)
    else:
        max_values = np.amax(data, axes, keepdims=True)

    statistics = OVMinMaxTensorStatistic(min_values, max_values)
    qconfig = QuantizerConfig(num_bits=8, mode=mode, signedness_to_force=sign, per_channel=per_ch)
    quantize_params = calculate_quantizer_parameters(statistics, qconfig, False, QuantizerGroup.ACTIVATIONS)

    compare_fq_parameters(ref_quantize_params, quantize_params)


@pytest.mark.parametrize('case_to_test', WEIGHT_CASES_FOR_TEST)
def test_calculate_weight_quantizer_parameters(case_to_test):
    stat_type = 'weights'
    mode = case_to_test.mode
    sign = case_to_test.signedness_to_force
    per_ch = case_to_test.per_channel
    half_range = case_to_test.half_range
    fail = case_to_test.fail

    data = parse_input_data()
    if not fail:
        ref_quantize_params = parse_test_data(stat_type, mode, sign, per_ch, half_range)

    qconfig = QuantizerConfig(num_bits=8, mode=mode, signedness_to_force=sign, per_channel=per_ch)
    if per_ch:
        axes = tuple(range(1, len(data.shape)))  # channel_axis = 0
    else:
        axes = None

    min_values = np.amin(data, axis=axes, keepdims=qconfig.per_channel)
    if mode == QuantizationMode.SYMMETRIC:
        max_values = np.amax(np.abs(data), axis=axes, keepdims=qconfig.per_channel)
    else:
        max_values = np.amax(data, axis=axes, keepdims=qconfig.per_channel)
    statistics = OVMinMaxTensorStatistic(min_values, max_values)
    if not fail:
        quantize_params = calculate_quantizer_parameters(statistics, qconfig, half_range, QuantizerGroup.WEIGHTS)
        compare_fq_parameters(ref_quantize_params, quantize_params)
    else:
        with pytest.raises(AssertionError):
            calculate_quantizer_parameters(statistics, qconfig, half_range, QuantizerGroup.WEIGHTS)<|MERGE_RESOLUTION|>--- conflicted
+++ resolved
@@ -109,13 +109,8 @@
     out_l = np.array(fq_params[key]['output_low']).astype(np.float32)
     out_h = np.array(fq_params[key]['output_high']).astype(np.float32)
     levels = fq_params[key]['levels']
-<<<<<<< HEAD
-    ref_quantize_params = OVQuantizerLayerParameters(inp_l, inp_h, out_l, out_h, levels)
-    return ref_quantize_params
-=======
     ref_quantize_params = FakeQuantizeParameters(inp_l, inp_h, out_l, out_h, levels)
     return input_data, ref_quantize_params
->>>>>>> 63d0b543
 
 
 @pytest.mark.parametrize('case_to_test', ACTIVATION_CASES_FOR_TEST)
