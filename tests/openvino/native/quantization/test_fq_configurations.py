"""
 Copyright (c) 2023 Intel Corporation
 Licensed under the Apache License, Version 2.0 (the "License");
 you may not use this file except in compliance with the License.
 You may obtain a copy of the License at
      http://www.apache.org/licenses/LICENSE-2.0
 Unless required by applicable law or agreed to in writing, software
 distributed under the License is distributed on an "AS IS" BASIS,
 WITHOUT WARRANTIES OR CONDITIONS OF ANY KIND, either express or implied.
 See the License for the specific language governing permissions and
 limitations under the License.
"""

import pytest
import numpy as np
from dataclasses import dataclass

from nncf.common.quantization.structs import QuantizationMode
from nncf.common.quantization.structs import QuantizerConfig
from nncf.common.quantization.structs import QuantizerGroup
from nncf.experimental.openvino_native.quantization.quantizer_parameters import calculate_quantizer_parameters
from nncf.experimental.openvino_native.quantization.quantizer_parameters import OVQuantizerLayerParameters
from nncf.experimental.openvino_native.quantization.quantizer_parameters import get_weight_stats_shape
from nncf.experimental.openvino_native.statistics.statistics import OVMinMaxTensorStatistic
from tests.openvino.conftest import OPENVINO_NATIVE_TEST_ROOT
from tests.openvino.native.common import load_json

FQ_CALCULATED_PARAMETERS_PATH = OPENVINO_NATIVE_TEST_ROOT / 'data' / 'reference_scales' / 'fq_params_synthetic.json'


@dataclass
class CaseFQParams:
    mode: QuantizationMode
    signedness_to_force: bool
    per_channel: bool


@dataclass
class WeightCaseFqParams(CaseFQParams):
    half_range: bool


ACTIVATION_CASES_FOR_TEST = (CaseFQParams(mode=QuantizationMode.SYMMETRIC,
                                          signedness_to_force=False,
                                          per_channel=False),
                             CaseFQParams(mode=QuantizationMode.SYMMETRIC,
                                          signedness_to_force=False,
                                          per_channel=True),
                             CaseFQParams(mode=QuantizationMode.ASYMMETRIC,
                                          signedness_to_force=False,
                                          per_channel=False),
                             CaseFQParams(mode=QuantizationMode.ASYMMETRIC,
                                          signedness_to_force=False,
                                          per_channel=True),
                             CaseFQParams(mode=QuantizationMode.SYMMETRIC,
                                          signedness_to_force=True,
                                          per_channel=False),
                             CaseFQParams(mode=QuantizationMode.SYMMETRIC,
                                          signedness_to_force=True,
                                          per_channel=True),
                             )

WEIGHT_CASES_FOR_TEST = (WeightCaseFqParams(mode=QuantizationMode.SYMMETRIC,
                                            signedness_to_force=False,
                                            per_channel=False,
                                            half_range=True),
                         WeightCaseFqParams(mode=QuantizationMode.SYMMETRIC,
                                            signedness_to_force=False,
                                            per_channel=True,
                                            half_range=False),
                         WeightCaseFqParams(mode=QuantizationMode.ASYMMETRIC,
                                            signedness_to_force=False,
                                            per_channel=False,
                                            half_range=False),
                         WeightCaseFqParams(mode=QuantizationMode.ASYMMETRIC,
                                            signedness_to_force=False,
                                            per_channel=True,
                                            half_range=True)
                         )


def compare_fq_parameters(ref_params, params):
    assert ref_params.levels == params.levels
    assert ref_params.input_low.shape == params.input_low.shape
    assert ref_params.input_high.shape == params.input_high.shape
    assert ref_params.output_low.shape == params.output_low.shape
    assert ref_params.output_high.shape == params.output_high.shape
    assert np.allclose(ref_params.input_low, params.input_low)
    assert np.allclose(ref_params.input_high, params.input_high)
    assert np.allclose(ref_params.output_low, params.output_low)
    assert np.allclose(ref_params.output_high, params.output_high)


def parse_test_data(stat_type, mode, sign, per_ch, hf_range):
    fq_params = load_json(FQ_CALCULATED_PARAMETERS_PATH)
    input_data = np.array(fq_params['data']).astype(np.float32)
    hf_range_param = f'_hf_range_{hf_range}' if hf_range is not None else ''
    key = f'{stat_type}_{mode}_sign_{sign}_per_ch_{per_ch}' + hf_range_param
    inp_l = np.array(fq_params[key]['input_low']).astype(np.float32)
    inp_h = np.array(fq_params[key]['input_high']).astype(np.float32)
    out_l = np.array(fq_params[key]['output_low']).astype(np.float32)
    out_h = np.array(fq_params[key]['output_high']).astype(np.float32)
    levels = fq_params[key]['levels']
    ref_quantize_params = OVQuantizerLayerParameters(inp_l, inp_h, out_l, out_h, levels)
    return input_data, ref_quantize_params


@pytest.mark.parametrize('case_to_test', ACTIVATION_CASES_FOR_TEST)
def test_calculate_activation_quantizer_parameters(case_to_test):
    stat_type = 'activation'
    mode = case_to_test.mode
    sign = case_to_test.signedness_to_force
    per_ch = case_to_test.per_channel
    data, ref_quantize_params = parse_test_data(stat_type, mode, sign, per_ch, None)

    axes = (0, 2, 3) if case_to_test.per_channel else None
    min_values = np.amin(data, axes, keepdims=True)
    max_values = np.amax(np.abs(data), axes, keepdims=True)

    statistics = OVMinMaxTensorStatistic(min_values, max_values)
    qconfig = QuantizerConfig(num_bits=8, mode=mode, signedness_to_force=sign, per_channel=per_ch)
    quantize_params = calculate_quantizer_parameters(statistics, qconfig, QuantizerGroup.ACTIVATIONS)

    compare_fq_parameters(ref_quantize_params, quantize_params)


@pytest.mark.parametrize('case_to_test', WEIGHT_CASES_FOR_TEST)
def test_calculate_weight_quantizer_parameters(case_to_test):
    stat_type = 'weights'
    mode = case_to_test.mode
    sign = case_to_test.signedness_to_force
    per_ch = case_to_test.per_channel
    half_range = case_to_test.half_range
    data, ref_quantize_params = parse_test_data(stat_type, mode, sign, per_ch, half_range)

    qconfig = QuantizerConfig(num_bits=8, mode=mode, signedness_to_force=sign, per_channel=per_ch)
<<<<<<< HEAD
    quantize_params = calculate_weight_quantizer_parameters(data, qconfig, half_range, None)
=======
    axes = None
    if qconfig.per_channel:
        bounds_shape = get_weight_stats_shape(data.shape, None)
        axes = tuple(i for i, dim in enumerate(bounds_shape) if dim == 1)

    min_values = np.amin(data, axis=axes, keepdims=qconfig.per_channel)
    max_values = np.amax(np.abs(data), axis=axes, keepdims=qconfig.per_channel)
    statistics = OVMinMaxTensorStatistic(min_values, max_values)
    quantize_params = calculate_quantizer_parameters(statistics, qconfig, QuantizerGroup.WEIGHTS)
>>>>>>> 997beb02

    compare_fq_parameters(ref_quantize_params, quantize_params)<|MERGE_RESOLUTION|>--- conflicted
+++ resolved
@@ -134,18 +134,14 @@
     data, ref_quantize_params = parse_test_data(stat_type, mode, sign, per_ch, half_range)
 
     qconfig = QuantizerConfig(num_bits=8, mode=mode, signedness_to_force=sign, per_channel=per_ch)
-<<<<<<< HEAD
-    quantize_params = calculate_weight_quantizer_parameters(data, qconfig, half_range, None)
-=======
     axes = None
     if qconfig.per_channel:
-        bounds_shape = get_weight_stats_shape(data.shape, None)
+        bounds_shape = get_weight_stats_shape(data.shape, half_range, None)
         axes = tuple(i for i, dim in enumerate(bounds_shape) if dim == 1)
 
     min_values = np.amin(data, axis=axes, keepdims=qconfig.per_channel)
     max_values = np.amax(np.abs(data), axis=axes, keepdims=qconfig.per_channel)
     statistics = OVMinMaxTensorStatistic(min_values, max_values)
     quantize_params = calculate_quantizer_parameters(statistics, qconfig, QuantizerGroup.WEIGHTS)
->>>>>>> 997beb02
 
     compare_fq_parameters(ref_quantize_params, quantize_params)