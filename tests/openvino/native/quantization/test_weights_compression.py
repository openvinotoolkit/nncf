--- conflicted
+++ resolved
@@ -1509,7 +1509,6 @@
             mock.assert_called_once()
 
 
-<<<<<<< HEAD
 @pytest.mark.parametrize("dataset", [None, Dataset([np.ones([1, 8, 8])])])
 @pytest.mark.parametrize("is_data_aware", [True, False])
 def test_data_free_awq(dataset, is_data_aware):
@@ -1532,7 +1531,8 @@
 
     n_awq = TestOVTemplateWeightCompression.get_num_multiply_from_awq(compressed_model)
     assert n_awq == n_layers - 1
-=======
+
+
 @pytest.mark.parametrize(
     "weight,scale", [(np.array([-0.07263] * 2, np.float16), np.array([0.08564102] * 2, np.float32))]
 )
@@ -1547,7 +1547,6 @@
     ref_nf4_quant = norm_weight_ov_backend.astype(TensorDataType.nf4).as_numpy_tensor()
 
     np.testing.assert_allclose(nf4_quant.data, ref_nf4_quant.data, atol=0, rtol=0)
->>>>>>> 9e4aca6d
 
 
 class TestOVTemplateWeightCompression(TemplateWeightCompression):
