--- conflicted
+++ resolved
@@ -1018,7 +1018,6 @@
             assert op.get_shape() == [sz, 1]
 
 
-<<<<<<< HEAD
 @pytest.mark.parametrize("mode", INT4_MODES)
 def test_one_dimentional_samples(mode):
     model = AWQMatmulModel().ov_model
@@ -1028,7 +1027,12 @@
 
     compressed_model = compress_weights(model, mode=mode, ratio=1.0, group_size=-1, dataset=dataset, awq=True)
 
-=======
+    for op in compressed_model.get_ordered_ops():
+        op_name = op.get_friendly_name()
+        if op.get_type_name() == "Constant" and ("/zero_point" in op_name or "/scale" in op_name):
+            assert op.get_shape() == [sz, 1]
+
+
 def get_shape_for_second_input(op_with_weights: ov.Node) -> List[int]:
     return list(op_with_weights.inputs()[1].get_shape())
 
@@ -1221,7 +1225,6 @@
     compressed_model = compress_weights(
         model, mode=CompressWeightsMode.INT4_ASYM, ratio=0.5, group_size=-1, dataset=dataset, lora_correction=True
     )
->>>>>>> d7bb1cad
     for op in compressed_model.get_ordered_ops():
         op_name = op.get_friendly_name()
         if op.get_type_name() == "Constant" and ("/zero_point" in op_name or "/scale" in op_name):
