# Copyright (c) 2024 Intel Corporation
# Licensed under the Apache License, Version 2.0 (the "License");
# you may not use this file except in compliance with the License.
# You may obtain a copy of the License at
#      http://www.apache.org/licenses/LICENSE-2.0
# Unless required by applicable law or agreed to in writing, software
# distributed under the License is distributed on an "AS IS" BASIS,
# WITHOUT WARRANTIES OR CONDITIONS OF ANY KIND, either express or implied.
# See the License for the specific language governing permissions and
# limitations under the License.

import inspect
import os
from typing import Callable, List

import numpy as np
import openvino.runtime as ov
import pandas as pd
import pytest
from attr import dataclass
from openvino.runtime import opset13 as opset

from nncf import CompressWeightsMode
from nncf import SensitivityMetric
from nncf.common.utils.debug import nncf_debug
from nncf.data.dataset import Dataset
from nncf.errors import ValidationError
from nncf.experimental.common.tensor_statistics.collectors import AggregatorBase
from nncf.openvino.graph.node_utils import get_const_value
from nncf.parameters import BackupMode
from nncf.quantization import compress_weights
from nncf.quantization.advanced_parameters import AdvancedCompressionParameters as CompressionParams
from nncf.quantization.advanced_parameters import AdvancedGPTQParameters as GPTQParams
from nncf.quantization.advanced_parameters import AdvancedLoraCorrectionParameters as LoraParams
from nncf.quantization.algorithms.weight_compression.config import WeightCompressionConfig
from nncf.quantization.algorithms.weight_compression.config import WeightCompressionParameters
from nncf.quantization.algorithms.weight_compression.mixed_precision import MIXED_PRECISION_CRITERIA
from nncf.quantization.algorithms.weight_compression.openvino_backend import OVWeightCompressionAlgoBackend
from nncf.quantization.algorithms.weight_compression.weight_lowering import do_int_dequantization
from nncf.quantization.algorithms.weight_compression.weight_lowering import do_int_quantization
from nncf.quantization.algorithms.weight_compression.weight_lowering import get_integer_quantization_error
from nncf.quantization.algorithms.weight_compression.weight_lowering import reshape_weight_for_grouped_quantization
from nncf.scopes import IgnoredScope
from nncf.tensor import Tensor
from nncf.tensor import TensorDataType
from tests.cross_fw.shared.helpers import compare_stats
from tests.cross_fw.shared.helpers import dump_to_json
from tests.cross_fw.shared.helpers import load_json
from tests.openvino.native.common import get_actual_reference_for_current_openvino
from tests.openvino.native.models import AWQActMatmulModel
from tests.openvino.native.models import AWQMatmulModel
from tests.openvino.native.models import GatherAndMatmulShareData
from tests.openvino.native.models import GatherWithTwoReductionAxes
from tests.openvino.native.models import IdentityMatmul
from tests.openvino.native.models import IntegerModel
from tests.openvino.native.models import ModelNamedConsts
from tests.openvino.native.models import OVReferenceModel
from tests.openvino.native.models import SequentialMatmulModel
from tests.openvino.native.models import WeightsModel
from tests.openvino.native.quantization.test_fq_params_calculation import REFERENCE_SCALES_DIR

TEST_MODELS = {
    IntegerModel: ["matmul_2_data", "gather_2_data", "matmul_1_data"],
    WeightsModel: ["weights_0", "weights_1"],
}

DATA_BASED_SENSITIVITY_METRICS = (
    SensitivityMetric.HESSIAN_INPUT_ACTIVATION,
    SensitivityMetric.MEAN_ACTIVATION_VARIANCE,
    SensitivityMetric.MAX_ACTIVATION_VARIANCE,
    SensitivityMetric.MEAN_ACTIVATION_MAGNITUDE,
)

ALL_SENSITIVITY_METRICS = DATA_BASED_SENSITIVITY_METRICS + (SensitivityMetric.WEIGHT_QUANTIZATION_ERROR,)

INT8_MODES = (CompressWeightsMode.INT8, CompressWeightsMode.INT8_SYM, CompressWeightsMode.INT8_ASYM)
INT4_NF4_MODES = (CompressWeightsMode.INT4_SYM, CompressWeightsMode.INT4_ASYM, CompressWeightsMode.NF4)
INT4_MODES = (CompressWeightsMode.INT4_SYM, CompressWeightsMode.INT4_ASYM)


class LMLinearModel(OVReferenceModel):
    HIDDEN_DIM = 16
    OUTPUT_DIM = 32
    INPUT_SHAPE = [1, 24, HIDDEN_DIM]  # [B, SeqLen, HiddenDim]

    def _create_ov_model(self, transpose_b: bool = True):
        input_1 = opset.parameter(self.INPUT_SHAPE, name="Input")
        weight_shape = self.get_weight_shape(transpose_b)
        data = self._rng.random(weight_shape).astype(np.float32)
        matmul = opset.matmul(input_1, data, transpose_a=False, transpose_b=transpose_b, name="MatMul")
        result = opset.result(matmul, name="Result")
        result.get_output_tensor(0).set_names(set(["Result"]))
        model = ov.Model([result], [input_1])
        return model

    @classmethod
    def get_weight_shape(cls, transpose_b: bool = True):
        return [cls.OUTPUT_DIM, cls.HIDDEN_DIM] if transpose_b else [cls.HIDDEN_DIM, cls.OUTPUT_DIM]


def get_next_node(node):
    target_inputs = node.output(0).get_target_inputs()
    assert len(target_inputs) == 1
    next_node = next(iter(target_inputs)).get_node()
    return next_node


def check_int8_node(op: ov.Node, mode: CompressWeightsMode = CompressWeightsMode.INT8_ASYM):
    dtype = ov.Type.u8 if mode == CompressWeightsMode.INT8_ASYM else ov.Type.i8
    assert op.get_element_type() == dtype
    compressed_weight = get_const_value(op)
    stats = {"compressed_weight": compressed_weight}

    convert_node = get_next_node(op)
    assert convert_node.get_type_name() == "Convert"

    if mode == CompressWeightsMode.INT8_ASYM:
        sub_node = get_next_node(convert_node)
        assert sub_node.get_type_name() == "Subtract"

        convert_node = sub_node.input_value(1).get_node()
        assert convert_node.get_type_name() == "Convert"

        zero_point_node = convert_node.input_value(0).get_node()
        zero_point = get_const_value(zero_point_node)
        stats["zero_point"] = zero_point
        reduced_weight_shape = list(op.shape)
        reduced_weight_shape[-1] = 1
        assert list(zero_point_node.shape) == reduced_weight_shape
        mul_node = get_next_node(sub_node)
    else:
        mul_node = get_next_node(convert_node)

    assert mul_node.get_type_name() == "Multiply"
    scale_node = mul_node.input_value(1).get_node()
    scale = get_const_value(scale_node)
    stats["scale"] = scale
    return stats


def check_int4_grouped(op: ov.Node, mode: CompressWeightsMode, group_size: int = 7):
    dtype = ov.Type.u4 if mode == CompressWeightsMode.INT4_ASYM else ov.Type.i4
    assert op.get_element_type() == dtype
    weight_shape = op.shape
    # NOTE: get_const_value doesn't work for 4-bit types
    assert list(weight_shape)[-1] == group_size
    reduced_weight_shape = list(weight_shape)
    reduced_weight_shape[-1] = 1

    convert_node = get_next_node(op)
    assert convert_node.get_type_name() == "Convert"

    if mode == CompressWeightsMode.INT4_ASYM:
        sub_node = get_next_node(convert_node)
        assert sub_node.get_type_name() == "Subtract"

        convert_node = sub_node.input_value(1).get_node()
        assert convert_node.get_type_name() == "Convert"

        zero_point_node = convert_node.input_value(0).get_node()
        assert zero_point_node.get_element_type() == dtype
        assert list(zero_point_node.shape) == reduced_weight_shape
        mul_node = get_next_node(sub_node)
    else:
        mul_node = get_next_node(convert_node)

    assert mul_node.get_type_name() == "Multiply"
    scale_node = mul_node.input_value(1).get_node()
    assert list(scale_node.shape) == reduced_weight_shape

    reshape_node = get_next_node(mul_node)
    assert reshape_node.get_type_name() == "Reshape"

    convert_node = get_next_node(reshape_node)
    assert convert_node.get_type_name() == "Convert"

    return {
        "scale": get_const_value(scale_node),
    }


def check_nf4_grouped(op: ov.Node, group_size: int = 7):
    assert op.get_element_type() == ov.Type.nf4
    weight_shape = op.shape
    # NOTE: get_const_value doesn't work for 4-bit types
    assert list(weight_shape)[-1] == group_size
    reduced_weight_shape = list(weight_shape)
    reduced_weight_shape[-1] = 1

    convert_node = get_next_node(op)
    assert convert_node.get_type_name() == "Convert"

    mul_node = get_next_node(convert_node)
    assert mul_node.get_type_name() == "Multiply"
    scale_node = mul_node.input_value(1).get_node()
    assert list(scale_node.shape) == reduced_weight_shape

    reshape_node = get_next_node(mul_node)
    assert reshape_node.get_type_name() == "Reshape"

    convert_node = get_next_node(reshape_node)
    assert convert_node.get_type_name() == "Convert"

    return {
        "scale": get_const_value(scale_node),
    }


def check_int4_sym_grouped(op: ov.Node):
    return check_int4_grouped(op, mode=CompressWeightsMode.INT4_SYM)


def check_int4_asym_grouped(op: ov.Node):
    return check_int4_grouped(op, mode=CompressWeightsMode.INT4_ASYM)


def check_int8_sym(op: ov.Node):
    return check_int8_node(op, mode=CompressWeightsMode.INT8_SYM)


def get_mixed_mapping(primary_fn: Callable, list_layers: List[str]):
    mapping = {node_name: check_int8_node for node_name in list_layers}
    primary_node_name = TEST_MODELS[IntegerModel][0]
    mapping[primary_node_name] = primary_fn
    return mapping


@pytest.mark.parametrize(
    ("mode", "group_size", "check_fn_per_node_map"),
    (
        (CompressWeightsMode.INT8_ASYM, -1, {node_name: check_int8_node for node_name in TEST_MODELS[IntegerModel]}),
        (CompressWeightsMode.INT8_SYM, -1, {node_name: check_int8_sym for node_name in TEST_MODELS[IntegerModel]}),
        (CompressWeightsMode.INT4_SYM, 7, get_mixed_mapping(check_int4_sym_grouped, TEST_MODELS[IntegerModel])),
        (CompressWeightsMode.INT4_ASYM, 7, get_mixed_mapping(check_int4_asym_grouped, TEST_MODELS[IntegerModel])),
        (CompressWeightsMode.NF4, 7, get_mixed_mapping(check_nf4_grouped, TEST_MODELS[IntegerModel])),
    ),
)
def test_compare_compressed_weights(mode, group_size, check_fn_per_node_map):
    model = IntegerModel().ov_model
    compressed_model = compress_weights(model, mode=mode, group_size=group_size)
    actual_stats = {}
    for op in compressed_model.get_ops():
        op_name = op.get_friendly_name()
        if op.get_type_name() == "Constant" and op_name in check_fn_per_node_map:
            check_fn = check_fn_per_node_map[op_name]
            actual_stats[op_name] = check_fn(op)

    ref_stats_path = get_actual_reference_for_current_openvino(
        REFERENCE_SCALES_DIR / f"IntegerModel_compressed_weights_{mode.value}.json"
    )

    if os.getenv("NNCF_TEST_REGEN_DOT") is not None:
        dump_to_json(ref_stats_path, actual_stats)

    ref_stats = load_json(ref_stats_path)
    compare_stats(ref_stats, actual_stats)


@pytest.mark.parametrize(
    ("mode", "all_layers", "ratio", "ref_ids"),
    (
        (SensitivityMetric.WEIGHT_QUANTIZATION_ERROR, True, 1, [0, 1, 2, 3, 4]),
        (SensitivityMetric.WEIGHT_QUANTIZATION_ERROR, True, 0.8, [0, 3, 4]),
        (SensitivityMetric.WEIGHT_QUANTIZATION_ERROR, True, 0.4, [0]),
        (SensitivityMetric.WEIGHT_QUANTIZATION_ERROR, True, 0.2, []),
        (SensitivityMetric.WEIGHT_QUANTIZATION_ERROR, False, 1, [0, 1, 2, 3]),
        (SensitivityMetric.WEIGHT_QUANTIZATION_ERROR, False, 0.8, [0, 1, 3]),
        (SensitivityMetric.WEIGHT_QUANTIZATION_ERROR, False, 0.4, [0]),
        (SensitivityMetric.WEIGHT_QUANTIZATION_ERROR, False, 0.2, []),
        (SensitivityMetric.HESSIAN_INPUT_ACTIVATION, True, 0.8, [0, 1, 2]),
        (SensitivityMetric.HESSIAN_INPUT_ACTIVATION, False, 0.8, [0, 1, 2]),
        (SensitivityMetric.MEAN_ACTIVATION_VARIANCE, True, 0.8, [0, 1, 2]),
        (SensitivityMetric.MEAN_ACTIVATION_VARIANCE, False, 0.8, [0, 1, 2]),
        (SensitivityMetric.MAX_ACTIVATION_VARIANCE, True, 0.8, [0, 1, 2]),
        (SensitivityMetric.MAX_ACTIVATION_VARIANCE, False, 0.8, [0, 1, 2]),
        (SensitivityMetric.MEAN_ACTIVATION_MAGNITUDE, True, 0.8, [0, 1, 2]),
        (SensitivityMetric.MEAN_ACTIVATION_MAGNITUDE, False, 0.8, [0, 1, 2]),
    ),
)
def test_mixed_precision(mode, all_layers, ratio, ref_ids, mocker):
    model = SequentialMatmulModel().ov_model
    dataset = Dataset([np.ones([1, 3, 3]), np.arange(9).reshape(1, 3, 3)])
    compressed_model = compress_weights(
        model,
        mode=CompressWeightsMode.NF4,
        ratio=ratio,
        group_size=1,
        all_layers=all_layers,
        sensitivity_metric=mode,
        dataset=dataset,
    )
    names = {
        op.get_friendly_name() for op in compressed_model.get_ordered_ops() if op.get_element_type() == ov.Type.nf4
    }
    ref_nf4_nodes = {f"weights_{i}" for i in ref_ids}
    assert ref_nf4_nodes == names


@pytest.mark.parametrize("metric", DATA_BASED_SENSITIVITY_METRICS)
def test_gather_in_4_bit_if_all_layers_with_data(metric):
    dim1 = 2  # sequence length dimension
    dim2 = 7
    max_input_value = 6
    model = IntegerModel(dim1=dim1, dim2=dim2, max_input_value=max_input_value, add_batch_dimension=True).ov_model

    input_shape = (dim1, dim2, dim1)
    n_inputs = input_shape[0] * input_shape[1] * input_shape[2]
    n_copies = int(np.ceil(n_inputs / (max_input_value + 1)))
    # Rolling is needed to ensure non-zero variance
    input_ = [np.roll(np.arange(max_input_value + 1), i + 1) for i in range(n_copies)]
    input_ = np.hstack(input_)[:n_inputs]
    input_ = input_.reshape(input_shape)

    dataset = Dataset([input_])
    compressed_model = compress_weights(
        model,
        mode=CompressWeightsMode.INT4_SYM,
        ratio=0.5,
        group_size=1,
        all_layers=True,
        sensitivity_metric=metric,
        dataset=dataset,
    )
    int4_reference_node_names = ["gather_2_data"]
    nodes_map = {op.get_friendly_name(): op for op in compressed_model.get_ordered_ops()}
    for node_name in int4_reference_node_names:
        node = nodes_map[node_name]
        assert node.get_type_name() == "Constant"
        assert node.get_element_type() == ov.Type.i4


def test_gather_can_be_8_bit_if_all_layers_without_data():
    model = IntegerModel().ov_model
    compressed_model = compress_weights(
        model,
        mode=CompressWeightsMode.INT4_SYM,
        ratio=0.5,
        group_size=1,
        all_layers=True,
    )
    int8_reference_node_names = ["gather_2_data", "gather_2_data/zero_point"]
    nodes_map = {op.get_friendly_name(): op for op in compressed_model.get_ordered_ops()}
    for node_name in int8_reference_node_names:
        node = nodes_map[node_name]
        assert node.get_type_name() == "Constant"
        assert node.get_element_type() == ov.Type.u8


@pytest.mark.parametrize("mode", (CompressWeightsMode.INT8_SYM, CompressWeightsMode.INT8_ASYM))
def test_conv_in_8_bit_if_mode_8bit(mode):
    model = WeightsModel().ov_model
    compressed_model = compress_weights(model, mode=mode)
    int8_reference_node_names = ["conv_weights_0", "conv_weights_1"]
    nodes_map = {op.get_friendly_name(): op for op in compressed_model.get_ordered_ops()}
    dtype = ov.Type.u8 if mode == CompressWeightsMode.INT8_ASYM else ov.Type.i8
    for node_name in int8_reference_node_names:
        node = nodes_map[node_name]
        assert node.get_type_name() == "Constant"
        assert node.get_element_type() == dtype


@pytest.mark.parametrize("all_layers", (True, False))
def test_conv_in_8_bit_if_mode_4bit(all_layers):
    model = WeightsModel().ov_model
    compressed_model = compress_weights(
        model,
        mode=CompressWeightsMode.INT4_SYM,
        ratio=1,
        group_size=1,
        all_layers=all_layers,
    )
    for op in compressed_model.get_ordered_ops():
        if op.get_type_name() == "Constant":
            if op.get_friendly_name() in [
                "conv_weights_0",
                "conv_weights_0/zero_point",
                "conv_weights_1",
                "conv_weights_1/zero_point",
            ]:
                assert ov.Type.u8 == op.get_element_type()
            elif op.get_friendly_name() in ["weights_1", "weights_1/zero_point"]:
                assert ov.Type.i4 == op.get_element_type()
            elif op.get_friendly_name() in ["weights_0", "weights_0/zero_point"]:
                dtype = ov.Type.i4 if all_layers else ov.Type.u8
                assert dtype == op.get_element_type()


def test_gather_can_be_4_bit_if_all_layers_without_data():
    model = IntegerModel().ov_model
    compressed_model = compress_weights(
        model,
        mode=CompressWeightsMode.INT4_SYM,
        ratio=1,
        group_size=1,
        all_layers=True,
    )
    int4_reference_node_names = ["gather_2_data"]
    nodes_map = {op.get_friendly_name(): op for op in compressed_model.get_ordered_ops()}
    for node_name in int4_reference_node_names:
        node = nodes_map[node_name]
        assert node.get_type_name() == "Constant"
        assert node.get_element_type() == ov.Type.i4


@pytest.mark.parametrize("metric", ALL_SENSITIVITY_METRICS)
def test_gather_in_8_bit_if_not_all_layers(metric):
    model = IntegerModel(add_batch_dimension=True).ov_model
    dataset = Dataset([np.ones([1, 7, 1])])
    compressed_model = compress_weights(
        model,
        mode=CompressWeightsMode.INT4_SYM,
        ratio=0.5,
        group_size=1,
        all_layers=False,
        sensitivity_metric=metric,
        dataset=dataset,
    )
    int8_reference_node_names = ["gather_2_data", "gather_2_data/zero_point"]
    nodes_map = {op.get_friendly_name(): op for op in compressed_model.get_ordered_ops()}
    for node_name in int8_reference_node_names:
        node = nodes_map[node_name]
        assert node.get_type_name() == "Constant"
        assert node.get_element_type() == ov.Type.u8


MAX_BASELINE_SCORE = 1 / np.finfo(np.float32).eps
NON_ZERO_ROW = [-4, 1, 2]
ACTIVATION = np.array([[NON_ZERO_ROW, [0, 0, 0], [0, 0, 0]]])
MAX_VAR = 3.555555  # np.max(np.var(ACTIVATION, 1))
MEAN_VAR = 1.555555  # np.mean(np.var(ACTIVATION, 1))
MEAN_MAX = 2.333333  # np.mean(np.max(np.abs(ACTIVATION), 1))
HESSIAN_TRACE = (16 + 1 + 4) * 2 / 9  # sum(i*i for i in NON_ZERO_ROW) * 2 / ACTIVATION.size


@pytest.mark.parametrize(
    ("mode", "ref_act_scores", "ref_scores"),
    (
        (SensitivityMetric.HESSIAN_INPUT_ACTIVATION, HESSIAN_TRACE, 0),
        (SensitivityMetric.MEAN_ACTIVATION_MAGNITUDE, MEAN_MAX, MEAN_MAX * MAX_BASELINE_SCORE),
        (SensitivityMetric.MEAN_ACTIVATION_VARIANCE, MEAN_VAR, MEAN_VAR * MAX_BASELINE_SCORE),
        (SensitivityMetric.MAX_ACTIVATION_VARIANCE, MAX_VAR, MAX_VAR * MAX_BASELINE_SCORE),
    ),
)
def test_data_based_criterion(mode, ref_scores, ref_act_scores, mocker):
    model = IdentityMatmul().ov_model
    dataset = Dataset([ACTIVATION])
    criterion_cls = MIXED_PRECISION_CRITERIA.get(mode)
    scores_spy = mocker.spy(criterion_cls, "_calc_sensitivity")
    act_scores_spy = mocker.spy(criterion_cls, "_calc_activation_sensitivity")

    compress_weights(
        model,
        mode=CompressWeightsMode.NF4,
        ratio=0.5,
        group_size=1,
        dataset=dataset,
        sensitivity_metric=mode,
        all_layers=True,
    )
    scores = scores_spy.spy_return
    act_scores = act_scores_spy.spy_return
    assert np.allclose(scores, ref_scores)
    assert np.allclose(act_scores, ref_act_scores)


@pytest.mark.parametrize("mode", (CompressWeightsMode.INT8_SYM, CompressWeightsMode.INT8_ASYM))
def test_quantize_Gather_with_multiple_reduction_axes_in_8bit(mode):
    model = GatherWithTwoReductionAxes().ov_model
    compressed_model = compress_weights(model, mode=mode)
    dtype = ov.Type.u8 if mode == CompressWeightsMode.INT8_ASYM else ov.Type.i8
    for op in compressed_model.get_ordered_ops():
        if op.get_type_name() == "Constant" and op.get_friendly_name() == "gather_1_data":
            assert op.get_element_type() == dtype


@pytest.mark.parametrize("mode", (CompressWeightsMode.INT4_SYM, CompressWeightsMode.INT4_ASYM))
@pytest.mark.parametrize("all_layers", (True, False))
def test_quantize_Gather_with_multiple_reduction_axes_if_mode_4bit(mode, all_layers):
    model = GatherWithTwoReductionAxes().ov_model
    compressed_model = compress_weights(model, mode=mode, all_layers=all_layers)
    for op in compressed_model.get_ordered_ops():
        if op.get_type_name() == "Constant" and op.get_friendly_name() == "gather_1_data":
            assert op.get_element_type() == ov.Type.u8


@pytest.mark.parametrize("mode", (CompressWeightsMode.INT4_SYM, CompressWeightsMode.INT4_ASYM))
def test_shared_gather(mode):
    weight_name_vs_type = {
        "gather_2_data": ov.Type.u8,
        "shared_data": ov.Type.u8,
        "matmul_1_data": ov.Type.i4 if mode == CompressWeightsMode.INT4_SYM else ov.Type.u4,
    }
    model = GatherAndMatmulShareData().ov_model
    compressed_model = compress_weights(model, mode, group_size=3)
    for op in compressed_model.get_ordered_ops():
        op_name = op.get_friendly_name()
        if op.get_type_name() == "Constant" and op_name in weight_name_vs_type:
            assert op.get_element_type() == weight_name_vs_type[op_name]


@pytest.mark.parametrize("all_layers", (True, False))
def test_shared_gather_all_layers(all_layers):
    weight_name_vs_type = {
        "gather_2_data": ov.Type.u4 if all_layers else ov.Type.u8,
        "shared_data": ov.Type.u4 if all_layers else ov.Type.u8,
        "matmul_1_data": ov.Type.u4,
    }
    model = GatherAndMatmulShareData().ov_model
    compressed_model = compress_weights(model, CompressWeightsMode.INT4_ASYM, group_size=-1, all_layers=all_layers)
    for op in compressed_model.get_ordered_ops():
        op_name = op.get_friendly_name()
        if op.get_type_name() == "Constant" and op_name in weight_name_vs_type:
            assert op.get_element_type() == weight_name_vs_type[op_name]


@dataclass
class QuantErrorDesc:
    weight: List[float]
    ref_error: int = 0
    axis = (1,)
    name: str = ""
    atol: float = None
    config: WeightCompressionConfig = WeightCompressionConfig()

    def __str__(self):
        prefix = "exact_match_" if self.ref_error == 0 else ""
        name = self.name.replace(" ", "_") if self.name else self.__class__.__name__
        return prefix + name


SCALE_1 = 1.2
SCALE_2 = 3.4
SCALE_3 = 5.6
SCALE_4 = 7.8
LINSPACE = np.arange(0, 256, 17)

TWO_ROWS_LINSPACE = np.vstack((LINSPACE * SCALE_1, LINSPACE * SCALE_2))

LINSPACE_INT4_ASYM = np.arange(0, 16)
TWO_ROWS_LINSPACE_INT4_ASYM = np.vstack((LINSPACE_INT4_ASYM * SCALE_1, LINSPACE_INT4_ASYM * SCALE_2))

LINSPACE_INT4_SYM = np.arange(-8, 7)
TWO_ROWS_LINSPACE_INT4_SYM = np.vstack((LINSPACE_INT4_SYM * SCALE_1, LINSPACE_INT4_SYM * SCALE_2))

TWO_OTHER_ROWS_LINSPACE_INT4_SYM = np.vstack((LINSPACE_INT4_SYM * SCALE_3, LINSPACE_INT4_SYM * SCALE_4))
TWO_GROUPS_IN_TWO_ROWS_SYM = np.hstack((TWO_ROWS_LINSPACE_INT4_SYM, TWO_OTHER_ROWS_LINSPACE_INT4_SYM))

TWO_OTHER_ROWS_LINSPACE_INT4_ASYM = np.vstack((LINSPACE_INT4_ASYM * SCALE_3, LINSPACE_INT4_ASYM * SCALE_4))
TWO_GROUPS_IN_TWO_ROWS_ASYM = np.hstack((TWO_ROWS_LINSPACE_INT4_ASYM, TWO_OTHER_ROWS_LINSPACE_INT4_ASYM))


int4_sym_config = WeightCompressionConfig(mode=CompressWeightsMode.INT4_SYM, group_size=-1)
int4_asym_config = WeightCompressionConfig(mode=CompressWeightsMode.INT4_ASYM, group_size=-1)
int4_sym_grouped_config = WeightCompressionConfig(mode=CompressWeightsMode.INT4_SYM, group_size=15)
int4_asym_grouped_config = WeightCompressionConfig(mode=CompressWeightsMode.INT4_ASYM, group_size=16)
LIST_DESCS = [
    # zero error
    QuantErrorDesc(name="2 rows of scaled [0, 255] linspace", weight=TWO_ROWS_LINSPACE),
    QuantErrorDesc(name="2 rows of scaled [-7, 7] linspace", weight=TWO_ROWS_LINSPACE_INT4_SYM, config=int4_sym_config),
    QuantErrorDesc(
        name="2 rows of scaled [0, 15] linspace", weight=TWO_ROWS_LINSPACE_INT4_ASYM, config=int4_asym_config
    ),
    QuantErrorDesc(
        name="two groups in two rows sym",
        weight=TWO_GROUPS_IN_TWO_ROWS_SYM,
        config=int4_sym_grouped_config,
    ),
    QuantErrorDesc(
        name="two groups in two rows asym",
        weight=TWO_GROUPS_IN_TWO_ROWS_ASYM,
        config=int4_asym_grouped_config,
    ),
    # non-zero error
    QuantErrorDesc(name="2 rows scaled [1, 254] linspace", weight=TWO_ROWS_LINSPACE[:, 1:-1], ref_error=239, atol=1),
    QuantErrorDesc(
        name="2 columns of scaled [0, 255] linspace", weight=np.transpose(TWO_ROWS_LINSPACE), ref_error=46818, atol=1
    ),
    QuantErrorDesc(
        name="2 rows of scaled [0, 15] linspace for sym",
        weight=TWO_ROWS_LINSPACE_INT4_ASYM,
        config=int4_sym_config,
        ref_error=4.12,
        atol=1,
    ),
    QuantErrorDesc(
        name="2 columns of of scaled [0, 15] linspace for sym",
        weight=np.transpose(TWO_ROWS_LINSPACE_INT4_ASYM),
        config=int4_sym_config,
        ref_error=0.63,
        atol=1,
    ),
    QuantErrorDesc(
        name="2 rows [1,14] linspace for asym",
        weight=TWO_ROWS_LINSPACE_INT4_ASYM[:, 1:-1],
        config=int4_asym_config,
        ref_error=1.49,
        atol=1,
    ),
    QuantErrorDesc(
        name="2 columns of [0-15] linspace for asym",
        weight=np.transpose(TWO_ROWS_LINSPACE_INT4_ASYM),
        config=int4_asym_config,
        ref_error=162,
        atol=1,
    ),
]


@pytest.mark.parametrize("desc", LIST_DESCS, ids=map(str, LIST_DESCS))
def test_quantization_error_calculation(desc: QuantErrorDesc):
    weight = Tensor(desc.weight)
    axis = 1
    actual_error = get_integer_quantization_error(weight, axis, desc.config)
    ref_error = desc.ref_error
    atol = desc.atol if desc.atol is not None else 1e-8
    assert np.allclose(actual_error, ref_error, atol=atol)


WEIGHTS_2x4 = np.array([[-4, -3, -2, -1], [0, 11, 2, 3]])  # [2, 4]
WEIGHTS_abs_max = np.array([4, 2, 11, 3])  # [4]


@dataclass
class CalculateScaleDesc:
    weight: np.array
    ref_scale: np.array
    axis: int
    group_size: int


CALCULATE_SCALE_DESCS = [
    CalculateScaleDesc(weight=WEIGHTS_2x4, ref_scale=WEIGHTS_abs_max.reshape([2, 2, 1]), axis=1, group_size=2),
    CalculateScaleDesc(weight=WEIGHTS_2x4, ref_scale=np.abs(WEIGHTS_2x4).reshape([2, 1, 4]), axis=0, group_size=1),
    CalculateScaleDesc(
        weight=WEIGHTS_2x4.reshape([1, 2, 4, 1]),
        ref_scale=WEIGHTS_abs_max.reshape([1, 2, 2, 1, 1]),
        axis=2,
        group_size=2,
    ),
    CalculateScaleDesc(
        weight=WEIGHTS_2x4.reshape([1, 2, 4, 1]),
        ref_scale=np.abs(WEIGHTS_2x4.reshape([1, 2, 4, 1])),
        axis=0,
        group_size=1,
    ),
    CalculateScaleDesc(
        weight=WEIGHTS_2x4.reshape([2, 2, 2]), ref_scale=WEIGHTS_abs_max.reshape([2, 2, 1, 1]), axis=2, group_size=2
    ),
    CalculateScaleDesc(
        weight=WEIGHTS_2x4.reshape([2, 2, 2]),
        ref_scale=np.array([4, 3, 2, 11]).reshape([2, 1, 1, 2]),
        axis=1,
        group_size=2,
    ),
    CalculateScaleDesc(
        weight=WEIGHTS_2x4.reshape([2, 2, 2]),
        ref_scale=np.array([4, 11, 2, 3]).reshape([1, 1, 2, 2]),
        axis=0,
        group_size=2,
    ),
]


@pytest.mark.parametrize(
    ("ignored_scope", "num_compressed"),
    (
        (IgnoredScope(types=["MatMul"]), 1),
        (IgnoredScope(types=["Gather"]), 2),
        (IgnoredScope(names=["MatMul_1"]), 2),
        (IgnoredScope(patterns=["MatMul_\\d"]), 1),
    ),
)
def test_weight_compress_with_ignored_scope(ignored_scope, num_compressed):
    model = IntegerModel().ov_model
    compressed_model = compress_weights(model, ignored_scope=ignored_scope)
    ref_compressed_weights = TEST_MODELS[IntegerModel]
    act_num = 0
    for op in compressed_model.get_ops():
        if (
            op.get_type_name() == "Constant"
            and op.get_friendly_name() in ref_compressed_weights
            and op.get_element_type() == ov.Type.u8
        ):
            act_num += 1
    assert act_num == num_compressed


@pytest.mark.parametrize("desc", CALCULATE_SCALE_DESCS)
def test_calculate_scale_per_group(desc: CalculateScaleDesc):
    reshaped_weight, reduction_axis = reshape_weight_for_grouped_quantization(
        desc.weight, reduction_axes=desc.axis, group_size=desc.group_size
    )
    act_scale = np.max(np.abs(reshaped_weight), axis=reduction_axis, keepdims=True)  # [a1, r//gs, 1, a2]
    assert np.allclose(act_scale, desc.ref_scale)


def test_raise_error_for_many_axes():
    with pytest.raises(RuntimeError):
        reshape_weight_for_grouped_quantization(WEIGHTS_2x4, reduction_axes=(0, 1), group_size=1)


def test_raise_error_channel_size_is_not_divisible_by_group_size():
    with pytest.raises(ValidationError):
        reshape_weight_for_grouped_quantization(WEIGHTS_2x4, reduction_axes=(0,), group_size=3)


@pytest.mark.parametrize("mode", INT8_MODES)
@pytest.mark.parametrize(
    "params",
    (
        {"ratio": 0.5},
        {"group_size": 64},
        {"all_layers": True},
        {"all_layers": False},
        *({"sensitivity_metric": metric} for metric in ALL_SENSITIVITY_METRICS),
        {"dataset": "anything"},
        {"scale_estimation": True},
        {"lora_correction": True},
        {"gptq": True},
        {"awq": True},
        {"backup_mode": BackupMode.NONE},
        {"backup_mode": BackupMode.INT8_ASYM},
        {"backup_mode": BackupMode.INT8_SYM},
    ),
)
def test_raise_error_with_unsupported_params_for_int8(mode, params):
    with pytest.raises(AttributeError):
        compress_weights(ov.Model([], []), mode=mode, **params)


@pytest.mark.parametrize("mode", INT4_NF4_MODES)
@pytest.mark.parametrize(
    "params",
    ({"dataset": "anything", "lora_correction": True, "gptq": True},),
)
def test_raise_error_with_unsupported_params_for_int4(mode, params):
    with pytest.raises(AttributeError):
        compress_weights(ov.Model([], []), mode=mode, **params)


@pytest.mark.parametrize("mode", INT4_NF4_MODES)
@pytest.mark.parametrize("metric", DATA_BASED_SENSITIVITY_METRICS)
def test_raise_error_with_data_metric_and_without_dataset(mode, metric):
    model = IntegerModel().ov_model
    with pytest.raises(AttributeError):
        compress_weights(model, mode=mode, sensitivity_metric=metric, group_size=-1, ratio=0.8)


@pytest.mark.parametrize("mode", INT4_NF4_MODES)
def test_call_max_var_criterion_with_dataset_by_default(mocker, mode):
    model = IntegerModel(add_batch_dimension=True).ov_model
    dataset = Dataset([np.ones([1, 7, 1])])
    criterion_cls = MIXED_PRECISION_CRITERIA.get(SensitivityMetric.MAX_ACTIVATION_VARIANCE)
    scores_spy = mocker.spy(criterion_cls, "_calc_sensitivity")

    compress_weights(model, mode=mode, ratio=0.8, group_size=-1, dataset=dataset)

    scores_spy.assert_called()


@pytest.mark.parametrize("mode", INT4_MODES)
def test_call_max_var_criterion_with_dataset_by_default_awq(mode):
    model = AWQMatmulModel().ov_model
    dataset = Dataset([np.ones([1, 8, 8])])

    compress_weights(model, mode=mode, ratio=1.0, group_size=2, dataset=dataset, awq=True)


@pytest.mark.parametrize("mode", INT4_NF4_MODES)
@pytest.mark.parametrize("with_multiply", (True, False))
def test_call_max_var_criterion_with_dataset_by_default_awq_act_matmul(mode, with_multiply):
    n_layers = 8
    n_awq_target = n_layers - 1  # first MatMul is always int8
    model = AWQActMatmulModel(with_multiply=with_multiply, n_layers=n_layers).ov_model
    dataset = Dataset([np.ones([1, 8, 8])])

    compress_weights(model, mode=mode, ratio=1.0, group_size=2, dataset=dataset, awq=True)

    awq_num = 0
    for op in model.get_ops():
        if op.get_type_name() == "Constant" and "awq" in op.get_friendly_name():
            awq_num += 1
    assert awq_num == n_awq_target


@pytest.mark.parametrize("mode", INT4_NF4_MODES)
def test_call_max_var_criterion_with_dataset_awq_for_compressed_model(mode):
    model = AWQMatmulModel(is_int8=True).ov_model
    dataset = Dataset([np.ones([1, 8, 8])])

    compress_weights(model, mode=mode, ratio=1.0, group_size=2, dataset=dataset, awq=True)


@pytest.mark.parametrize("mode", INT4_NF4_MODES)
def test_call_max_var_criterion_with_dataset_awq_neg_group_size(mode):
    model = AWQMatmulModel().ov_model
    dataset = Dataset([np.ones([1, 8, 8])])
    compress_weights(model, mode=mode, ratio=1.0, group_size=-1, dataset=dataset, awq=True)


def test_data_type_for_num_weights(mocker):
    stub = mocker.stub()
    params = WeightCompressionParameters(stub, stub, stub, np.int32(1), stub)
    assert isinstance(params.num_weights, np.uint64)


def check_compressed_matmul_subgraph(start_node, activation_dtype, weight_dtype, is_adapter=False):
    # Weight scale should be in fp16 nevertheless the weight data type
    assert start_node.input_value(1).get_node().get_element_type() == ov.Type.f16

    next_node = start_node
    if not is_adapter:
        # lora adapters are int8 - no reshape for group quantization, it's only for int4 weights
        next_node = get_next_node(start_node)
        assert next_node.get_type_name() == "Reshape"

    next_node = get_next_node(next_node)
    if activation_dtype == ov.Type.f16:
        # There should be no convert node after multiply if both weights and activations are in f16
        assert next_node.get_type_name() != "Convert"
    else:
        assert next_node.get_type_name() == "Convert"
        # In case precision of weight and activation were equal, but not f16, the convert node is manually inserted
        # In case of lora adapter the convert is always manually inserted
        if (activation_dtype == weight_dtype and weight_dtype != ov.Type.f16) or is_adapter:
            ref_name = start_node.get_friendly_name() + "/convert"
            assert next_node.get_friendly_name() == ref_name


@pytest.mark.parametrize(
    "activation_dtype, weight_dtype",
    [
        (ov.Type.f32, ov.Type.f32),
        (ov.Type.f32, ov.Type.f16),
        (ov.Type.f32, ov.Type.bf16),
        (ov.Type.f16, ov.Type.f16),
        (ov.Type.bf16, ov.Type.bf16),
    ],
)
def test_compression_for_different_dtypes(activation_dtype, weight_dtype):
    model = IdentityMatmul(weights_dtype=weight_dtype, activation_dtype=activation_dtype).ov_model

    compressed_model = compress_weights(
        model, mode=CompressWeightsMode.INT4_SYM, ratio=1, group_size=1, all_layers=True
    )

    name_to_node_map = {op.get_friendly_name(): op for op in compressed_model.get_ops()}
    scale_multiply_node = name_to_node_map["weights/fq_weights_1"]
    check_compressed_matmul_subgraph(scale_multiply_node, activation_dtype, weight_dtype)


DATASET_SIZE = 129


@pytest.mark.parametrize(
    ("subset_size", "ref_size"),
    (
        (1, 1),
        (5, 5),
        (130, DATASET_SIZE),
    ),
)
def test_valid_subset_size(mocker, subset_size, ref_size):
    model = IdentityMatmul().ov_model
    dataset = Dataset([ACTIVATION] * DATASET_SIZE)
    stats_spy = mocker.spy(AggregatorBase, "register_reduced_input")

    compress_weights(model, mode=CompressWeightsMode.INT4_ASYM, ratio=0.5, dataset=dataset, subset_size=subset_size)

    assert stats_spy.call_count == ref_size


def test_default_subset_value():
    default_value = inspect.signature(compress_weights).parameters["subset_size"].default
    assert default_value == 128


@pytest.mark.parametrize("subset_size", (-1, 0, None))
def test_invalid_subset_size(subset_size):
    model = IdentityMatmul().ov_model
    dataset = Dataset([ACTIVATION])
    with pytest.raises(ValueError):
        compress_weights(model, mode=CompressWeightsMode.INT4_ASYM, ratio=0.5, dataset=dataset, subset_size=subset_size)


def test_duplicate_names_generation():
    model = ModelNamedConsts().ov_model
    compressed_model = compress_weights(model)
    op_names = set()
    for op in compressed_model.get_ops():
        name = op.get_friendly_name()
        assert name not in op_names
        op_names.add(name)


@pytest.mark.parametrize(
    ("mode", "compressed_weight_dtype"),
    (
        (CompressWeightsMode.INT4_SYM, TensorDataType.int8),
        (CompressWeightsMode.INT4_ASYM, TensorDataType.uint8),
        (CompressWeightsMode.NF4, TensorDataType.float32),
    ),
)
def test_call_max_var_criterion_with_dataset_by_default_scale_estimation(mode, compressed_weight_dtype, mocker):
    model = AWQMatmulModel().ov_model
    dataset = Dataset([np.ones([1, 8, 8])])
    from nncf.quantization.algorithms.weight_compression import scale_estimation
    from nncf.quantization.algorithms.weight_compression.algorithm import ScaleEstimation

    se_spy = mocker.spy(ScaleEstimation, "apply")
    tzm_spy = mocker.spy(scale_estimation, "get_target_zero_mask")

    compress_weights(model, mode=mode, ratio=1.0, group_size=2, dataset=dataset, scale_estimation=True)

    assert se_spy.call_count == 1
    assert tzm_spy.call_args_list[0][0][0].dtype == compressed_weight_dtype


@pytest.mark.parametrize("mode", INT4_NF4_MODES)
def test_call_max_var_criterion_with_dataset_scale_estimation_for_compressed_model(mode):
    model = AWQMatmulModel(is_int8=True).ov_model
    dataset = Dataset([np.ones([1, 8, 8])])

    compress_weights(model, mode=mode, ratio=1.0, group_size=2, dataset=dataset, scale_estimation=True)


@pytest.mark.parametrize("mode", INT4_NF4_MODES)
def test_call_max_var_criterion_with_dataset_scale_estimation_neg_group_size(mode):
    model = AWQMatmulModel().ov_model
    dataset = Dataset([np.ones([1, 8, 8])])

    compress_weights(model, mode=mode, ratio=1.0, group_size=-1, dataset=dataset, scale_estimation=True)


@pytest.mark.parametrize("mode", INT4_NF4_MODES)
def test_call_gptq(mode):
    model = AWQMatmulModel().ov_model
    dataset = Dataset([np.ones([1, 8, 8])])

    compress_weights(model, mode=mode, ratio=1.0, group_size=2, dataset=dataset, gptq=True)


# TODO(andreyanufr) Waiting for the e2m1 in OV release
@pytest.mark.xfail
@pytest.mark.parametrize(
    ("mode", "all_layers", "ratio", "ref_ids"),
    (
        (SensitivityMetric.WEIGHT_QUANTIZATION_ERROR, True, 1, [0, 1, 2, 3, 4]),
        (SensitivityMetric.WEIGHT_QUANTIZATION_ERROR, True, 0.8, [0, 3, 4]),
        (SensitivityMetric.WEIGHT_QUANTIZATION_ERROR, True, 0.4, [0]),
        (SensitivityMetric.WEIGHT_QUANTIZATION_ERROR, True, 0.2, []),
        (SensitivityMetric.WEIGHT_QUANTIZATION_ERROR, False, 1, [0, 1, 2, 3]),
        (SensitivityMetric.WEIGHT_QUANTIZATION_ERROR, False, 0.8, [0, 1, 3]),
        (SensitivityMetric.WEIGHT_QUANTIZATION_ERROR, False, 0.4, [0]),
        (SensitivityMetric.WEIGHT_QUANTIZATION_ERROR, False, 0.2, []),
        (SensitivityMetric.HESSIAN_INPUT_ACTIVATION, True, 0.8, [0, 1, 2]),
        (SensitivityMetric.HESSIAN_INPUT_ACTIVATION, False, 0.8, [0, 1, 2]),
        (SensitivityMetric.MEAN_ACTIVATION_VARIANCE, True, 0.8, [0, 1, 2]),
        (SensitivityMetric.MEAN_ACTIVATION_VARIANCE, False, 0.8, [0, 1, 2]),
        (SensitivityMetric.MAX_ACTIVATION_VARIANCE, True, 0.8, [0, 1, 2]),
        (SensitivityMetric.MAX_ACTIVATION_VARIANCE, False, 0.8, [0, 1, 2]),
        (SensitivityMetric.MEAN_ACTIVATION_MAGNITUDE, True, 0.8, [0, 1, 2]),
        (SensitivityMetric.MEAN_ACTIVATION_MAGNITUDE, False, 0.8, [0, 1, 2]),
    ),
)
def test_mixed_precision_e2m1(mode, all_layers, ratio, ref_ids):
    model = SequentialMatmulModel().ov_model
    dataset = Dataset([np.ones([1, 3, 3]), np.arange(9).reshape(3, 3)])
    compressed_model = compress_weights(
        model,
        mode=CompressWeightsMode.E2M1,
        ratio=ratio,
        group_size=1,
        all_layers=all_layers,
        sensitivity_metric=mode,
        dataset=dataset,
    )
    names_e2m1 = {
        op.get_friendly_name() for op in compressed_model.get_ordered_ops() if op.get_element_type() == ov.Type.f4e2m1
    }
    ref_e2m1_nodes = {f"weights_{i}" for i in ref_ids}
    assert ref_e2m1_nodes == names_e2m1

    names_e8m0 = {
        op.get_friendly_name() for op in compressed_model.get_ordered_ops() if op.get_element_type() == ov.Type.f8e8m0
    }
    ref_e8m0_nodes = {f"weights_{i}/scale" for i in ref_ids}
    assert ref_e8m0_nodes == names_e8m0


@pytest.mark.parametrize("mode", (CompressWeightsMode.INT4_SYM, CompressWeightsMode.INT4_ASYM))
def test_np_ov_compression_decompression(mode):
    sz = 60
    w = np.arange(-sz, sz).reshape(2, sz).astype(np.float32) / 9.0
    w = Tensor(w)

    config = WeightCompressionConfig(mode)

    compressed_weighs, scale, zp = do_int_quantization(w, -1, config, invert_scale=True)
    decompressed_weighs = do_int_dequantization(compressed_weighs, scale, zp)

    compressed_weighs = compressed_weighs.data
    decompressed_weighs = decompressed_weighs.data
    zp_shape = zp.shape if zp is not None else None

    compress = OVWeightCompressionAlgoBackend.get_compress_pipeline(config, w.shape, scale.shape, zp_shape)
    compress_decompress = OVWeightCompressionAlgoBackend.get_compress_decompress_pipeline(
        config, w.shape, scale.shape, zp_shape
    )

    params = [w.data, scale.data, zp.data] if zp is not None else [w.data, scale.data]
    compressed_weighs_ov = compress(params)
    decompressed_weighs_ov = compress_decompress(params)

    assert np.allclose(compressed_weighs, compressed_weighs_ov)
    assert np.allclose(decompressed_weighs, decompressed_weighs_ov)


@pytest.mark.parametrize(
    ("mode", "data"),
    (
        (CompressWeightsMode.INT4_SYM, [-8.0, -7.0, -6.0, -5.0, -4.0, -3.0, -2.0, -1.0, 0.0]),
        (CompressWeightsMode.INT4_SYM, [0.0, 1.0, 2.0, 3.0, 4.0, 5.0, 6.0, 7.0, 8.0]),
        (
            CompressWeightsMode.INT4_SYM,
            [-8.0, -7.0, -6.0, -5.0, -4.0, -3.0, -2.0, -1.0, 0.0, 1.0, 2.0, 3.0, 4.0, 5.0, 6.0, 7.0],
        ),
    ),
)
def test_compressed_weighs_range(mode, data):
    data = np.array(data).astype(np.float32)
    w = Tensor(data)

    config = WeightCompressionConfig(mode=mode)
    compressed_weighs, _, _ = do_int_quantization(w, -1, config)

    assert np.allclose(np.abs(compressed_weighs.data), np.abs(w.data))


@pytest.mark.parametrize("mode", INT4_NF4_MODES)
def test_call_max_var_criterion_with_dataset_gptq_neg_group_size(mode):
    model = AWQMatmulModel().ov_model
    sz = 8
    dataset = Dataset([np.ones([1, sz, sz])])

    compressed_model = compress_weights(model, mode=mode, ratio=1.0, group_size=-1, dataset=dataset, gptq=True)

    for op in compressed_model.get_ordered_ops():
        op_name = op.get_friendly_name()
        if op.get_type_name() == "Constant" and ("/zero_point" in op_name or "/scale" in op_name):
            assert op.get_shape() == [sz, 1]


@pytest.mark.parametrize("mode", INT4_MODES)
def test_one_dimentional_samples(mode):
    model = AWQMatmulModel().ov_model
    sz = 8
    n_samples = 10
    dataset = Dataset([np.ones([1, i + 1, sz]) for i in range(n_samples)])

    compressed_model = compress_weights(model, mode=mode, ratio=1.0, group_size=-1, dataset=dataset, awq=True)

    for op in compressed_model.get_ordered_ops():
        op_name = op.get_friendly_name()
        if op.get_type_name() == "Constant" and ("/zero_point" in op_name or "/scale" in op_name):
            assert op.get_shape() == [sz, 1]


def test_awq_with_ignored_scope():
    model = AWQMatmulModel().ov_model
    sz = 8
    n_samples = 10
    dataset = Dataset([np.ones([1, i + 1, sz]) for i in range(n_samples)])

    compressed_model = compress_weights(
        model,
        mode=CompressWeightsMode.INT4_ASYM,
        ratio=1.0,
        group_size=-1,
        dataset=dataset,
        awq=True,
        ignored_scope=IgnoredScope(names=["MatMul_6"]),
    )

    act_num = 0
    num_compressed = 8
    for op in compressed_model.get_ops():
        if op.get_type_name() == "Constant" and op.get_element_type() == ov.Type.u4:
            act_num += 1
    assert act_num == num_compressed


def get_shape_for_second_input(op_with_weights: ov.Node) -> List[int]:
    return list(op_with_weights.inputs()[1].get_shape())


@pytest.mark.parametrize(
    "params, transpose_b",
    ((None, True), (LoraParams(adapter_rank=4, use_int8_adapters=False), False)),
)
def test_lora_adapters_in_the_graph(params, transpose_b):
    advanced_parameters = CompressionParams() if params is None else CompressionParams(lora_correction_params=params)
    model = LMLinearModel(transpose_b=transpose_b).ov_model
    dataset = Dataset(np.ones(inp.shape) for inp in model.inputs)

    compressed_model = compress_weights(
        model,
        mode=CompressWeightsMode.INT4_SYM,
        ratio=1.0,
        group_size=8,
        dataset=dataset,
        all_layers=True,
        lora_correction=True,
        advanced_parameters=advanced_parameters,
    )
    input_node = compressed_model.inputs[0].node
    target_inputs = input_node.output(0).get_target_inputs()
    assert len(target_inputs) == 2
    for target_input in target_inputs:
        next_node = target_input.get_node()
        assert next_node.type_info.name == "MatMul"
        shape = get_shape_for_second_input(next_node)
        if shape != LMLinearModel.get_weight_shape(transpose_b):
            assert shape == [advanced_parameters.lora_correction_params.adapter_rank, LMLinearModel.HIDDEN_DIM]
            node = get_next_node(next_node)
            assert node.type_info.name == "MatMul"
            assert get_shape_for_second_input(node) == [
                LMLinearModel.OUTPUT_DIM,
                advanced_parameters.lora_correction_params.adapter_rank,
            ]
        else:
            node = get_next_node(next_node)
            assert node.type_info.name == "Add"

    num_u8 = sum(1 for op in compressed_model.get_ordered_ops() if op.get_element_type() == ov.Type.u8)
    ref_u8 = 4 if advanced_parameters.lora_correction_params.use_int8_adapters else 0
    assert ref_u8 == num_u8


@pytest.mark.parametrize(
    "mode, apply_regularization, is_per_channel",
    (
        (CompressWeightsMode.INT4_SYM, True, False),
        (CompressWeightsMode.NF4, True, False),
        (CompressWeightsMode.NF4, True, True),
    ),
)
def test_lora_adapters_reduce_noise(zero_seed, mode, apply_regularization, is_per_channel, mocker, tmp_path):
    mocker.patch("nncf.quantization.algorithms.weight_compression.lora_correction.DEBUG_LOG_DIR", str(tmp_path))

    model_cls = LMLinearModel
    group_size = -1 if is_per_channel else model_cls.HIDDEN_DIM // 2
    model = model_cls().ov_model
    n_iters = 1
    ie = ov.Core()
    input_data = [np.ones(inp.shape) for inp in model.inputs]
    dataset = Dataset(input_data)

    compiled_model = ie.compile_model(model, "CPU")
    infer_request = compiled_model.create_infer_request()
    fp32_out = infer_request.infer(input_data, share_inputs=True)
    fp32_out = next(iter(fp32_out.values()))
    int4_model = compress_weights(model, mode=mode, ratio=1.0, group_size=group_size, dataset=dataset, all_layers=True)
    compiled_model = ie.compile_model(int4_model, "CPU")
    infer_request = compiled_model.create_infer_request()
    int4_out = infer_request.infer(input_data, share_inputs=True)
    int4_out = next(iter(int4_out.values()))
    noise_before = np.mean(np.abs(fp32_out - int4_out))

    model = model_cls().ov_model

    with nncf_debug():
        int4_model = compress_weights(
            model,
            mode=mode,
            ratio=1.0,
            group_size=group_size,
            dataset=dataset,
            all_layers=True,
            lora_correction=True,
            advanced_parameters=CompressionParams(
                lora_correction_params=LoraParams(
                    apply_regularization=apply_regularization, num_iterations=n_iters, adapter_rank=2
                )
            ),
        )
    compiled_model = ie.compile_model(int4_model, "CPU")
    infer_request = compiled_model.create_infer_request()
    int4_out = infer_request.infer(input_data, share_inputs=True)
    int4_out = next(iter(int4_out.values()))
    noise_after = np.mean(np.abs(fp32_out - int4_out))
    assert noise_after < noise_before

    # expect dumping of quantization noise N times: initial noise + noise after SVD + twice per each iteration
    df = pd.read_csv(tmp_path / "lora" / "noises.csv")
    assert len(df.index) == n_iters * 2 + 2

    # difference between initial and final noise expected to be positive
    df = df.drop(df.columns[[0]], axis=1)
    noise_reduction = df.iloc[0] - df.iloc[-1]
    assert all(noise_reduction > 0)


@pytest.mark.parametrize(
    "activation_dtype, weight_dtype",
    [
        (ov.Type.f32, ov.Type.f32),
        (ov.Type.f32, ov.Type.f16),
        (ov.Type.f32, ov.Type.bf16),
        (ov.Type.f16, ov.Type.f16),
        (ov.Type.bf16, ov.Type.bf16),
    ],
)
def test_compression_with_lora_for_different_dtypes(activation_dtype, weight_dtype):
    model = IdentityMatmul(weights_dtype=weight_dtype, activation_dtype=activation_dtype).ov_model

    data_type = np.float16 if activation_dtype in [ov.Type.f16, ov.Type.bf16] else np.float32
    input_data = [np.ones(inp.shape, dtype=data_type) for inp in model.inputs]
    dataset = Dataset(input_data)

    compressed_model = compress_weights(
        model,
        mode=CompressWeightsMode.INT4_SYM,
        ratio=1.0,
        group_size=1,
        dataset=dataset,
        all_layers=True,
        lora_correction=True,
        advanced_parameters=CompressionParams(
            lora_correction_params=LoraParams(num_iterations=0, adapter_rank=3, use_int8_adapters=True)
        ),
    )

    name_to_node_map = {op.get_friendly_name(): op for op in compressed_model.get_ops()}
    scale_multiply_node = name_to_node_map["weights/fq_weights_1"]
    check_compressed_matmul_subgraph(scale_multiply_node, activation_dtype, weight_dtype)

    v_adapter_node = name_to_node_map["MatMul_lora_A/fq_weights_1"]
    check_compressed_matmul_subgraph(v_adapter_node, activation_dtype, weight_dtype, True)

    u_adapter_node = name_to_node_map["MatMul_lora_B/fq_weights_1"]
    check_compressed_matmul_subgraph(u_adapter_node, activation_dtype, weight_dtype, True)


def test_compression_with_lora_with_subset_size(mocker):
    subset_size = 2
    dataset_size = 4
    model = LMLinearModel().ov_model
    input_data = [np.ones(inp.shape) for inp in model.inputs] * dataset_size
    dataset = Dataset(input_data)

    from nncf.quantization.algorithms.weight_compression import lora_correction

    get_stats_spy = mocker.spy(lora_correction, "process_stats")

    compress_weights(
        model,
        mode=CompressWeightsMode.INT4_SYM,
        ratio=1.0,
        group_size=8,
        dataset=dataset,
        all_layers=True,
        lora_correction=True,
        advanced_parameters=CompressionParams(
            lora_correction_params=LoraParams(
                num_iterations=0, adapter_rank=3, use_int8_adapters=False, subset_size=subset_size
            )
        ),
    )

    get_stats_spy.assert_called_once()
    s, X = get_stats_spy.spy_return
    assert X.shape == (LMLinearModel.HIDDEN_DIM, subset_size)
    assert s.shape == (LMLinearModel.HIDDEN_DIM,)


def test_lora_with_mixed_precision():
    model = AWQMatmulModel().ov_model
    sz = 8
    dataset = Dataset([np.ones([1, sz, sz])])

    compressed_model = compress_weights(
        model, mode=CompressWeightsMode.INT4_ASYM, ratio=0.5, group_size=-1, dataset=dataset, lora_correction=True
    )
    for op in compressed_model.get_ordered_ops():
        op_name = op.get_friendly_name()
        if op.get_type_name() == "Constant" and ("/zero_point" in op_name or "/scale" in op_name):
            assert op.get_shape() == [sz, 1]


@pytest.mark.parametrize("backup_mode", [BackupMode.NONE, BackupMode.INT8_ASYM, BackupMode.INT8_SYM])
def test_data_free_compression_with_backup_mode(backup_mode):
    model = AWQMatmulModel().ov_model
    compressed_model = compress_weights(
        model,
        mode=CompressWeightsMode.NF4,
        ratio=0.7,
        group_size=-1,
        backup_mode=backup_mode,
    )
    act_num = 0
    num_compressed = 3
    if backup_mode == BackupMode.INT8_ASYM:
        backup_ov_mode = ov.Type.u8
    elif backup_mode == BackupMode.INT8_SYM:
        backup_ov_mode = ov.Type.i8
    else:
        backup_ov_mode = ov.Type.f32
    for op in compressed_model.get_ops():
        if op.get_type_name() == "Constant":
            if op.get_element_type() == ov.Type.nf4:
                act_num += 1
            elif "/scale" in op.get_friendly_name():
                assert op.get_element_type() == ov.Type.f16
            else:
                assert op.get_element_type() == backup_ov_mode
    assert act_num == num_compressed


@pytest.mark.parametrize("backup_mode", [BackupMode.NONE, BackupMode.INT8_ASYM, BackupMode.INT8_SYM])
@pytest.mark.parametrize(
    ("params", "num_compressed"),
    (
        ({"all_layers": True}, 8),
        ({"all_layers": False}, 6),
        ({"sensitivity_metric": SensitivityMetric.HESSIAN_INPUT_ACTIVATION}, 6),
        ({"sensitivity_metric": SensitivityMetric.MEAN_ACTIVATION_VARIANCE}, 6),
        ({"sensitivity_metric": SensitivityMetric.MAX_ACTIVATION_VARIANCE}, 6),
        ({"sensitivity_metric": SensitivityMetric.MEAN_ACTIVATION_MAGNITUDE}, 6),
        ({"scale_estimation": True}, 6),
        ({"lora_correction": True}, 6),
        ({"gptq": True}, 6),
        ({"awq": True}, 6),
    ),
)
def test_data_based_compression_with_backup_mode(backup_mode, params, num_compressed):
    model = AWQMatmulModel().ov_model
    sz = 8
    n_samples = 10
    dataset = Dataset([np.ones([1, i + 1, sz]) for i in range(n_samples)])

    compressed_model = compress_weights(
        model,
        mode=CompressWeightsMode.INT4_ASYM,
        ratio=0.8,
        group_size=-1,
        dataset=dataset,
        backup_mode=backup_mode,
        **params,
    )
    act_num = 0
    if backup_mode == BackupMode.INT8_ASYM:
        backup_ov_mode = ov.Type.u8
    elif backup_mode == BackupMode.INT8_SYM:
        backup_ov_mode = ov.Type.i8
    else:
        backup_ov_mode = ov.Type.f32
    for op in compressed_model.get_ops():
        if op.get_type_name() == "Constant":
            if op.get_element_type() == ov.Type.u4:
                act_num += 1
            elif "/scale" in op.get_friendly_name():
                assert op.get_element_type() == ov.Type.f16
            elif "_lora_" in op.get_friendly_name():
                assert op.get_element_type() == ov.Type.u8
            else:
                assert op.get_element_type() == backup_ov_mode
    assert act_num == num_compressed


@pytest.mark.parametrize("n_extra_dims", [0, 1, 2])
def test_data_aware_algo_with_different_activation_dimensions(n_extra_dims):
    model = AWQMatmulModel(n_extra_dims=n_extra_dims).ov_model
    dataset = Dataset([np.ones([1] * n_extra_dims + [8, 8])])
    compress_weights(
        model,
        mode=CompressWeightsMode.INT4_ASYM,
        group_size=-1,
        dataset=dataset,
        awq=True,
        ratio=0.5,
        sensitivity_metric=SensitivityMetric.MEAN_ACTIVATION_MAGNITUDE,
    )


@pytest.mark.parametrize(
    "kwargs",
    [
        dict(scale_estimation=True),
        dict(lora_correction=True),
        dict(
            gptq=True,
            scale_estimation=True,
            advanced_parameters=CompressionParams(gptq_params=GPTQParams(subset_size=2)),
        ),
        dict(
            awq=True,
            gptq=True,
            scale_estimation=True,
            advanced_parameters=CompressionParams(gptq_params=GPTQParams(subset_size=2)),
        ),
    ],
)
def test_compression_with_different_algo_combinations(kwargs):
    dataset_size = 4
    model = LMLinearModel().ov_model
    input_data = [np.ones(inp.shape) for inp in model.inputs] * dataset_size
    dataset = Dataset(input_data)

<<<<<<< HEAD
    if raises:
        with pytest.raises(RuntimeError) as exc_info:
            call_compression()
        assert "Data-aware mixed precision criteria are not supported for MatMuls with 1D/2D activations." in str(
            exc_info.value
        )
    else:
        call_compression()


@pytest.mark.parametrize(
    "sensitivity_metric",
    [
        SensitivityMetric.MEAN_ACTIVATION_MAGNITUDE,
        SensitivityMetric.MAX_ACTIVATION_VARIANCE,
        SensitivityMetric.MEAN_ACTIVATION_VARIANCE,
        SensitivityMetric.HESSIAN_INPUT_ACTIVATION,
    ],
)
def test_weight_compression_caching(tmp_path, mocker, sensitivity_metric):
    """
    Tests the caching behavior of weight compression with different sensitivity metrics.
    Ensures that statistics are collected, dumped, and loaded correctly during compression.

    :param tmp_path: Temporary directory path for storing statistics.
    :param mocker: Mocker fixture for spying on methods.
    :param sensitivity_metric: Sensitivity metric for weight compression.
    """
    from nncf.openvino.statistics.aggregator import OVStatisticsAggregator

    collect_statistics_spy = mocker.spy(OVStatisticsAggregator, "collect_statistics")
    load_statistics_from_file_spy = mocker.spy(OVStatisticsAggregator, "load_statistics_from_file")
    dump_statistics_spy = mocker.spy(OVStatisticsAggregator, "dump_statistics")

    dataset_size = 4
    model = LMLinearModel().ov_model
    input_data = [np.ones(inp.shape) for inp in model.inputs] * dataset_size
    dataset = Dataset(input_data)

    test_file = f"statistics_{sensitivity_metric}"

    compress_weights(
        model,
        mode=CompressWeightsMode.INT4_SYM,
        sensitivity_metric=sensitivity_metric,
        dataset=dataset,
        ratio=0.8,
        advanced_parameters=CompressionParams(statistics_file_path=tmp_path / test_file),
    )

    compress_weights(
        model,
        mode=CompressWeightsMode.INT4_SYM,
        sensitivity_metric=sensitivity_metric,
        dataset=dataset,
        ratio=0.8,
        advanced_parameters=CompressionParams(statistics_file_path=tmp_path / test_file),
    )

    assert collect_statistics_spy.call_count == 1, "Statistics should only be collected once"
    assert load_statistics_from_file_spy.call_count == 1, "Statistics should be loaded from file only once."
    assert dump_statistics_spy.call_count == 1, "Statistics should only be dumped once, but were dumped multiple times."
=======
    compress_weights(
        model,
        mode=CompressWeightsMode.INT4_SYM,
        ratio=1.0,
        group_size=8,
        subset_size=2,
        dataset=dataset,
        all_layers=True,
        **kwargs,
    )
>>>>>>> dfc5d78f
<|MERGE_RESOLUTION|>--- conflicted
+++ resolved
@@ -1407,15 +1407,16 @@
     input_data = [np.ones(inp.shape) for inp in model.inputs] * dataset_size
     dataset = Dataset(input_data)
 
-<<<<<<< HEAD
-    if raises:
-        with pytest.raises(RuntimeError) as exc_info:
-            call_compression()
-        assert "Data-aware mixed precision criteria are not supported for MatMuls with 1D/2D activations." in str(
-            exc_info.value
-        )
-    else:
-        call_compression()
+    compress_weights(
+        model,
+        mode=CompressWeightsMode.INT4_SYM,
+        ratio=1.0,
+        group_size=8,
+        subset_size=2,
+        dataset=dataset,
+        all_layers=True,
+        **kwargs,
+    )
 
 
 @pytest.mark.parametrize(
@@ -1469,16 +1470,4 @@
 
     assert collect_statistics_spy.call_count == 1, "Statistics should only be collected once"
     assert load_statistics_from_file_spy.call_count == 1, "Statistics should be loaded from file only once."
-    assert dump_statistics_spy.call_count == 1, "Statistics should only be dumped once, but were dumped multiple times."
-=======
-    compress_weights(
-        model,
-        mode=CompressWeightsMode.INT4_SYM,
-        ratio=1.0,
-        group_size=8,
-        subset_size=2,
-        dataset=dataset,
-        all_layers=True,
-        **kwargs,
-    )
->>>>>>> dfc5d78f
+    assert dump_statistics_spy.call_count == 1, "Statistics should only be dumped once, but were dumped multiple times."