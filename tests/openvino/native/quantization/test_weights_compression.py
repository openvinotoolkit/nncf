--- conflicted
+++ resolved
@@ -11,13 +11,9 @@
 
 import inspect
 import os
-<<<<<<< HEAD
 from contextlib import nullcontext
 from typing import Callable, Dict, List, Optional
-=======
-from typing import Callable, Dict, List
 from unittest.mock import patch
->>>>>>> 76773622
 
 import numpy as np
 import openvino.runtime as ov
