--- conflicted
+++ resolved
@@ -907,9 +907,14 @@
     names_e2m1 = {
         op.get_friendly_name() for op in compressed_model.get_ordered_ops() if op.get_element_type() == ov.Type.f4e2m1
     }
-<<<<<<< HEAD
-    ref_nf4_nodes = {f"weights_{i}" for i in ref_ids}
-    assert ref_nf4_nodes == names
+    ref_e2m1_nodes = {f"weights_{i}" for i in ref_ids}
+    assert ref_e2m1_nodes == names_e2m1
+
+    names_e8m0 = {
+        op.get_friendly_name() for op in compressed_model.get_ordered_ops() if op.get_element_type() == ov.Type.f8e8m0
+    }
+    ref_e8m0_nodes = {f"weights_{i}/scale" for i in ref_ids}
+    assert ref_e8m0_nodes == names_e8m0
 
 
 @pytest.mark.parametrize("mode", (CompressWeightsMode.INT4_SYM, CompressWeightsMode.INT4_ASYM))
@@ -937,14 +942,4 @@
     decompressed_weighs_ov = compress_decompress(params)
 
     assert np.allclose(compressed_weighs, compressed_weighs_ov)
-    assert np.allclose(decompressed_weighs, decompressed_weighs_ov)
-=======
-    ref_e2m1_nodes = {f"weights_{i}" for i in ref_ids}
-    assert ref_e2m1_nodes == names_e2m1
-
-    names_e8m0 = {
-        op.get_friendly_name() for op in compressed_model.get_ordered_ops() if op.get_element_type() == ov.Type.f8e8m0
-    }
-    ref_e8m0_nodes = {f"weights_{i}/scale" for i in ref_ids}
-    assert ref_e8m0_nodes == names_e8m0
->>>>>>> fd0e33c9
+    assert np.allclose(decompressed_weighs, decompressed_weighs_ov)