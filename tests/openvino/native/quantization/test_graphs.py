--- conflicted
+++ resolved
@@ -62,15 +62,10 @@
 @pytest.mark.parametrize('model_name_params', OMZ_MODELS_QUANTIZE_PARAMS.items())
 def test_omz_models_fq_placement(model_name_params, tmp_path):
     model_name, q_params = model_name_params
-<<<<<<< HEAD
     q_params.update({'inplace_statistics': True})
-    _ = download_model(model_name, tmp_path)
-    model_path = convert_model(model_name, tmp_path)
-=======
     download_model(model_name, tmp_path)
     convert_model(model_name, tmp_path)
     model_path = tmp_path / 'public' / model_name / 'FP32' / f'{model_name}.xml'
->>>>>>> 67df46ed
     model = ov.Core().read_model(model_path)
     quantized_model = quantize_model(model, q_params)
 
