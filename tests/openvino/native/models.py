--- conflicted
+++ resolved
@@ -211,7 +211,23 @@
 
 
 @SYNTHETIC_MODELS.register()
-<<<<<<< HEAD
+class ComparisonBinaryModel(OVReferenceModel):
+    def _create_ov_model(self):
+        input_shape = [1, 3, 4, 2]
+        input_1 = opset.parameter(input_shape, name="Input")
+        data = self._rng.random(input_shape).astype(np.float32)
+
+        mask = opset.greater_equal(input_1, data, name="GreaterEqual")
+        indices = opset.convert(mask, np.int64, name="Convert")
+        gather = opset.gather(input_1, indices, axis=0, batch_dims=0)
+
+        add = opset.add(input_1, gather, name="Add")
+        r1 = opset.result(add, name="Result_Add")
+        model = ov.Model([r1], [input_1])
+        return model
+
+
+@SYNTHETIC_MODELS.register()
 class ShapeOfModel(OVReferenceModel):
     def _create_ov_model(self):
         input = opset.parameter([1, 3, 4, 2], name="Input")
@@ -233,19 +249,4 @@
 
         result = opset.result(transpose, name="Result")
         model = ov.Model([result], [input])
-=======
-class ComparisonBinaryModel(OVReferenceModel):
-    def _create_ov_model(self):
-        input_shape = [1, 3, 4, 2]
-        input_1 = opset.parameter(input_shape, name="Input")
-        data = self._rng.random(input_shape).astype(np.float32)
-
-        mask = opset.greater_equal(input_1, data, name="GreaterEqual")
-        indices = opset.convert(mask, np.int64, name="Convert")
-        gather = opset.gather(input_1, indices, axis=0, batch_dims=0)
-
-        add = opset.add(input_1, gather, name="Add")
-        r1 = opset.result(add, name="Result_Add")
-        model = ov.Model([r1], [input_1])
->>>>>>> fdb7fe78
         return model