"""
 Copyright (c) 2023 Intel Corporation
 Licensed under the Apache License, Version 2.0 (the "License");
 you may not use this file except in compliance with the License.
 You may obtain a copy of the License at
      http://www.apache.org/licenses/LICENSE-2.0
 Unless required by applicable law or agreed to in writing, software
 distributed under the License is distributed on an "AS IS" BASIS,
 WITHOUT WARRANTIES OR CONDITIONS OF ANY KIND, either express or implied.
 See the License for the specific language governing permissions and
 limitations under the License.
"""

import numpy as np
from abc import ABC, abstractmethod
import openvino.runtime as ov
from openvino.runtime import opset9 as opset

from nncf.common.utils.registry import Registry

SYNTHETIC_MODELS = Registry('OV_SYNTHETIC_MODELS')


class OVReferenceModel(ABC):
    def __init__(self):
        self._rng = np.random.default_rng(seed=0)
        self.ref_graph_name = f'{self.__class__.__name__}.dot'
        self.ov_model = self._create_ov_model()

    @abstractmethod
    def _create_ov_model(self) -> ov.Model:
        pass


@SYNTHETIC_MODELS.register()
class LinearModel(OVReferenceModel):
    def _create_ov_model(self):
        input_shape = [1, 3, 4, 2]
        input_1 = opset.parameter(input_shape, name="Input")
        reshape = opset.reshape(input_1, (1, 3, 2, 4), special_zero=False, name='Reshape')
        data = self._rng.random((1, 3, 4, 5)).astype(np.float32) - 0.5
        matmul = opset.matmul(reshape, data, transpose_a=False, transpose_b=False, name="MatMul")
        add = opset.add(reshape, self._rng.random((1, 3, 2, 4)).astype(np.float32), name="Add")
        r1 = opset.result(matmul, name="Result_MatMul")
        # TODO(KodiaqQ): Remove this after fix - CVS-100010
        r1.get_output_tensor(0).set_names(set(["Result_MatMul"]))
        r2 = opset.result(add, name="Result_Add")
        r2.get_output_tensor(0).set_names(set(["Result_Add"]))
        model = ov.Model([r1, r2], [input_1])
        return model


@SYNTHETIC_MODELS.register()
class ConvModel(OVReferenceModel):
    def _create_ov_model(self):
        input_1 = opset.parameter([1, 3, 4, 2], name="Input_1")
        mean = self._rng.random((1, 3, 1, 1)).astype(np.float32)
        scale = self._rng.random((1, 3, 1, 1)).astype(np.float32) + 1e-4
        subtract = opset.subtract(input_1, mean, name="Sub")
        kernel = self._rng.random((3, 3, 1, 1)).astype(np.float32) / scale - 0.5
        strides = [1, 1]
        pads = [0, 0]
        dilations = [1, 1]
        conv = opset.convolution(subtract, kernel, strides, pads, pads, dilations, name="Conv")
        bias = opset.constant(np.zeros((1, 3, 1, 1)), dtype=np.float32, name="Bias")
        conv_add = opset.add(conv, bias, name="Conv_Add")
        relu = opset.relu(conv_add, name="Relu")

        input_2 = opset.parameter([1, 3, 2, 4], name="Input_2")
        add = opset.add(input_2, (-1) * mean, name="Add")
        multiply = opset.multiply(add, 1 / scale, name="Mul")
        transpose = opset.transpose(multiply, [0, 1, 3, 2], name="Transpose")

        cat = opset.concat([relu, transpose], axis=0)
        result = opset.result(cat, name="Result")
        model = ov.Model([result], [input_1, input_2])
        return model


class DepthwiseConvModel(OVReferenceModel):
    def _create_ov_model(self):
        input_1 = opset.parameter([1, 3, 5, 5], name="Input_1")
        kernel = self._rng.random((3, 1, 1, 3, 3)).astype(np.float32)
        strides = [1, 1]
        pads = [0, 0]
        dilations = [1, 1]
        conv = opset.group_convolution(input_1, kernel, strides, pads, pads, dilations, name="Conv")
        bias = self._rng.random((1, 3, 1, 1)).astype(np.float32)
        add = opset.add(conv, bias, name="Add")
        relu = opset.relu(add, name="Relu")

        result = opset.result(relu, name="Result")
        model = ov.Model([result], [input_1])
        return model


class QuantizedModel(OVReferenceModel):
    @staticmethod
    def _create_fq_node(parent_node, name):
        # OV bug with FQ element types after fusing preprocessing
        return opset.fake_quantize(parent_node,
             np.float32(-1), np.float32(1), np.float32(-1), np.float32(1), 256, name=name)

    def _create_ov_model(self):
        input_1 = opset.parameter([1, 3, 14, 28], name="Input_1")
        conv_1_fq_input = self._create_fq_node(input_1, name="Conv_1/fq_input_0")

        mean = self._rng.random((1, 3, 1, 1)).astype(np.float32)
        scale = self._rng.random((1, 3, 1, 1)).astype(np.float32) + 1e-4
        kernel = self._rng.random((3, 3, 1, 1)).astype(np.float32) / scale
        strides = [1, 1]
        pads = [0, 0]
        dilations = [1, 1]
        conv_1_fq_weights = self._create_fq_node(kernel, name="Conv_1/fq_weights_0")
        conv_1 = opset.convolution(conv_1_fq_input, conv_1_fq_weights, strides, pads, pads, dilations, name="Conv_1")
        relu_1 = opset.relu(conv_1, name="Relu_1")

        input_2 = opset.parameter([1, 3, 28, 14], name="Input_2")
        multiply = opset.multiply(input_2, 1 / scale, name="Mul")
        add_1 = opset.add(multiply, (-1) * mean, name="Add_1")
        transpose_fq_input = self._create_fq_node(add_1, name="Transpose/fq_input_0")
        transpose = opset.transpose(transpose_fq_input, [0, 1, 3, 2], name="Transpose")

        cat_fq_input = self._create_fq_node(relu_1, name="Concat_1/fq_input_0")
        cat_1 = opset.concat([cat_fq_input, transpose], axis=1, name="Concat_1")

        kernel = self._rng.random((12, 6, 1, 1)).astype(np.float32)
        conv_2_fq_weights = self._create_fq_node(kernel, name="Conv_2/fq_weights_0")
        conv_2 = opset.convolution(cat_1, conv_2_fq_weights, strides, pads, pads, dilations, name="Conv_2")
        relu_2 = opset.relu(conv_2, name="Relu_2")

        kernel = self._rng.random((6, 12, 1, 1)).astype(np.float32)
        conv_3_fq_input = self._create_fq_node(relu_2, name="Conv_3/fq_input_0")
        conv_3_fq_weights = self._create_fq_node(kernel, name="Conv_3/fq_weights_0")
        conv_3 = opset.convolution(conv_3_fq_input, conv_3_fq_weights, strides, pads, pads, dilations, name="Conv_3")

        mean = self._rng.random((1, 6, 1, 1)).astype(np.float32)
        add_2_const = opset.constant((-1) * mean)
        add_2_fq_weights = self._create_fq_node(add_2_const, name="Add_2/fq_weights_0")
        add_2 = opset.add(cat_1, add_2_fq_weights, name="Add_2")

        cat_2 = opset.concat([conv_3, add_2], axis=1, name="Concat_2")

        reshape = opset.reshape(cat_2, (-1, 2352), True)
        matmul_constant = self._rng.random((100, 2352)).astype(np.float32)
        matmul = opset.matmul(reshape, matmul_constant, False, True)
        result = opset.result(matmul, name="Result")
        model = ov.Model([result], [input_1, input_2])
        return model


class WeightsModel(OVReferenceModel):
    def _create_ov_model(self):
        input_1 = opset.parameter([1, 3, 5, 5], name="Input_1")
        kernel = self._rng.random((3, 3, 1, 1)).astype(np.float32)
        strides = [1, 1]
        pads = [0, 0]
        dilations = [1, 1]
        conv = opset.convolution(input_1, kernel, strides, pads, pads, dilations, name="Conv")
        kernel_2 = self._rng.random((3, 3, 1, 1)).astype(np.float32)
        output_shape = [1, 1]
        conv_tr = opset.convolution_backprop_data(
            conv, kernel_2, output_shape, strides, pads, pads, dilations, name="Conv_backprop")

        weights_1 = self._rng.random((1, 3, 1, 4)).astype(np.float32)
        matmul_1 = opset.matmul(conv_tr, weights_1, transpose_a=False, transpose_b=False, name="MatMul_1")
        weights_0 = self._rng.random((1, 3, 1, 1)).astype(np.float32)
        matmul_0 = opset.matmul(weights_0, matmul_1, transpose_a=False, transpose_b=False, name="MatMul_0")
        # TODO (l-bat): Unkomment after quantization support MatMul with 2 acivations
        # matmul = opset.matmul(matmul_0, matmul_1, transpose_a=False, transpose_b=True, name="MatMul")
        matmul_const = opset.matmul(weights_1, weights_0, transpose_a=True, transpose_b=False, name="MatMul_const")

        add = opset.add(matmul_const, matmul_0)
        result = opset.result(add, name="Result")
        model = ov.Model([result], [input_1])
        return model


@SYNTHETIC_MODELS.register()
class MatMul2DModel(OVReferenceModel):
    def _create_ov_model(self):
        input_shape = [3, 5]
        input_1 = opset.parameter(input_shape, name="Input")
        data = self._rng.random((5, 2)).astype(np.float32)
        matmul = opset.matmul(input_1, data, transpose_a=False, transpose_b=False, name="MatMul")
        add = opset.add(matmul, self._rng.random((1, 2)).astype(np.float32), name="Add")
        result_1 = opset.result(add, name="Result")
        model = ov.Model([result_1], [input_1])
        return model


class FPModel(OVReferenceModel):
    def __init__(self, const_dtype='FP32', input_dtype='FP32'):
        self.const_dtype = np.float32 if const_dtype == 'FP32' else np.float16
        self.input_dtype = np.float32 if input_dtype == 'FP32' else np.float16
        super().__init__()

    def _create_ov_model(self):
        input_shape = [1, 3, 4, 2]
        input_1 = opset.parameter(input_shape, name="Input", dtype=self.input_dtype)
        data = self._rng.random((1, 3, 4, 5)).astype(self.const_dtype)
        if self.const_dtype != self.input_dtype:
            data = opset.convert(data, self.input_dtype)
        matmul = opset.matmul(input_1, data, transpose_a=True, transpose_b=False, name="MatMul")
        bias = self._rng.random((1, 3, 1, 1)).astype(self.const_dtype)
        if self.const_dtype != self.input_dtype:
            bias = opset.convert(bias, self.input_dtype)
        add = opset.add(matmul, bias, name="Add")
        r1 = opset.result(add, name="Result_Add")
        model = ov.Model([r1], [input_1])
        return model


@SYNTHETIC_MODELS.register()
class ComparisonBinaryModel(OVReferenceModel):
    def _create_ov_model(self):
        input_shape = [1, 3, 4, 2]
        input_1 = opset.parameter(input_shape, name="Input")
        data = self._rng.random(input_shape).astype(np.float32)

        mask = opset.greater_equal(input_1, data, name="GreaterEqual")
        indices = opset.convert(mask, np.int64, name="Convert")
        gather = opset.gather(input_1, indices, axis=0, batch_dims=0)

        add = opset.add(input_1, gather, name="Add")
        r1 = opset.result(add, name="Result_Add")
        model = ov.Model([r1], [input_1])
        return model


@SYNTHETIC_MODELS.register()
<<<<<<< HEAD
class ShapeOfModel(OVReferenceModel):
    def _create_ov_model(self):
        input_1 = opset.parameter([1, 3, 4, 2], name="Input")
        scale = self._rng.random((1, 3, 1, 1)).astype(np.float32) + 1e-4
=======
class DynamicModel(OVReferenceModel):
    def _create_ov_model(self):
        dynamic_axis = ov.Dimension(1, 99)
        input_1_shape = ov.PartialShape([dynamic_axis, 3, 4, 2])
        input_2_shape = ov.PartialShape([dynamic_axis, 3, 2, 4])

        input_1 = opset.parameter(input_1_shape, name="Input_1")
        mean = self._rng.random((1, 3, 1, 1)).astype(np.float32)
        scale = self._rng.random((1, 3, 1, 1)).astype(np.float32) + 1e-4
        subtract = opset.subtract(input_1, mean, name="Sub")
>>>>>>> 56b3aebe
        kernel = self._rng.random((3, 3, 1, 1)).astype(np.float32) / scale - 0.5
        strides = [1, 1]
        pads = [0, 0]
        dilations = [1, 1]
<<<<<<< HEAD
        conv_1 = opset.convolution(input_1, kernel, strides, pads, pads, dilations, name="Conv_1")
        bias_1 = opset.constant(np.zeros((1, 3, 1, 1)), dtype=np.float32, name="Bias_1")
        conv_add_1 = opset.add(conv_1, bias_1, name="Conv_Add_1")

        # ShapeOf subgraph
        shape_of_1 = opset.shape_of(conv_add_1, name="ShapeOf_1")
        gather = opset.gather(shape_of_1, indices=np.int64([2, 3]), axis=np.int64(0))
        cat = opset.concat([np.int64([0]), np.int64([0]), gather], axis=0)
        reshape_1 = opset.reshape(conv_add_1, output_shape=cat, special_zero=True, name="Reshape_1")
        transpose = opset.transpose(reshape_1, input_order=np.int64([0, 1, 3, 2]), name="Transpose")

        conv_2 = opset.convolution(transpose, kernel, strides, pads, pads, dilations, name="Conv_2")
        bias_2 = opset.constant(np.zeros((1, 3, 1, 1)), dtype=np.float32, name="Bias_2")
        conv_add_2 = opset.add(conv_2, bias_2, name="Conv_Add_2")

        # ShapeOf subgraph
        shape_of_2 = opset.shape_of(conv_add_2, name="ShapeOf_2")
        convert_1 = opset.convert(shape_of_2, destination_type="f32", name="Convert_1")
        multiply = opset.multiply(convert_1, np.float32([1, 1, 1, 1]), name="Multiply")
        convert_2 = opset.convert(multiply, destination_type="i64", name="Convert_2")
        reshape_2 = opset.reshape(conv_add_2, output_shape=convert_2, special_zero=True, name="Reshape_2")

        conv_3 = opset.convolution(reshape_2, kernel, strides, pads, pads, dilations, name="Conv_3")
        bias_3 = opset.constant(np.zeros((1, 3, 1, 1)), dtype=np.float32, name="Bias_3")
        conv_add_3 = opset.add(conv_3, bias_3, name="Conv_Add_3")

        result = opset.result(conv_add_3, name="Result")
        model = ov.Model([result], [input_1])
=======
        conv = opset.convolution(subtract, kernel, strides, pads, pads, dilations, name="Conv")
        bias = opset.constant(np.zeros((1, 3, 1, 1)), dtype=np.float32, name="Bias")
        conv_add = opset.add(conv, bias, name="Conv_Add")
        relu = opset.relu(conv_add, name="Relu")

        input_2 = opset.parameter(input_2_shape, name="Input_2")
        add = opset.add(input_2, (-1) * mean, name="Add")
        multiply = opset.multiply(add, 1 / scale, name="Mul")
        transpose = opset.transpose(multiply, [0, 1, 3, 2], name="Transpose")

        cat = opset.concat([relu, transpose], axis=0)
        result = opset.result(cat, name="Result")
        model = ov.Model([result], [input_1, input_2])
>>>>>>> 56b3aebe
        return model<|MERGE_RESOLUTION|>--- conflicted
+++ resolved
@@ -229,12 +229,6 @@
 
 
 @SYNTHETIC_MODELS.register()
-<<<<<<< HEAD
-class ShapeOfModel(OVReferenceModel):
-    def _create_ov_model(self):
-        input_1 = opset.parameter([1, 3, 4, 2], name="Input")
-        scale = self._rng.random((1, 3, 1, 1)).astype(np.float32) + 1e-4
-=======
 class DynamicModel(OVReferenceModel):
     def _create_ov_model(self):
         dynamic_axis = ov.Dimension(1, 99)
@@ -245,12 +239,35 @@
         mean = self._rng.random((1, 3, 1, 1)).astype(np.float32)
         scale = self._rng.random((1, 3, 1, 1)).astype(np.float32) + 1e-4
         subtract = opset.subtract(input_1, mean, name="Sub")
->>>>>>> 56b3aebe
         kernel = self._rng.random((3, 3, 1, 1)).astype(np.float32) / scale - 0.5
         strides = [1, 1]
         pads = [0, 0]
         dilations = [1, 1]
-<<<<<<< HEAD
+        conv = opset.convolution(subtract, kernel, strides, pads, pads, dilations, name="Conv")
+        bias = opset.constant(np.zeros((1, 3, 1, 1)), dtype=np.float32, name="Bias")
+        conv_add = opset.add(conv, bias, name="Conv_Add")
+        relu = opset.relu(conv_add, name="Relu")
+
+        input_2 = opset.parameter(input_2_shape, name="Input_2")
+        add = opset.add(input_2, (-1) * mean, name="Add")
+        multiply = opset.multiply(add, 1 / scale, name="Mul")
+        transpose = opset.transpose(multiply, [0, 1, 3, 2], name="Transpose")
+
+        cat = opset.concat([relu, transpose], axis=0)
+        result = opset.result(cat, name="Result")
+        model = ov.Model([result], [input_1, input_2])
+        return model
+
+
+@SYNTHETIC_MODELS.register()
+class ShapeOfModel(OVReferenceModel):
+    def _create_ov_model(self):
+        input_1 = opset.parameter([1, 3, 4, 2], name="Input")
+        scale = self._rng.random((1, 3, 1, 1)).astype(np.float32) + 1e-4
+        kernel = self._rng.random((3, 3, 1, 1)).astype(np.float32) / scale - 0.5
+        strides = [1, 1]
+        pads = [0, 0]
+        dilations = [1, 1]
         conv_1 = opset.convolution(input_1, kernel, strides, pads, pads, dilations, name="Conv_1")
         bias_1 = opset.constant(np.zeros((1, 3, 1, 1)), dtype=np.float32, name="Bias_1")
         conv_add_1 = opset.add(conv_1, bias_1, name="Conv_Add_1")
@@ -279,19 +296,4 @@
 
         result = opset.result(conv_add_3, name="Result")
         model = ov.Model([result], [input_1])
-=======
-        conv = opset.convolution(subtract, kernel, strides, pads, pads, dilations, name="Conv")
-        bias = opset.constant(np.zeros((1, 3, 1, 1)), dtype=np.float32, name="Bias")
-        conv_add = opset.add(conv, bias, name="Conv_Add")
-        relu = opset.relu(conv_add, name="Relu")
-
-        input_2 = opset.parameter(input_2_shape, name="Input_2")
-        add = opset.add(input_2, (-1) * mean, name="Add")
-        multiply = opset.multiply(add, 1 / scale, name="Mul")
-        transpose = opset.transpose(multiply, [0, 1, 3, 2], name="Transpose")
-
-        cat = opset.concat([relu, transpose], axis=0)
-        result = opset.result(cat, name="Result")
-        model = ov.Model([result], [input_1, input_2])
->>>>>>> 56b3aebe
         return model