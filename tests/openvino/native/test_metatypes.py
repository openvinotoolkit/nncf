"""
 Copyright (c) 2023 Intel Corporation
 Licensed under the Apache License, Version 2.0 (the "License");
 you may not use this file except in compliance with the License.
 You may obtain a copy of the License at
      http://www.apache.org/licenses/LICENSE-2.0
 Unless required by applicable law or agreed to in writing, software
 distributed under the License is distributed on an "AS IS" BASIS,
 WITHOUT WARRANTIES OR CONDITIONS OF ANY KIND, either express or implied.
 See the License for the specific language governing permissions and
 limitations under the License.
"""

import pytest
from collections import Counter

from nncf.experimental.openvino_native.graph.metatypes.openvino_metatypes import OVAddMetatype
from nncf.experimental.openvino_native.graph.metatypes.openvino_metatypes import OVConcatMetatype
from nncf.experimental.openvino_native.graph.metatypes.openvino_metatypes import OVConstantMetatype
from nncf.experimental.openvino_native.graph.metatypes.openvino_metatypes import OVConvolutionMetatype
from nncf.experimental.openvino_native.graph.metatypes.openvino_metatypes import OVMatMulMetatype
from nncf.experimental.openvino_native.graph.metatypes.openvino_metatypes import OVMultiplyMetatype
from nncf.experimental.openvino_native.graph.metatypes.openvino_metatypes import OVReluMetatype
from nncf.experimental.openvino_native.graph.metatypes.openvino_metatypes import OVReshapeMetatype
from nncf.experimental.openvino_native.graph.metatypes.openvino_metatypes import OVSubtractMetatype
from nncf.experimental.openvino_native.graph.metatypes.openvino_metatypes import OVTransposeMetatype
from nncf.experimental.openvino_native.graph.metatypes.openvino_metatypes import OVParameterMetatype
from nncf.experimental.openvino_native.graph.metatypes.openvino_metatypes import OVResultMetatype
from nncf.experimental.openvino_native.graph.nncf_graph_builder import GraphConverter

from tests.openvino.native.models import ConvModel
from tests.openvino.native.models import LinearModel
from tests.openvino.native.models import WeightsModel

TEST_MODELS = [LinearModel, ConvModel]
REF_METATYPES_COUNTERS = [
    [OVParameterMetatype, OVConstantMetatype, OVReshapeMetatype,
     OVConstantMetatype, OVAddMetatype, OVConstantMetatype, OVMatMulMetatype,
     OVResultMetatype, OVResultMetatype],
    [OVParameterMetatype, OVParameterMetatype, OVConstantMetatype, OVMultiplyMetatype,
     OVConstantMetatype, OVAddMetatype, OVConstantMetatype, OVSubtractMetatype,
     OVConstantMetatype, OVConvolutionMetatype, OVReluMetatype, OVConcatMetatype,
<<<<<<< HEAD
     OVTransposeMetatype, OVConstantMetatype, OutputNoopMetatype,
     OVConstantMetatype, OVAddMetatype]]
=======
     OVTransposeMetatype, OVConstantMetatype, OVResultMetatype]]
>>>>>>> abc05b67


@pytest.mark.parametrize(("model_creator_func, ref_metatypes"),
                         zip(TEST_MODELS, REF_METATYPES_COUNTERS))
def test_mapping_openvino_metatypes(model_creator_func, ref_metatypes):
    model = model_creator_func().ov_model
    nncf_graph = GraphConverter.create_nncf_graph(model)
    actual_metatypes = [node.metatype for node in nncf_graph.get_all_nodes()]
    assert Counter(ref_metatypes) == Counter(actual_metatypes)


REF_WEIGHTS_PORT_IDS = {
    'Conv': 1,
    'Conv_backprop': 1,
    'MatMul_1': 1,
    'MatMul_0': 0,
}


def test_determining_weights_port():
    model = WeightsModel().ov_model
    nncf_graph = GraphConverter.create_nncf_graph(model)
    counter = 0
    for node in nncf_graph.get_all_nodes():
        if node.layer_attributes is not None:
            counter += 1
            assert node.layer_attributes.weight_port_id == REF_WEIGHTS_PORT_IDS[node.node_name]
    assert counter == len(REF_WEIGHTS_PORT_IDS)<|MERGE_RESOLUTION|>--- conflicted
+++ resolved
@@ -40,12 +40,8 @@
     [OVParameterMetatype, OVParameterMetatype, OVConstantMetatype, OVMultiplyMetatype,
      OVConstantMetatype, OVAddMetatype, OVConstantMetatype, OVSubtractMetatype,
      OVConstantMetatype, OVConvolutionMetatype, OVReluMetatype, OVConcatMetatype,
-<<<<<<< HEAD
-     OVTransposeMetatype, OVConstantMetatype, OutputNoopMetatype,
+     OVTransposeMetatype, OVConstantMetatype, OVResultMetatype,
      OVConstantMetatype, OVAddMetatype]]
-=======
-     OVTransposeMetatype, OVConstantMetatype, OVResultMetatype]]
->>>>>>> abc05b67
 
 
 @pytest.mark.parametrize(("model_creator_func, ref_metatypes"),
