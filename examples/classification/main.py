"""
 Copyright (c) 2019-2020 Intel Corporation
 Licensed under the Apache License, Version 2.0 (the "License");
 you may not use this file except in compliance with the License.
 You may obtain a copy of the License at
      http://www.apache.org/licenses/LICENSE-2.0
 Unless required by applicable law or agreed to in writing, software
 distributed under the License is distributed on an "AS IS" BASIS,
 WITHOUT WARRANTIES OR CONDITIONS OF ANY KIND, either express or implied.
 See the License for the specific language governing permissions and
 limitations under the License.
"""
import os
import os.path as osp
import sys
import time
from pathlib import Path

import torch
import torch.backends.cudnn as cudnn
import torch.nn as nn
import torch.nn.parallel
import torch.optim
import torch.utils.data
import torch.utils.data.distributed
import torchvision.datasets as datasets
import torchvision.models as models
import torchvision.transforms as transforms
import warnings
from functools import partial
from shutil import copyfile
from torch.optim.lr_scheduler import ReduceLROnPlateau
from torchvision.datasets import CIFAR10, CIFAR100

from examples.common.argparser import get_common_argument_parser
from examples.common.distributed import configure_distributed
from examples.common.example_logger import logger
from examples.common.execution import ExecutionMode, get_device, get_execution_mode, \
    prepare_model_for_execution, start_worker
from examples.common.model_loader import load_model
from examples.common.optimizer import get_parameter_groups, make_optimizer
from examples.common.sample_config import SampleConfig, create_sample_config
from examples.common.utils import configure_logging, configure_paths, create_code_snapshot, \
    print_args, make_additional_checkpoints, get_name, is_staged_quantization, print_statistics, \
    is_pretrained_model_requested
from examples.common.utils import write_metrics
from nncf import create_compressed_model
from nncf.compression_method_api import CompressionLevel
from nncf.dynamic_graph.graph_builder import create_input_infos
from nncf.initialization import register_default_init_args
from nncf.utils import manual_seed, safe_thread_call, is_main_process
import mlflow

model_names = sorted(name for name in models.__dict__
                     if name.islower() and not name.startswith("__")
                     and callable(models.__dict__[name]))


def get_argument_parser():
    parser = get_common_argument_parser()
    parser.add_argument(
        "--dataset",
        help="Dataset to use.",
        choices=["imagenet", "cifar100", "cifar10"],
        default=None
    )
    parser.add_argument('--test-every-n-epochs', default=1, type=int,
                        help='Enables running validation every given number of epochs')
    return parser


def main(argv):
    parser = get_argument_parser()
    args = parser.parse_args(args=argv)
    config = create_sample_config(args, parser)

    if config.dist_url == "env://":
        config.update_from_env()

    configure_paths(config)
    copyfile(args.config, osp.join(config.log_dir, 'config.json'))
    source_root = Path(__file__).absolute().parents[2]  # nncf root
    create_code_snapshot(source_root, osp.join(config.log_dir, "snapshot.tar.gz"))

    if config.seed is not None:
        warnings.warn('You have chosen to seed training. '
                      'This will turn on the CUDNN deterministic setting, '
                      'which can slow down your training considerably! '
                      'You may see unexpected behavior when restarting '
                      'from checkpoints.')

    config.execution_mode = get_execution_mode(config)

    if config.metrics_dump is not None:
        write_metrics(0, config.metrics_dump)

    if not is_staged_quantization(config):
        start_worker(main_worker, config)
    else:
        from examples.classification.staged_quantization_worker import staged_quantization_main_worker
        start_worker(staged_quantization_main_worker, config)


# pylint:disable=too-many-branches
def main_worker(current_gpu, config: SampleConfig):
    config.current_gpu = current_gpu
    config.distributed = config.execution_mode in (ExecutionMode.DISTRIBUTED, ExecutionMode.MULTIPROCESSING_DISTRIBUTED)
    if config.distributed:
        configure_distributed(config)

    config.device = get_device(config)

    if is_main_process():
        configure_logging(logger, config)
        if config.mode.lower() == 'train' and config.to_onnx is None:
            mlflow.start_run()
        print_args(config)

    if config.seed is not None:
        manual_seed(config.seed)
        cudnn.deterministic = True
        cudnn.benchmark = False

    # define loss function (criterion)
    criterion = nn.CrossEntropyLoss()
    criterion = criterion.to(config.device)

    train_loader = train_sampler = val_loader = None
    resuming_checkpoint_path = config.resuming_checkpoint_path
    nncf_config = config.nncf_config

    pretrained = is_pretrained_model_requested(config)

    if config.to_onnx is not None:
        assert pretrained or (resuming_checkpoint_path is not None)
    else:
        # Data loading code
        train_dataset, val_dataset = create_datasets(config)
        train_loader, train_sampler, val_loader = create_data_loaders(config, train_dataset, val_dataset)
        nncf_config = register_default_init_args(nncf_config, criterion, train_loader)

    # create model
    model_name = config['model']
    model = load_model(model_name,
                       pretrained=pretrained,
                       num_classes=config.get('num_classes', 1000),
                       model_params=config.get('model_params'),
                       weights_path=config.get('weights'))

    model.to(config.device)

    resuming_model_sd = None
    resuming_checkpoint = None
    if resuming_checkpoint_path is not None:
        resuming_checkpoint = load_resuming_checkpoint(resuming_checkpoint_path)
        resuming_model_sd = resuming_checkpoint['state_dict']

    compression_ctrl, model = create_compressed_model(model, nncf_config, resuming_state_dict=resuming_model_sd)

    if config.to_onnx:
        compression_ctrl.export_model(config.to_onnx)
        logger.info("Saved to {}".format(config.to_onnx))
        return

    model, _ = prepare_model_for_execution(model, config)
    if config.distributed:
        compression_ctrl.distributed()

    # define optimizer
    params_to_optimize = get_parameter_groups(model, config)
    optimizer, lr_scheduler = make_optimizer(params_to_optimize, config)

    best_acc1 = 0
    # optionally resume from a checkpoint
    if resuming_checkpoint_path is not None:
        if config.mode.lower() == 'train' and config.to_onnx is None:
            config.start_epoch = resuming_checkpoint['epoch']
            best_acc1 = resuming_checkpoint['best_acc1']
            compression_ctrl.scheduler.load_state_dict(resuming_checkpoint['scheduler'])
            optimizer.load_state_dict(resuming_checkpoint['optimizer'])
            logger.info("=> loaded checkpoint '{}' (epoch: {}, best_acc1: {:.3f})"
                        .format(resuming_checkpoint_path, resuming_checkpoint['epoch'], best_acc1))
        else:
            logger.info("=> loaded checkpoint '{}'".format(resuming_checkpoint_path))

    if is_main_process() and config.mode.lower() == 'train' and config.to_onnx is None:
        mlflow.log_param('epochs', nncf_config['epochs'])
        mlflow.log_param('schedule_type', nncf_config['optimizer']['schedule_type'])
        mlflow.log_param('lr', nncf_config['optimizer']['base_lr'])
        mlflow.set_tag('Log Dir Path', config.log_dir)
        os.symlink(config.log_dir, osp.join(mlflow.active_run().info.artifact_uri, osp.basename(config.log_dir)))

    if config.execution_mode != ExecutionMode.CPU_ONLY:
        cudnn.benchmark = True

    if config.mode.lower() == 'test':
        print_statistics(compression_ctrl.statistics())
        validate(val_loader, model, criterion, config)

    if config.mode.lower() == 'train':
        is_inception = 'inception' in model_name
        train(config, compression_ctrl, model, criterion, is_inception, lr_scheduler, model_name, optimizer,
              train_loader, train_sampler, val_loader, best_acc1)

    if is_main_process() and config.mode.lower() == 'train' and config.to_onnx is None:
        mlflow.end_run()


def train(config, compression_ctrl, model, criterion, is_inception, lr_scheduler, model_name, optimizer,
          train_loader, train_sampler, val_loader, best_acc1=0):
    best_compression_level = CompressionLevel.NONE
    for epoch in range(config.start_epoch, config.epochs):
        config.cur_epoch = epoch
        if config.distributed:
            train_sampler.set_epoch(epoch)

        # train for one epoch
        train_epoch(train_loader, model, criterion, optimizer, compression_ctrl, epoch, config, is_inception)

        # Learning rate scheduling should be applied after optimizer’s update
        lr_scheduler.step(epoch if not isinstance(lr_scheduler, ReduceLROnPlateau) else best_acc1)

        # update compression scheduler state at the end of the epoch
        compression_ctrl.scheduler.epoch_step()

        # compute compression algo statistics
        stats = compression_ctrl.statistics()

        acc1 = best_acc1
        if epoch % config.test_every_n_epochs == 0:
            # evaluate on validation set
            acc1, _ = validate(val_loader, model, criterion, config)

        compression_level = compression_ctrl.compression_level()
        # remember best acc@1, considering compression level. If current acc@1 less then the best acc@1, checkpoint
        # still can be best if current compression level is bigger then best one. Compression levels in ascending
        # order: NONE, PARTIAL, FULL.

        is_best_by_accuracy = acc1 > best_acc1 and compression_level == best_compression_level
        is_best = is_best_by_accuracy or compression_level > best_compression_level
<<<<<<< HEAD
        best_acc1 = max(acc1, best_acc1)
        if is_main_process():
            mlflow.log_metric("best_acc1", best_acc1)
=======
        if is_best:
            best_acc1 = acc1
>>>>>>> 62a66f21
        best_compression_level = max(compression_level, best_compression_level)
        acc = best_acc1 / 100
        if config.metrics_dump is not None:
            write_metrics(acc, config.metrics_dump)
        if is_main_process():
            print_statistics(stats)

            checkpoint_path = osp.join(config.checkpoint_save_dir, get_name(config) + '_last.pth')
            checkpoint = {
                'epoch': epoch + 1,
                'arch': model_name,
                'state_dict': model.state_dict(),
                'best_acc1': best_acc1,
                'compression_level': compression_level,
                'acc1': acc1,
                'optimizer': optimizer.state_dict(),
                'scheduler': compression_ctrl.scheduler.state_dict()
            }
            torch.save(checkpoint, checkpoint_path)
            make_additional_checkpoints(checkpoint_path, is_best, epoch + 1, config)

            for key, value in stats.items():
                if isinstance(value, (int, float)):
                    mlflow.log_metric("compression/statistics/{0}".format(key), value, step=len(train_loader) * epoch)
                    config.tb.add_scalar("compression/statistics/{0}".format(key), value, len(train_loader) * epoch)


def load_resuming_checkpoint(resuming_checkpoint_path: str):
    if osp.isfile(resuming_checkpoint_path):
        logger.info("=> loading checkpoint '{}'".format(resuming_checkpoint_path))
        checkpoint = torch.load(resuming_checkpoint_path, map_location='cpu')
        return checkpoint
    raise FileNotFoundError("no checkpoint found at '{}'".format(resuming_checkpoint_path))


def get_dataset(dataset_config, config, transform, is_train):
    if dataset_config == 'imagenet':
        prefix = 'train' if is_train else 'val'
        return datasets.ImageFolder(osp.join(config.dataset_dir, prefix), transform)
    return create_cifar(config, dataset_config, is_train, transform)


def create_cifar(config, dataset_config, is_train, transform):
    create_cifar_fn = None
    if dataset_config == 'cifar100':
        create_cifar_fn = partial(CIFAR100, config.dataset_dir, train=is_train, transform=transform)
    if dataset_config == 'cifar10':
        create_cifar_fn = partial(CIFAR10, config.dataset_dir, train=is_train, transform=transform)
    if create_cifar_fn:
        return safe_thread_call(partial(create_cifar_fn, download=True), partial(create_cifar_fn, download=False))
    return None


def create_datasets(config):
    dataset_config = config.dataset if config.dataset is not None else 'imagenet'
    dataset_config = dataset_config.lower()
    assert dataset_config in ['imagenet', 'cifar100', 'cifar10'], "Unknown dataset option"

    if dataset_config == 'imagenet':
        normalize = transforms.Normalize(mean=(0.485, 0.456, 0.406),
                                         std=(0.229, 0.224, 0.225))
    elif dataset_config == 'cifar100':
        normalize = transforms.Normalize(mean=(0.4914, 0.4822, 0.4465),
                                         std=(0.2023, 0.1994, 0.2010))
    elif dataset_config == 'cifar10':
        normalize = transforms.Normalize(mean=(0.5, 0.5, 0.5),
                                         std=(0.5, 0.5, 0.5))

    input_info_list = create_input_infos(config)
    image_size = input_info_list[0].shape[-1]
    size = int(image_size / 0.875)
    val_transform = transforms.Compose([
        transforms.Resize(size),
        transforms.CenterCrop(image_size),
        transforms.ToTensor(),
        normalize,
    ])

    val_dataset = get_dataset(dataset_config, config, val_transform, is_train=False)

    train_transforms = transforms.Compose([
        transforms.RandomResizedCrop(image_size),
        transforms.RandomHorizontalFlip(),
        transforms.ToTensor(),
        normalize,
    ])

    train_dataset = get_dataset(dataset_config, config, train_transforms, is_train=True)

    return train_dataset, val_dataset


def create_data_loaders(config, train_dataset, val_dataset):
    pin_memory = config.execution_mode != ExecutionMode.CPU_ONLY

    # When using a single GPU per process and per
    # DistributedDataParallel, we need to divide the batch size
    # ourselves based on the total number of GPUs we have
    batch_size = int(config.batch_size)
    workers = int(config.workers)
    if config.execution_mode == ExecutionMode.MULTIPROCESSING_DISTRIBUTED:
        batch_size //= config.ngpus_per_node
        workers //= config.ngpus_per_node

    val_loader = torch.utils.data.DataLoader(
        val_dataset,
        batch_size=batch_size, shuffle=False,
        num_workers=workers, pin_memory=pin_memory)

    train_sampler = None
    if config.distributed:
        train_sampler = torch.utils.data.distributed.DistributedSampler(train_dataset)

    train_loader = torch.utils.data.DataLoader(
        train_dataset, batch_size=batch_size, shuffle=(train_sampler is None),
        num_workers=workers, pin_memory=pin_memory, sampler=train_sampler)
    return train_loader, train_sampler, val_loader


def train_epoch(train_loader, model, criterion, optimizer, compression_ctrl, epoch, config, is_inception=False):
    batch_time = AverageMeter()
    data_time = AverageMeter()
    losses = AverageMeter()
    compression_losses = AverageMeter()
    criterion_losses = AverageMeter()
    top1 = AverageMeter()
    top5 = AverageMeter()

    compression_scheduler = compression_ctrl.scheduler

    # switch to train mode
    model.train()

    end = time.time()
    for i, (input_, target) in enumerate(train_loader):
        # measure data loading time
        data_time.update(time.time() - end)

        input_ = input_.to(config.device)
        target = target.to(config.device)

        # compute output
        if is_inception:
            # From https://discuss.pytorch.org/t/how-to-optimize-inception-model-with-auxiliary-classifiers/7958
            output, aux_outputs = model(input_)
            loss1 = criterion(output, target)
            loss2 = criterion(aux_outputs, target)
            criterion_loss = loss1 + 0.4 * loss2
        else:
            output = model(input_)
            criterion_loss = criterion(output, target)

        # compute compression loss
        compression_loss = compression_ctrl.loss()
        loss = criterion_loss + compression_loss

        # measure accuracy and record loss
        acc1, acc5 = accuracy(output, target, topk=(1, 5))
        losses.update(loss.item(), input_.size(0))
        comp_loss_val = compression_loss.item() if isinstance(compression_loss, torch.Tensor) else compression_loss
        compression_losses.update(comp_loss_val, input_.size(0))
        criterion_losses.update(criterion_loss.item(), input_.size(0))
        top1.update(acc1, input_.size(0))
        top5.update(acc5, input_.size(0))

        # compute gradient and do SGD step
        optimizer.zero_grad()
        loss.backward()
        optimizer.step()

        compression_scheduler.step()

        # measure elapsed time
        batch_time.update(time.time() - end)
        end = time.time()

        if i % config.print_freq == 0:
            logger.info(
                '{rank}: '
                'Epoch: [{0}][{1}/{2}] '
                'Lr: {3:.3} '
                'Time: {batch_time.val:.3f} ({batch_time.avg:.3f}) '
                'Data: {data_time.val:.3f} ({data_time.avg:.3f}) '
                'CE_loss: {ce_loss.val:.4f} ({ce_loss.avg:.4f}) '
                'CR_loss: {cr_loss.val:.4f} ({cr_loss.avg:.4f}) '
                'Loss: {loss.val:.4f} ({loss.avg:.4f}) '
                'Acc@1: {top1.val:.3f} ({top1.avg:.3f}) '
                'Acc@5: {top5.val:.3f} ({top5.avg:.3f})'.format(
                    epoch, i, len(train_loader), get_lr(optimizer), batch_time=batch_time,
                    data_time=data_time, ce_loss=criterion_losses, cr_loss=compression_losses,
                    loss=losses, top1=top1, top5=top5,
                    rank='{}:'.format(config.rank) if config.multiprocessing_distributed else ''
                ))

        if is_main_process():
            global_step = len(train_loader) * epoch
            config.tb.add_scalar("train/learning_rate", get_lr(optimizer), i + global_step)
            config.tb.add_scalar("train/criterion_loss", criterion_losses.avg, i + global_step)
            config.tb.add_scalar("train/compression_loss", compression_losses.avg, i + global_step)
            config.tb.add_scalar("train/loss", losses.avg, i + global_step)
            config.tb.add_scalar("train/top1", top1.avg, i + global_step)
            config.tb.add_scalar("train/top5", top5.avg, i + global_step)

            for stat_name, stat_value in compression_ctrl.statistics().items():
                if isinstance(stat_value, (int, float)):
                    config.tb.add_scalar('train/statistics/{}'.format(stat_name), stat_value, i + global_step)


def validate(val_loader, model, criterion, config):
    batch_time = AverageMeter()
    losses = AverageMeter()
    top1 = AverageMeter()
    top5 = AverageMeter()

    # switch to evaluate mode
    model.eval()

    with torch.no_grad():
        end = time.time()
        for i, (input_, target) in enumerate(val_loader):
            input_ = input_.to(config.device)
            target = target.to(config.device)

            # compute output
            output = model(input_)
            loss = criterion(output, target)

            # measure accuracy and record loss
            acc1, acc5 = accuracy(output, target, topk=(1, 5))
            losses.update(loss, input_.size(0))
            top1.update(acc1, input_.size(0))
            top5.update(acc5, input_.size(0))

            # measure elapsed time
            batch_time.update(time.time() - end)
            end = time.time()

            if i % config.print_freq == 0:
                logger.info(
                    '{rank}'
                    'Test: [{0}/{1}] '
                    'Time: {batch_time.val:.3f} ({batch_time.avg:.3f}) '
                    'Loss: {loss.val:.4f} ({loss.avg:.4f}) '
                    'Acc@1: {top1.val:.3f} ({top1.avg:.3f}) '
                    'Acc@5: {top5.val:.3f} ({top5.avg:.3f})'.format(
                        i, len(val_loader), batch_time=batch_time, loss=losses,
                        top1=top1, top5=top5,
                        rank='{}:'.format(config.rank) if config.multiprocessing_distributed else ''
                    ))

        if is_main_process():
            config.tb.add_scalar("val/loss", losses.avg, len(val_loader) * config.get('cur_epoch', 0))
            config.tb.add_scalar("val/top1", top1.avg, len(val_loader) * config.get('cur_epoch', 0))
            config.tb.add_scalar("val/top5", top5.avg, len(val_loader) * config.get('cur_epoch', 0))
            mlflow.log_metric("val/loss", float(losses.avg), step=len(val_loader) * config.get('cur_epoch', 0))
            mlflow.log_metric("val/top1", float(top1.avg), step=len(val_loader) * config.get('cur_epoch', 0))
            mlflow.log_metric("val/top5", float(top5.avg), step=len(val_loader) * config.get('cur_epoch', 0))

        logger.info(' * Acc@1 {top1.avg:.3f} Acc@5 {top5.avg:.3f}\n'.format(top1=top1, top5=top5))

        acc = top1.avg / 100
        if config.metrics_dump is not None:
            write_metrics(acc, config.metrics_dump)

    return top1.avg, top5.avg


class AverageMeter:
    """Computes and stores the average and current value"""

    def __init__(self):
        self.val = None
        self.avg = None
        self.sum = None
        self.count = None
        self.reset()

    def reset(self):
        self.val = 0
        self.avg = 0
        self.sum = 0
        self.count = 0

    def update(self, val, n=1):
        self.val = val
        self.sum += val * n
        self.count += n
        self.avg = self.sum / self.count


def accuracy(output, target, topk=(1,)):
    """Computes the accuracy over the k top predictions for the specified values of k"""
    with torch.no_grad():
        maxk = max(topk)
        batch_size = target.size(0)

        _, pred = output.topk(maxk, 1, True, True)
        pred = pred.t()
        correct = pred.eq(target.view(1, -1).expand_as(pred))

        res = []
        for k in topk:
            correct_k = correct[:k].view(-1).float().sum(0, keepdim=True)
            res.append(correct_k.mul_(100.0 / batch_size).item())
        return res


def get_lr(optimizer):
    return optimizer.param_groups[0]['lr']


if __name__ == '__main__':
    main(sys.argv[1:])<|MERGE_RESOLUTION|>--- conflicted
+++ resolved
@@ -235,17 +235,12 @@
         # remember best acc@1, considering compression level. If current acc@1 less then the best acc@1, checkpoint
         # still can be best if current compression level is bigger then best one. Compression levels in ascending
         # order: NONE, PARTIAL, FULL.
-
         is_best_by_accuracy = acc1 > best_acc1 and compression_level == best_compression_level
         is_best = is_best_by_accuracy or compression_level > best_compression_level
-<<<<<<< HEAD
-        best_acc1 = max(acc1, best_acc1)
+        if is_best:
+            best_acc1 = acc1
         if is_main_process():
             mlflow.log_metric("best_acc1", best_acc1)
-=======
-        if is_best:
-            best_acc1 = acc1
->>>>>>> 62a66f21
         best_compression_level = max(compression_level, best_compression_level)
         acc = best_acc1 / 100
         if config.metrics_dump is not None:
@@ -264,6 +259,7 @@
                 'optimizer': optimizer.state_dict(),
                 'scheduler': compression_ctrl.scheduler.state_dict()
             }
+
             torch.save(checkpoint, checkpoint_path)
             make_additional_checkpoints(checkpoint_path, is_best, epoch + 1, config)
 
