"""
 Copyright (c) 2020 Intel Corporation
 Licensed under the Apache License, Version 2.0 (the "License");
 you may not use this file except in compliance with the License.
 You may obtain a copy of the License at
      http://www.apache.org/licenses/LICENSE-2.0
 Unless required by applicable law or agreed to in writing, software
 distributed under the License is distributed on an "AS IS" BASIS,
 WITHOUT WARRANTIES OR CONDITIONS OF ANY KIND, either express or implied.
 See the License for the specific language governing permissions and
 limitations under the License.
"""

import sys
import os.path as osp
from pathlib import Path

import tensorflow as tf
import tensorflow_addons as tfa

<<<<<<< HEAD
from nncf.config.utils import is_accuracy_aware_training
from nncf.tensorflow.helpers.model_creation import create_compressed_model
=======
>>>>>>> 5f8c1329
from nncf.tensorflow import create_compression_callbacks
from nncf.tensorflow.helpers.model_creation import create_compressed_model
from nncf.tensorflow.helpers.model_manager import TFOriginalModelManager
from nncf.tensorflow.initialization import register_default_init_args

from examples.tensorflow.classification.datasets.builder import DatasetBuilder
from examples.tensorflow.common.argparser import get_common_argument_parser
from examples.tensorflow.common.callbacks import get_callbacks
from examples.tensorflow.common.callbacks import get_progress_bar
from examples.tensorflow.common.distributed import get_distribution_strategy
from examples.tensorflow.common.logger import logger
from examples.tensorflow.common.model_loader import get_model
from examples.tensorflow.common.optimizer import build_optimizer
from examples.tensorflow.common.sample_config import create_sample_config
from examples.tensorflow.common.scheduler import build_scheduler
from examples.tensorflow.common.utils import configure_paths
from examples.tensorflow.common.utils import create_code_snapshot
from examples.tensorflow.common.utils import get_saving_parameters
from examples.tensorflow.common.utils import serialize_config
from examples.tensorflow.common.utils import write_metrics


def get_argument_parser():
    parser = get_common_argument_parser(precision=False,
                                        save_checkpoint_freq=False,
                                        print_freq=False)

    parser.add_argument(
        '--mode',
        '-m',
        nargs='+',
        choices=['train', 'test', 'export'],
        default='train',
        help='train: performs training and validation; test: tests the model; export: exports the model.'
    )
    parser.add_argument(
        '--dataset',
        help='Dataset to use.',
        choices=['imagenet', 'cifar100', 'cifar10'],
        default=None
    )
    parser.add_argument('--test-every-n-epochs', default=1, type=int,
                        help='Enables running validation every given number of epochs')
    parser.add_argument(
        "--pretrained",
        dest="pretrained",
        help="Use pretrained models from the tf.keras.applications",
        action="store_true",
    )
    return parser


def get_config_from_argv(argv, parser):
    args = parser.parse_args(args=argv)
    config = create_sample_config(args, parser)
    configure_paths(config)
    return config


def get_dataset_builders(config, num_devices, one_hot=True):
    image_size = config.input_info.sample_size[-2]

    train_builder = DatasetBuilder(
        config,
        image_size=image_size,
        num_devices=num_devices,
        one_hot=one_hot,
        is_train=True)

    val_builder = DatasetBuilder(
        config,
        image_size=image_size,
        num_devices=num_devices,
        one_hot=one_hot,
        is_train=False)

    return [train_builder, val_builder]


def load_checkpoint(checkpoint, ckpt_path):
    logger.info('Load from checkpoint is enabled.')
    if tf.io.gfile.isdir(ckpt_path):
        path_to_checkpoint = tf.train.latest_checkpoint(ckpt_path)
        logger.info('Latest checkpoint: {}'.format(path_to_checkpoint))
    else:
        path_to_checkpoint = ckpt_path if tf.io.gfile.exists(ckpt_path + '.index') else None
        logger.info('Provided checkpoint: {}'.format(path_to_checkpoint))

    if not path_to_checkpoint:
        logger.info('No checkpoint detected.')
        return 0

    logger.info('Checkpoint file {} found and restoring from checkpoint'
                .format(path_to_checkpoint))

    status = checkpoint.restore(path_to_checkpoint)
    status.expect_partial()
    logger.info('Completed loading from checkpoint.')
    return None


def resume_from_checkpoint(checkpoint, ckpt_path, steps_per_epoch):
    if load_checkpoint(checkpoint, ckpt_path) == 0:
        return 0

    initial_step = checkpoint.model.optimizer.iterations.numpy()
    initial_epoch = initial_step // steps_per_epoch

    logger.info('Resuming from epoch %d', initial_epoch)
    return initial_epoch


def run(config):
    strategy = get_distribution_strategy(config)
    if config.metrics_dump is not None:
        write_metrics(0, config.metrics_dump)

    model_fn, model_params = get_model(config.model,
                                       input_shape=config.get('input_info', {}).get('sample_size', None),
                                       num_classes=config.get('num_classes', 1000),
                                       pretrained=config.get('pretrained', False),
                                       weights=config.get('weights', None))

    builders = get_dataset_builders(config, strategy.num_replicas_in_sync)
    datasets = [builder.build() for builder in builders]

    train_builder, validation_builder = builders
    train_dataset, validation_dataset = datasets

    nncf_config = config.nncf_config
    nncf_config = register_default_init_args(nncf_config=nncf_config,
                                             data_loader=train_dataset,
                                             batch_size=train_builder.global_batch_size)

    train_epochs = config.epochs
    train_steps = train_builder.steps_per_epoch
    validation_steps = validation_builder.steps_per_epoch

    resume_training = config.ckpt_path is not None

    with TFOriginalModelManager(model_fn, **model_params) as model:
        with strategy.scope():
<<<<<<< HEAD
            orig_model = model_fn(**model_params)
            orig_model.compile(metrics=[tf.keras.metrics.CategoricalAccuracy(name='acc@1')])
            results = orig_model.evaluate(
                validation_dataset,
                steps=validation_steps,
                return_dict=True)
            uncompressed_model_accuracy = 100 * results['acc@1']

            compression_ctrl, compress_model = create_compressed_model(model, nncf_config)
=======
            compression_ctrl, compress_model = create_compressed_model(model,
                                                                       nncf_config,
                                                                       should_init=not resume_training)
>>>>>>> 5f8c1329
            compression_callbacks = create_compression_callbacks(compression_ctrl,
                                                                 log_dir=config.log_dir)

            scheduler = build_scheduler(
                config=config,
                steps_per_epoch=train_steps)
            optimizer = build_optimizer(
                config=config,
                scheduler=scheduler)

            loss_obj = tf.keras.losses.CategoricalCrossentropy(label_smoothing=0.1)

            compress_model.add_loss(compression_ctrl.loss)

            metrics = [
                tf.keras.metrics.CategoricalAccuracy(name='acc@1'),
                tf.keras.metrics.TopKCategoricalAccuracy(k=5, name='acc@5'),
                tfa.metrics.MeanMetricWrapper(loss_obj, name='ce_loss'),
                tfa.metrics.MeanMetricWrapper(compression_ctrl.loss, name='cr_loss')
            ]

            compress_model.compile(optimizer=optimizer,
                                   loss=loss_obj,
                                   metrics=metrics,
                                   run_eagerly=config.get('eager_mode', False))

            compress_model.summary()

            checkpoint = tf.train.Checkpoint(model=compress_model, compression_ctrl=compression_ctrl)

            initial_epoch = 0
            if resume_training:
                initial_epoch = resume_from_checkpoint(checkpoint=checkpoint,
                                                       ckpt_path=config.ckpt_path,
                                                       steps_per_epoch=train_steps)

    callbacks = get_callbacks(
        include_tensorboard=True,
        track_lr=True,
        write_model_weights=False,
        initial_step=initial_epoch * train_steps,
        model_dir=config.log_dir,
        ckpt_dir=config.checkpoint_save_dir,
        checkpoint=checkpoint)

    callbacks.append(get_progress_bar(
        stateful_metrics=['loss'] + [metric.name for metric in metrics]))
    callbacks.extend(compression_callbacks)

    validation_kwargs = {
        'validation_data': validation_dataset,
        'validation_steps': validation_steps,
        'validation_freq': 1,
    }

    if 'train' in config.mode:
        if is_accuracy_aware_training(config):
            logger.info('starting an accuracy-aware training loop...')
            result_dict_to_val_metric_fn = lambda results: 100 * results['acc@1']
            compress_model.accuracy_aware_fit(train_dataset,
                                              compression_ctrl,
                                              nncf_config=config.nncf_config,
                                              callbacks=callbacks,
                                              initial_epoch=initial_epoch,
                                              steps_per_epoch=train_steps,
                                              tensorboard_writer=config.tb,
                                              log_dir=config.log_dir,
                                              uncompressed_model_accuracy=uncompressed_model_accuracy,
                                              result_dict_to_val_metric_fn=result_dict_to_val_metric_fn,
                                              **validation_kwargs)
        else:
            logger.info('training...')
            compress_model.fit(
                train_dataset,
                epochs=train_epochs,
                steps_per_epoch=train_steps,
                initial_epoch=initial_epoch,
                callbacks=callbacks,
                **validation_kwargs)

    logger.info('evaluation...')
    statistics = compression_ctrl.statistics()
    logger.info(statistics.to_str())
    results = compress_model.evaluate(
        validation_dataset,
        steps=validation_steps,
        callbacks=[get_progress_bar(
            stateful_metrics=['loss'] + [metric.name for metric in metrics])],
        verbose=1)

    if config.metrics_dump is not None:
        write_metrics(results[1], config.metrics_dump)

    if 'export' in config.mode:
        save_path, save_format = get_saving_parameters(config)
        compression_ctrl.export_model(save_path, save_format)
        logger.info('Saved to {}'.format(save_path))


def export(config):
    model, model_params = get_model(config.model,
                                    input_shape=config.get('input_info', {}).get('sample_size', None),
                                    num_classes=config.get('num_classes', 1000),
                                    pretrained=config.get('pretrained', False),
                                    weights=config.get('weights', None))
    model = model(**model_params)
    compression_ctrl, compress_model = create_compressed_model(model,
                                                               config.nncf_config,
                                                               should_init=False)

    metrics = [
        tf.keras.metrics.CategoricalAccuracy(name='acc@1'),
        tf.keras.metrics.TopKCategoricalAccuracy(k=5, name='acc@5')
    ]
    loss_obj = tf.keras.losses.CategoricalCrossentropy(label_smoothing=0.1)

    compress_model.compile(loss=loss_obj,
                           metrics=metrics)
    compress_model.summary()

    checkpoint = tf.train.Checkpoint(model=compress_model, compression_ctrl=compression_ctrl)

    if config.ckpt_path is not None:
        load_checkpoint(checkpoint=checkpoint,
                        ckpt_path=config.ckpt_path)

    save_path, save_format = get_saving_parameters(config)
    compression_ctrl.export_model(save_path, save_format)
    logger.info('Saved to {}'.format(save_path))


def main(argv):
    parser = get_argument_parser()
    config = get_config_from_argv(argv, parser)

    serialize_config(config, config.log_dir)

    nncf_root = Path(__file__).absolute().parents[3]
    create_code_snapshot(nncf_root, osp.join(config.log_dir, 'snapshot.tar.gz'))
    if 'train' in config.mode or 'test' in config.mode:
        run(config)
    elif 'export' in config.mode:
        export(config)


if __name__ == '__main__':
    main(sys.argv[1:])<|MERGE_RESOLUTION|>--- conflicted
+++ resolved
@@ -18,13 +18,9 @@
 import tensorflow as tf
 import tensorflow_addons as tfa
 
-<<<<<<< HEAD
 from nncf.config.utils import is_accuracy_aware_training
 from nncf.tensorflow.helpers.model_creation import create_compressed_model
-=======
->>>>>>> 5f8c1329
 from nncf.tensorflow import create_compression_callbacks
-from nncf.tensorflow.helpers.model_creation import create_compressed_model
 from nncf.tensorflow.helpers.model_manager import TFOriginalModelManager
 from nncf.tensorflow.initialization import register_default_init_args
 
@@ -163,23 +159,20 @@
 
     resume_training = config.ckpt_path is not None
 
-    with TFOriginalModelManager(model_fn, **model_params) as model:
-        with strategy.scope():
-<<<<<<< HEAD
-            orig_model = model_fn(**model_params)
-            orig_model.compile(metrics=[tf.keras.metrics.CategoricalAccuracy(name='acc@1')])
-            results = orig_model.evaluate(
+    if is_accuracy_aware_training(config):
+        with TFOriginalModelManager(model_fn, **model_params) as model:
+            model.compile(metrics=[tf.keras.metrics.CategoricalAccuracy(name='acc@1')])
+            results = model.evaluate(
                 validation_dataset,
                 steps=validation_steps,
                 return_dict=True)
             uncompressed_model_accuracy = 100 * results['acc@1']
 
-            compression_ctrl, compress_model = create_compressed_model(model, nncf_config)
-=======
+    with TFOriginalModelManager(model_fn, **model_params) as model:
+        with strategy.scope():
             compression_ctrl, compress_model = create_compressed_model(model,
                                                                        nncf_config,
                                                                        should_init=not resume_training)
->>>>>>> 5f8c1329
             compression_callbacks = create_compression_callbacks(compression_ctrl,
                                                                  log_dir=config.log_dir)
 
