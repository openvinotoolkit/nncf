--- conflicted
+++ resolved
@@ -18,15 +18,15 @@
 import tensorflow as tf
 import numpy as np
 
-from nncf.common.accuracy_aware_training.training_loop import AdaptiveCompressionTrainingLoop
-from nncf.common.structures import ModelEvaluationArgs
 from nncf.tensorflow.accuracy_aware_training.runner import TFAccuracyAwareTrainingRunner as \
         AccuracyAwareTrainingRunner
 from nncf.tensorflow import create_compressed_model
 from nncf.tensorflow.helpers.model_manager import TFOriginalModelManager
 from nncf.tensorflow.initialization import register_default_init_args
 from nncf.common.utils.tensorboard import prepare_for_tensorboard
+from nncf.common.accuracy_aware_training.training_loop import AdaptiveCompressionTrainingLoop
 from nncf.config.utils import is_accuracy_aware_training
+from nncf.config.structures import ModelEvaluationArgs
 
 from examples.tensorflow.common.argparser import get_common_argument_parser
 from examples.tensorflow.common.distributed import get_distribution_strategy
@@ -285,13 +285,11 @@
     # Create model builder
     model_builder = get_model_builder(config)
 
-<<<<<<< HEAD
     def model_eval_fn(model):
         test_step = create_test_step_fn(strategy, model, model_builder.post_processing)
         metric_result = evaluate(test_step, model_builder.eval_metrics(), test_dist_dataset,
                                  num_test_batches, config.print_freq)
         return metric_result['AP']
-=======
     # Register additional parameters in the NNCFConfig for initialization
     # the compressed model during building
     nncf_config = config.nncf_config
@@ -300,20 +298,14 @@
                                              batch_size=train_builder.global_batch_size)
 
     resume_training = config.ckpt_path is not None
->>>>>>> 5f8c1329
 
     with TFOriginalModelManager(model_builder.build_model,
                                 weights=config.get('weights', None)) as model:
         with strategy.scope():
-<<<<<<< HEAD
             config.nncf_config.register_extra_structs([ModelEvaluationArgs(eval_fn=model_eval_fn)])
-            compression_ctrl, compress_model = create_compressed_model(model, config.nncf_config)
-=======
             compression_ctrl, compress_model = create_compressed_model(model,
                                                                        nncf_config,
                                                                        should_init=not resume_training)
->>>>>>> 5f8c1329
-
             scheduler = build_scheduler(
                 config=config,
                 steps_per_epoch=steps_per_epoch)
