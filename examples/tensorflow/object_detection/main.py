--- conflicted
+++ resolved
@@ -287,13 +287,8 @@
     # Create dataset
     train_builder, test_builder = get_dataset_builders(config, strategy.num_replicas_in_sync)
     train_dataset, test_dataset = train_builder.build(), test_builder.build()
-<<<<<<< HEAD
     train_dist_dataset, test_dist_dataset = strategy.experimental_distribute_dataset(train_dataset), \
                                             strategy.experimental_distribute_dataset(test_dataset)
-=======
-    train_dist_dataset = strategy.experimental_distribute_dataset(train_dataset)
-    test_dist_dataset = strategy.experimental_distribute_dataset(test_dataset)
->>>>>>> 609a06f4
 
     # Training parameters
     epochs = config.epochs
