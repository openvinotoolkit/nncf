"""
 Copyright (c) 2023 Intel Corporation
 Licensed under the Apache License, Version 2.0 (the "License");
 you may not use this file except in compliance with the License.
 You may obtain a copy of the License at
      http://www.apache.org/licenses/LICENSE-2.0
 Unless required by applicable law or agreed to in writing, software
 distributed under the License is distributed on an "AS IS" BASIS,
 WITHOUT WARRANTIES OR CONDITIONS OF ANY KIND, either express or implied.
 See the License for the specific language governing permissions and
 limitations under the License.
"""

import json
import sys
from collections import OrderedDict
from pathlib import Path

import cv2
import numpy as np
import torch
from torch.utils import data

from examples.torch.common.example_logger import logger

# fmt: off
COCO_CLASSES = (  # always index 0
    "person", "bicycle", "car", "motorcycle", "airplane", "bus", "train", "truck", "boat", "traffic light",
    "fire hydrant", "stop sign", "parking meter", "bench", "bird", "cat", "dog", "horse", "sheep", "cow", "elephant",
    "bear", "zebra", "giraffe", "backpack", "umbrella", "handbag", "tie", "suitcase", "frisbee", "skis", "snowboard",
    "sports ball", "kite", "baseball bat", "baseball glove", "skateboard", "surfboard", "tennis racket", "bottle",
    "wine glass", "cup", "fork", "knife", "spoon", "bowl", "banana", "apple", "sandwich", "orange", "broccoli",
    "carrot", "hot dog", "pizza", "donut", "cake", "chair", "couch", "potted plant", "bed", "dining table", "toilet",
    "tv", "laptop", "mouse", "remote", "keyboard", "cell phone", "microwave", "oven", "toaster", "sink", "refrigerator",
    "book", "clock", "vase", "scissors", "teddy bear", "hair drier", "toothbrush"
)

COCO_NAMES = (
    "1", "2", "3", "4", "5", "6", "7", "8", "9", "10", "11", "13", "14", "15", "16", "17", "18", "19", "20", "21", "22",
    "23", "24", "25", "27", "28", "31", "32", "33", "34", "35", "36", "37", "38", "39", "40", "41", "42", "43", "44",
    "46", "47", "48", "49", "50", "51", "52", "53", "54", "55", "56", "57", "58", "59", "60", "61", "62", "63", "64",
    "65", "67", "70", "72", "73", "74", "75", "76", "77", "78", "79", "80", "81", "82", "84", "85", "86", "87", "88",
    "89", "90"
)

# for making bounding boxes pretty
COLORS = (
    (255, 0, 0, 128), (0, 255, 0, 128), (0, 0, 255, 128),
    (0, 255, 255, 128), (255, 0, 255, 128), (255, 255, 0, 128)
)
# fmt: on
<<<<<<< HEAD
=======

>>>>>>> 95144db5

def _read_coco_annotation(annotation_file, images_folder):
    images_folder = Path(images_folder)
    anno_dict = OrderedDict()

    with open(annotation_file, encoding="utf8") as data_file:
        json_annotation = json.load(data_file)
    annotation = json_annotation["annotations"]

    for imgAnnotation in annotation:
        img_path = images_folder / "{0:012d}.jpg".format(imgAnnotation["image_id"])

        name = str(imgAnnotation["category_id"])
        label_idx = COCO_NAMES.index(name)
        bbox = imgAnnotation["bbox"]

        if bbox is None or bbox == "":
            raise ValueError("No annotation for {}".format(img_path))

        bbox[2] = bbox[0] + bbox[2]
        bbox[3] = bbox[1] + bbox[3]
        anno_dict.setdefault(img_path.as_posix(), []).append({"bbox": bbox, "label_idx": label_idx})

    return anno_dict


class COCODataset(data.Dataset):
    classes = COCO_CLASSES
    name = "coco"

    def __init__(
        self,
        annotation_file,
        images_folder,
        transform=None,
        target_transform=None,
        scale_bboxes=True,
        return_image_info=False,
        rgb=True,
    ):
        super().__init__()
        self.rgb = rgb
        self.target_transform = target_transform
        self.return_image_info = return_image_info
        self.annotationFile = annotation_file
        self.imagesFolder = images_folder
        self.transform = transform
        self.scale_bboxes = scale_bboxes
        self.annotation = _read_coco_annotation(annotation_file, images_folder)

    def __getitem__(self, index):
        """
        Returns image at index in torch tensor form (RGB) and
        corresponding normalized annotation in 2d array [[xmin, ymin, xmax, ymax, label_ind],
                                                         ... ]
        """
        im, gt, h, w = self.pull_item(index)
        if self.return_image_info:
            return im, gt, h, w
        return im, gt

    def __len__(self):
        return len(self.annotation)

    def pull_item(self, index):
        """
        Returns image at index in torch tensor form (RGB),
        corresponding normalized annotation in 2d array [[xmin, ymin, xmax, ymax, label_ind],
                                                          ... ],
        height and width of image
        """
        img_path = list(self.annotation.keys())[index]
        img = cv2.imread(img_path, cv2.IMREAD_COLOR)
        assert img is not None
        height, width, _ = img.shape

        boxes = np.asarray([anno["bbox"] for anno in self.annotation[img_path]])
        labels = np.asarray([anno["label_idx"] for anno in self.annotation[img_path]])

        if self.scale_bboxes:
            boxes /= np.array([width, height, width, height])

        if not boxes.size:
            logger.error("error: no annotation on image")
            sys.exit(-1)

        if self.target_transform is not None:
            annotation = self.target_transform(self.annotation, width, height)

        if self.transform is not None:
            img, boxes, labels = self.transform(img, boxes, labels)
            if self.rgb:
                img = img[:, :, (2, 1, 0)]
            annotation = np.hstack((boxes, np.expand_dims(labels, axis=1)))
        return torch.from_numpy(img).permute(2, 0, 1), annotation, height, width

    def pull_image(self, index):
        return cv2.imread(list(self.annotation.keys())[index], cv2.IMREAD_COLOR)

    def pull_anno(self, index):
        """Returns the original annotation of image at index

        eg: ['001718', [[xmin, ymin, xmax, ymax, label_ind], ... ]]
        """
        img_path = list(self.annotation.keys())[index]
        return img_path[img_path.rfind("/") + 1 : img_path.rfind(".")], self.annotation[img_path]

    def get_img_names(self):
        img_names = []
        for full_name in self.annotation.keys():
            img_names.append(full_name[full_name.rfind("/") + 1 : full_name.rfind(".")])
        return img_names<|MERGE_RESOLUTION|>--- conflicted
+++ resolved
@@ -49,10 +49,6 @@
     (0, 255, 255, 128), (255, 0, 255, 128), (255, 255, 0, 128)
 )
 # fmt: on
-<<<<<<< HEAD
-=======
-
->>>>>>> 95144db5
 
 def _read_coco_annotation(annotation_file, images_folder):
     images_folder = Path(images_folder)
