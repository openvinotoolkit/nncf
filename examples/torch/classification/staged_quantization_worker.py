"""
 Copyright (c) 2019-2020 Intel Corporation
 Licensed under the Apache License, Version 2.0 (the "License");
 you may not use this file except in compliance with the License.
 You may obtain a copy of the License at
      http://www.apache.org/licenses/LICENSE-2.0
 Unless required by applicable law or agreed to in writing, software
 distributed under the License is distributed on an "AS IS" BASIS,
 WITHOUT WARRANTIES OR CONDITIONS OF ANY KIND, either express or implied.
 See the License for the specific language governing permissions and
 limitations under the License.
"""

import os.path as osp
import time

import copy
import torch
import torch.backends.cudnn as cudnn
import torch.nn as nn
import torch.nn.parallel
import torch.optim
import torch.utils.data
import torch.utils.data.distributed
from torchvision.models import InceptionOutputs

from examples.torch.common.execution import set_seed
from nncf.common.utils.tensorboard import prepare_for_tensorboard
from examples.torch.classification.main import create_data_loaders, validate, AverageMeter, accuracy, get_lr, \
    create_datasets, inception_criterion_fn
from examples.torch.common.example_logger import logger
from examples.torch.common.execution import ExecutionMode, prepare_model_for_execution
from examples.torch.common.model_loader import load_model
from examples.torch.common.utils import configure_logging, print_args, make_additional_checkpoints, get_name, \
    is_pretrained_model_requested, log_common_mlflow_params, SafeMLFLow, configure_device
from nncf.torch.binarization.algo import BinarizationController
from nncf.api.compression import CompressionStage
from nncf.torch.initialization import register_default_init_args, default_criterion_fn
from nncf.torch.model_creation import create_compressed_model
from nncf.torch.quantization.algo import QuantizationController
from nncf.torch.utils import is_main_process
from examples.torch.classification.common import load_resuming_checkpoint


class KDLossCalculator:
    def __init__(self, original_model, temperature=1.0):
        self.original_model = original_model
        self.original_model.eval()
        self.temperature = temperature

    def loss(self, inputs, quantized_network_outputs):
        T = self.temperature
        with torch.no_grad():
            ref_output = self.original_model(inputs).detach()
        kd_loss = -(nn.functional.log_softmax(quantized_network_outputs / T, dim=1) *
                    nn.functional.softmax(ref_output / T, dim=1)).mean() * (T * T * quantized_network_outputs.shape[1])
        return kd_loss


def get_quantization_optimizer(params_to_optimize, quantization_config):
    params = quantization_config.get("params", {})
    base_lr = params.get("base_lr", 1e-3)
    base_wd = params.get("base_wd", 1e-5)
    return torch.optim.Adam(params_to_optimize,
                            lr=base_lr,
                            weight_decay=base_wd)


class PolyLRDropScheduler:
    def __init__(self, optimizer, quantization_config):
        params = quantization_config.get('params', {})
        self.base_lr = params.get("base_lr", 1e-3)
        self.lr_poly_drop_start_epoch = params.get('lr_poly_drop_start_epoch', None)
        self.lr_poly_drop_duration_epochs = params.get('lr_poly_drop_duration_epochs', 30)
        self.disable_wd_start_epoch = params.get('disable_wd_start_epoch', None)
        self.optimizer = optimizer
        self.last_epoch = 0

    def step(self, epoch_fraction):
        epoch_float = self.last_epoch + epoch_fraction
        if self.lr_poly_drop_start_epoch is not None:
            start = self.lr_poly_drop_start_epoch
            finish = self.lr_poly_drop_start_epoch + self.lr_poly_drop_duration_epochs
            if start <= epoch_float < finish:
                lr = self.base_lr * pow(float(finish - epoch_float) / float(self.lr_poly_drop_duration_epochs), 2.1)
                for group in self.optimizer.param_groups:
                    group['lr'] = lr

        if self.disable_wd_start_epoch is not None:
            if epoch_float > self.disable_wd_start_epoch:
                for group in self.optimizer.param_groups:
                    group['weight_decay'] = 0.0

    def epoch_step(self, epoch=None):
        if epoch is not None:
            self.last_epoch = epoch
        self.last_epoch += 1

    def load_state_dict(self, state_dict):
        self.__dict__.update(state_dict)

    def state_dict(self):
        return self.__dict__


# pylint:disable=too-many-branches
# pylint:disable=too-many-statements
def staged_quantization_main_worker(current_gpu, config):
    configure_device(current_gpu, config)
    config.mlflow = SafeMLFLow(config)

    if is_main_process():
        configure_logging(logger, config)
        print_args(config)

    set_seed(config)

    # define loss function (criterion) and optimizer
    criterion = nn.CrossEntropyLoss()
    criterion = criterion.to(config.device)

    model_name = config['model']
    is_inception = 'inception' in model_name
    train_criterion_fn = inception_criterion_fn if is_inception else default_criterion_fn

    train_loader = train_sampler = val_loader = None
    resuming_checkpoint_path = config.resuming_checkpoint_path
    nncf_config = config.nncf_config

    pretrained = is_pretrained_model_requested(config)

    if config.to_onnx is not None:
        assert pretrained or (resuming_checkpoint_path is not None)
    else:
        # Data loading code
        train_dataset, val_dataset = create_datasets(config)
        train_loader, train_sampler, val_loader, init_loader = create_data_loaders(config, train_dataset, val_dataset)

        def autoq_eval_fn(model, eval_loader):
            top1, top5, loss = validate(eval_loader, model, criterion, config)
            return top1, top5, loss

        nncf_config = register_default_init_args(
            nncf_config, init_loader, criterion=criterion, criterion_fn=train_criterion_fn,
            validate_fn=autoq_eval_fn, val_loader=val_loader, device=config.device)

    # create model
    model_name = config['model']
    model = load_model(model_name,
                       pretrained=pretrained,
                       num_classes=config.get('num_classes', 1000),
                       model_params=config.get('model_params'),
                       weights_path=config.get('weights'))
    original_model = copy.deepcopy(model)

    model.to(config.device)

    resuming_model_sd, resuming_checkpoint = load_resuming_checkpoint(resuming_checkpoint_path)

    compression_ctrl, model = create_compressed_model(model, nncf_config, resuming_model_sd)
    if not isinstance(compression_ctrl, (BinarizationController, QuantizationController)):
        raise RuntimeError(
            "The stage quantization sample worker may only be run with the binarization and quantization algorithms!")

    model, _ = prepare_model_for_execution(model, config)
    original_model.to(config.device)

    if config.distributed:
        compression_ctrl.distributed()

    is_inception = 'inception' in model_name

    params_to_optimize = model.parameters()

    compression_config = config['compression']
    quantization_config = compression_config if isinstance(compression_config, dict) else compression_config[0]
    optimizer = get_quantization_optimizer(params_to_optimize, quantization_config)
    optimizer_scheduler = PolyLRDropScheduler(optimizer, quantization_config)
    kd_loss_calculator = KDLossCalculator(original_model)

    best_acc1 = 0
    # optionally resume from a checkpoint
    if resuming_checkpoint is not None and config.to_onnx is None:
        config.start_epoch = resuming_checkpoint['epoch']
        best_acc1 = resuming_checkpoint['best_acc1']
        kd_loss_calculator.original_model.load_state_dict(resuming_checkpoint['original_model_state_dict'])
        compression_ctrl.load_state(resuming_checkpoint)
        if config.mode.lower() == 'train':
            optimizer.load_state_dict(resuming_checkpoint['optimizer'])
            optimizer_scheduler.load_state_dict(resuming_checkpoint['optimizer_scheduler'])
            logger.info("=> loaded checkpoint '{}' (epoch: {}, best_acc1: {:.3f})"
                        .format(resuming_checkpoint_path, resuming_checkpoint['epoch'], best_acc1))
        else:
            logger.info("=> loaded checkpoint '{}'".format(resuming_checkpoint_path))

    log_common_mlflow_params(config)

    if config.to_onnx:
        compression_ctrl.export_model(config.to_onnx)
        logger.info("Saved to {}".format(config.to_onnx))
        return

    if config.execution_mode != ExecutionMode.CPU_ONLY:
        cudnn.benchmark = True

    if is_main_process():
        statistics = compression_ctrl.statistics()
        logger.info(statistics.to_str())

    if config.mode.lower() == 'test':
        validate(val_loader, model, criterion, config)

    if config.mode.lower() == 'train':
        batch_multiplier = (quantization_config.get("params", {})).get("batch_multiplier", 1)
        train_staged(config, compression_ctrl, model, criterion, train_criterion_fn, optimizer_scheduler, model_name,
                     optimizer,
                     train_loader, train_sampler, val_loader, kd_loss_calculator, batch_multiplier, best_acc1)


def train_staged(config, compression_ctrl, model, criterion, criterion_fn, optimizer_scheduler, model_name, optimizer,
                 train_loader, train_sampler, val_loader, kd_loss_calculator, batch_multiplier, best_acc1=0):
    best_compression_stage = CompressionStage.UNCOMPRESSED
    for epoch in range(config.start_epoch, config.epochs):
        # update compression scheduler state at the start of the epoch
        compression_ctrl.scheduler.epoch_step()

        if config.distributed:
            train_sampler.set_epoch(epoch)

        # train for one epoch
        train_epoch_staged(train_loader, batch_multiplier, model, criterion, criterion_fn, optimizer,
                           optimizer_scheduler, kd_loss_calculator, compression_ctrl, epoch, config)

        # compute compression algo statistics
        statistics = compression_ctrl.statistics()

        acc1 = best_acc1
        if epoch % config.test_every_n_epochs == 0:
            # evaluate on validation set
<<<<<<< HEAD
            acc1, _, _ = validate(val_loader, model, criterion, config)
=======
            # pylint: disable=E1123
            acc1, _ = validate(val_loader, model, criterion, config, epoch=epoch)
>>>>>>> 5795959c

        compression_stage = compression_ctrl.compression_stage()
        # remember best acc@1, considering compression stage. If current acc@1 less then the best acc@1, checkpoint
        # still can be best if current compression stage is larger than the best one. Compression stages in ascending
        # order: UNCOMPRESSED, PARTIALLY_COMPRESSED, FULLY_COMPRESSED.
        is_best_by_accuracy = acc1 > best_acc1 and compression_stage == best_compression_stage
        is_best = is_best_by_accuracy or compression_stage > best_compression_stage
        best_acc1 = max(acc1, best_acc1)
        best_compression_stage = max(compression_stage, best_compression_stage)

        # statistics (e.g. portion of the enabled quantizers) is related to the finished epoch,
        # hence printing should happen before epoch_step, which may inform about state of the next epoch (e.g. next
        # portion of enabled quantizers)
        if is_main_process():
            logger.info(statistics.to_str())

        optimizer_scheduler.epoch_step()

        if is_main_process():
            checkpoint_path = osp.join(config.checkpoint_save_dir, get_name(config) + '_last.pth')
            checkpoint = {
                'epoch': epoch + 1,
                'arch': model_name,
                'state_dict': model.state_dict(),
                'original_model_state_dict': kd_loss_calculator.original_model.state_dict(),
                'best_acc1': best_acc1,
                'compression_stage': compression_stage,
                'optimizer': optimizer.state_dict(),
                'scheduler': compression_ctrl.scheduler.get_state(),
                'optimizer_scheduler': optimizer_scheduler.state_dict()
            }

            torch.save(checkpoint, checkpoint_path)
            make_additional_checkpoints(checkpoint_path, is_best, epoch + 1, config)

            for key, value in prepare_for_tensorboard(statistics).items():
                config.mlflow.safe_call('log_metric', 'compression/statistics/{0}'.format(key), value, epoch)
                config.tb.add_scalar("compression/statistics/{0}".format(key), value, len(train_loader) * epoch)


def train_epoch_staged(train_loader, batch_multiplier, model, criterion, criterion_fn, optimizer,
                       optimizer_scheduler: PolyLRDropScheduler, kd_loss_calculator: KDLossCalculator,
                       compression_ctrl, epoch, config):
    batch_time = AverageMeter()
    data_time = AverageMeter()
    losses = AverageMeter()
    kd_losses_meter = AverageMeter()
    criterion_losses = AverageMeter()
    top1 = AverageMeter()
    top5 = AverageMeter()

    compression_scheduler = compression_ctrl.scheduler

    # switch to train mode
    model.train()

    end = time.time()
    for i, (input_, target) in enumerate(train_loader):
        compression_scheduler.step()
        # measure data loading time
        data_time.update(time.time() - end)

        input_ = input_.to(config.device)
        target = target.to(config.device)

        output = model(input_)
        criterion_loss = criterion_fn(output, target, criterion)

        if isinstance(output, InceptionOutputs):
            output = output.logits

        # compute KD loss
        kd_loss = kd_loss_calculator.loss(input_, output)
        loss = criterion_loss + kd_loss

        # measure accuracy and record loss
        acc1, acc5 = accuracy(output, target, topk=(1, 5))
        losses.update(loss.item(), input_.size(0))
        comp_loss_val = kd_loss.item()
        kd_losses_meter.update(comp_loss_val, input_.size(0))
        criterion_losses.update(criterion_loss.item(), input_.size(0))
        top1.update(acc1, input_.size(0))
        top1.update(acc1, input_.size(0))
        top5.update(acc5, input_.size(0))

        # compute gradient and do SGD step
        if i % batch_multiplier == 0:
            optimizer.zero_grad()
            loss.backward()
            optimizer.step()
        else:
            loss.backward()

        optimizer_scheduler.step(float(i) / len(train_loader))

        # measure elapsed time
        batch_time.update(time.time() - end)
        end = time.time()

        if i % config.print_freq == 0:
            logger.info(
                '{rank}: '
                'Epoch: [{0}][{1}/{2}] '
                'Lr: {3:.3} '
                'Wd: {4:.3} '
                'Time: {batch_time.val:.3f} ({batch_time.avg:.3f}) '
                'Data: {data_time.val:.3f} ({data_time.avg:.3f}) '
                'CE_loss: {ce_loss.val:.4f} ({ce_loss.avg:.4f}) '
                'KD_loss: {kd_loss.val:.4f} ({kd_loss.avg:.4f}) '
                'Loss: {loss.val:.4f} ({loss.avg:.4f}) '
                'Acc@1: {top1.val:.3f} ({top1.avg:.3f}) '
                'Acc@5: {top5.val:.3f} ({top5.avg:.3f})'.format(
                    epoch, i, len(train_loader), get_lr(optimizer), get_wd(optimizer), batch_time=batch_time,
                    data_time=data_time, ce_loss=criterion_losses, kd_loss=kd_losses_meter,
                    loss=losses, top1=top1, top5=top5,
                    rank='{}:'.format(config.rank) if config.multiprocessing_distributed else ''
                ))

        if is_main_process():
            global_step = len(train_loader) * epoch
            config.tb.add_scalar("train/learning_rate", get_lr(optimizer), i + global_step)
            config.tb.add_scalar("train/criterion_loss", criterion_losses.avg, i + global_step)
            config.tb.add_scalar("train/kd_loss", kd_losses_meter.avg, i + global_step)
            config.tb.add_scalar("train/loss", losses.avg, i + global_step)
            config.tb.add_scalar("train/top1", top1.avg, i + global_step)
            config.tb.add_scalar("train/top5", top5.avg, i + global_step)

            statistics = compression_ctrl.statistics(quickly_collected_only=True)
            for stat_name, stat_value in prepare_for_tensorboard(statistics).items():
                config.tb.add_scalar('train/statistics/{}'.format(stat_name), stat_value, i + global_step)


def get_wd(optimizer):
    return optimizer.param_groups[0]['weight_decay']<|MERGE_RESOLUTION|>--- conflicted
+++ resolved
@@ -137,12 +137,12 @@
         train_loader, train_sampler, val_loader, init_loader = create_data_loaders(config, train_dataset, val_dataset)
 
         def autoq_eval_fn(model, eval_loader):
-            top1, top5, loss = validate(eval_loader, model, criterion, config)
-            return top1, top5, loss
+            _, top5, _ = validate(eval_loader, model, criterion, config)
+            return top5
 
         nncf_config = register_default_init_args(
             nncf_config, init_loader, criterion=criterion, criterion_fn=train_criterion_fn,
-            validate_fn=autoq_eval_fn, val_loader=val_loader, device=config.device)
+            autoq_eval_fn=autoq_eval_fn, val_loader=val_loader, device=config.device)
 
     # create model
     model_name = config['model']
@@ -237,12 +237,8 @@
         acc1 = best_acc1
         if epoch % config.test_every_n_epochs == 0:
             # evaluate on validation set
-<<<<<<< HEAD
-            acc1, _, _ = validate(val_loader, model, criterion, config)
-=======
             # pylint: disable=E1123
-            acc1, _ = validate(val_loader, model, criterion, config, epoch=epoch)
->>>>>>> 5795959c
+            acc1, _, _ = validate(val_loader, model, criterion, config, epoch=epoch)
 
         compression_stage = compression_ctrl.compression_stage()
         # remember best acc@1, considering compression stage. If current acc@1 less then the best acc@1, checkpoint
