"""
 Copyright (c) 2023 Intel Corporation
 Licensed under the Apache License, Version 2.0 (the "License");
 you may not use this file except in compliance with the License.
 You may obtain a copy of the License at
      http://www.apache.org/licenses/LICENSE-2.0
 Unless required by applicable law or agreed to in writing, software
 distributed under the License is distributed on an "AS IS" BASIS,
 WITHOUT WARRANTIES OR CONDITIONS OF ANY KIND, either express or implied.
 See the License for the specific language governing permissions and
 limitations under the License.
"""
import subprocess
from tqdm import tqdm
from pathlib import Path
from typing import Dict, Tuple, Any
import re

import numpy as np
import openvino.runtime as ov
import nncf
import torch

from ultralytics import YOLO
from ultralytics.yolo.utils.metrics import ConfusionMatrix
from ultralytics.yolo.utils import DEFAULT_CONFIG
from ultralytics.yolo.configs import get_config
from ultralytics.yolo.utils import ops
from ultralytics.yolo.data.utils import check_dataset_yaml
from ultralytics.yolo.engine.validator import BaseValidator as Validator


def validate(model:ov.Model, data_loader:torch.utils.data.DataLoader,
             validator: Validator, num_samples:int = None) -> Tuple[Dict, int, int]:
    validator.seen = 0
    validator.jdict = []
    validator.stats = []
    validator.confusion_matrix = ConfusionMatrix(nc=validator.nc)
    model.reshape({0: [1, 3, -1, -1]})
    compiled_model = ov.compile_model(model)
    output_layer = compiled_model.output(0)
    for batch_i, batch in enumerate(data_loader):
        if num_samples is not None and batch_i == num_samples:
            break
        batch = validator.preprocess(batch)
        preds = torch.from_numpy(compiled_model(batch["img"])[output_layer])
        preds = validator.postprocess(preds)
        validator.update_metrics(preds, batch)
    stats = validator.get_stats()
    return stats, validator.seen, validator.nt_per_class.sum()


def print_statistics(stats:np.ndarray, total_images:int, total_objects:int) -> None:
    mp, mr, map50, mean_ap = stats["metrics/precision(B)"], stats["metrics/recall(B)"], \
                            stats["metrics/mAP50(B)"], stats["metrics/mAP50-95(B)"]
    s = ("%20s" + "%12s" * 6) % ("Class", "Images", "Labels", "Precision", "Recall", "mAP@.5", "mAP@.5:.95")
    print(s)
    pf = "%20s" + "%12i" * 2 + "%12.3g" * 4  # print format
    print(pf % ("all", total_images, total_objects, mp, mr, map50, mean_ap))


def prepare_validation(model:YOLO, args: Any) -> Tuple[Validator, torch.utils.data.DataLoader]:
    data = check_dataset_yaml(args.data)
    dataset = data["val"]
    print(f"{dataset}")

    validator = model.ValidatorClass(args)
    data_loader = validator.get_dataloader("../datasets/coco128", 1)

    validator = model.ValidatorClass(args)

    validator.is_coco = True
    validator.class_map = ops.coco80_to_coco91_class()
    validator.names = model.model.names
    validator.metrics.names = validator.names
    validator.nc = model.model.model[-1].nc

    return validator, data_loader


def benchmark_performance(model_path, config) -> float:
    command = f"benchmark_app -m {model_path} -d CPU -api async -t 30"
    command += f" -shape \"[1,3,{config.imgsz},{config.imgsz}]\""
    cmd_output = subprocess.check_output(command, shell=True)

    match = re.search(r"Throughput\: (.+?) FPS", str(cmd_output))
    return float(match.group(1))


def prepare_openvino_model(model:YOLO, model_name:str) -> Tuple[ov.Model, Path]:
    model_path = Path(f"{model_name}_openvino_model/{model_name}.xml")
    if not model_path.exists():
        model.export(format="openvino", dynamic=True, half=False)

    model = ov.Core().read_model(model_path)
    return model, model_path


def quantize(model:ov.Model, data_loader:torch.utils.data.DataLoader, validator: Validator) -> ov.Model:
    def transform_fn(data_item:Dict):
        """
        Quantization transform function. Extracts and preprocess input data from dataloader
        item for quantization.
        Parameters:
        data_item: Dict with data item produced by DataLoader during iteration
        Returns:
            input_tensor: Input data for quantization
        """
        input_tensor = validator.preprocess(data_item)["img"].numpy()
        return input_tensor

    quantization_dataset = nncf.Dataset(data_loader, transform_fn)

    quantized_model = nncf.quantize(
                            model,
                            quantization_dataset,
                            preset=nncf.QuantizationPreset.MIXED,
                            ignored_scope=nncf.IgnoredScope(
                                types=["Multiply", "Subtract", "Sigmoid"],  # ignore operations
                                names=["/model.22/dfl/conv/Conv",           # in the post-processing subgraph
                                    "/model.22/Add",
                                    "/model.22/Add_1",
                                    "/model.22/Add_2",
                                    "/model.22/Add_3",
                                    "/model.22/Add_4",
                                    "/model.22/Add_5",
                                    "/model.22/Add_6",
                                    "/model.22/Add_7",
                                    "/model.22/Add_8",
                                    "/model.22/Add_9",
                                    "/model.22/Add_10"]
                            ))
    return quantized_model


def main():
    MODEL_NAME = "yolov8n"

    model = YOLO(f"{MODEL_NAME}.pt")
    args = get_config(config=DEFAULT_CONFIG)
    args.data = "coco128.yaml"

    # Prepare validation dataset and helper
    validator, data_loader = prepare_validation(model, args)

    # Convert to OpenVINO model
    ov_model, ov_model_path = prepare_openvino_model(model, MODEL_NAME)

    # Quantize mode in OpenVINO representation
    quantized_model = quantize(ov_model, data_loader, validator)
    quantized_model_path = Path(f"{MODEL_NAME}_openvino_model/{MODEL_NAME}_quantized.xml")
    ov.serialize(quantized_model, str(quantized_model_path))

    # Validate FP32 model
    fp_stats, total_images, total_objects = validate(ov_model, tqdm(data_loader), validator)
    print("Floating-point model validation results:")
    print_statistics(fp_stats, total_images, total_objects)

    # Validate quantized model
    q_stats, total_images, total_objects = validate(quantized_model, tqdm(data_loader), validator)
    print("Quantized model validation results:")
    print_statistics(q_stats, total_images, total_objects)

    # Benchmark performance of FP32 model
    fp_model_perf = benchmark_performance(ov_model_path, args)
    print(f"Floating-point model performance: {fp_model_perf} FPS")

    #Benchmark performance of quantized model
    quantized_model_perf = benchmark_performance(quantized_model_path, args)
    print(f"Quantized model performance: {quantized_model_perf} FPS")

    return fp_stats["metrics/mAP50-95(B)"], q_stats["metrics/mAP50-95(B)"], \
        fp_model_perf, quantized_model_perf

if __name__ == "__main__":
    main()
<<<<<<< HEAD
    
=======

>>>>>>> 41df7981
<|MERGE_RESOLUTION|>--- conflicted
+++ resolved
@@ -174,8 +174,3 @@
 
 if __name__ == "__main__":
     main()
-<<<<<<< HEAD
-    
-=======
-
->>>>>>> 41df7981
