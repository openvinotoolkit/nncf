# Copyright (c) 2025 Intel Corporation
# Licensed under the Apache License, Version 2.0 (the "License");
# you may not use this file except in compliance with the License.
# You may obtain a copy of the License at
#      http://www.apache.org/licenses/LICENSE-2.0
# Unless required by applicable law or agreed to in writing, software
# distributed under the License is distributed on an "AS IS" BASIS,
# WITHOUT WARRANTIES OR CONDITIONS OF ANY KIND, either express or implied.
# See the License for the specific language governing permissions and
# limitations under the License.
import argparse
import shutil
import sys
import warnings
from datetime import datetime
from pathlib import Path
from typing import Any, Dict, List, Optional

import torch
import torch.nn.functional as F
import transformers
from datasets import load_dataset
from optimum.exporters.openvino.convert import export_from_model
from optimum.intel.openvino import OVModelForCausalLM
from torch import Tensor
from torch import nn
from torch.jit import TracerWarning
from torch.utils.tensorboard import SummaryWriter
from transformers import AutoModelForCausalLM
from transformers import AutoTokenizer
from whowhatbench import TextEvaluator

import nncf
import nncf.torch
from nncf.common.logging.track_progress import track
from nncf.data.dataset import Dataset
from nncf.experimental.torch2.function_hook.wrapper import get_hook_storage
from nncf.parameters import CompressionFormat
from nncf.parameters import CompressWeightsMode
from nncf.parameters import StripFormat
from nncf.quantization.advanced_parameters import AdvancedCompressionParameters
from nncf.quantization.quantize_model import compress_weights
from nncf.torch.model_creation import load_from_config
from nncf.torch.quantization.layers import AsymmetricLoraQuantizer
from nncf.torch.quantization.layers import SymmetricLoraQuantizer

warnings.filterwarnings("ignore", category=TracerWarning)


def get_wikitext2(num_samples: int, seqlen: int, tokenizer: Any, device: torch.device) -> List[Tensor]:
    """
    Loads and processes the Wikitext-2 dataset for training.

    :param num_samples: Number of samples to generate.
    :param seqlen: Sequence length for each sample.
    :param tokenizer: Tokenizer to encode the text.
    :param device: Device to move the tensors to (e.g., 'cpu' or 'cuda').
    :return: A list of tensors containing the tokenized text samples.
    """
    traindata = load_dataset("wikitext", "wikitext-2-raw-v1", split="train")
    limit = num_samples * seqlen // 4  # ~1k for 128 samples with seqlen=32 to be aligned with optimum
    text = "".join([" \n" if s == "" else s for s in traindata["text"][:limit]])
    trainenc = tokenizer(text, return_tensors="pt")
    trainloader = []
    for _ in range(num_samples):
        # Crop a sequence of tokens of length seqlen starting at a random position
        i = torch.randint(0, trainenc.input_ids.shape[1] - seqlen - 1, (1,)).item()
        j = i + seqlen
        inp = trainenc.input_ids[:, i:j].to(device)
        trainloader.append(inp)
    return trainloader


@torch.no_grad()
def save_wwb_ref(model: str, tokenizer: Any, wwb_ref_file: Path, num_samples: Optional[int] = None) -> None:
    """
    Save the reference answers for the WWB (WhoWhatBenchmark) evaluation.

    :param model: The model to be evaluated.
    :param tokenizer: The tokenizer used for processing text inputs.
    :param wwb_ref_file: The file path where the reference answers will be saved.
    """
    if not wwb_ref_file.exists():
        print("#" * 50 + " Collect reference answers for WWB " + "#" * 50)
        wwb_eval = TextEvaluator(base_model=model, tokenizer=tokenizer, use_chat_template=True, num_samples=num_samples)
        wwb_eval.dump_gt(str(wwb_ref_file))
        torch.cuda.empty_cache()


def measure_similarity(
    model_for_eval: OVModelForCausalLM, tokenizer: Any, wwb_ref_file: Path, num_samples: Optional[int] = None
) -> float:
    """
    Measures the similarity of a model's output to a reference outputs from a given file using WWB evaluation.

    :param model_for_eval: An OpenVINO model to be evaluated.
    :param tokenizer: The tokenizer used for processing text data.
    :param wwb_ref_file: The file path to the reference data for WWB evaluation.
    :return: The similarity score as a float.
    """
    print("#" * 50 + " Evaluate via WWB " + "#" * 50)
    wwb_eval = TextEvaluator(
        tokenizer=tokenizer,
        gt_data=wwb_ref_file,
        test_data=str(wwb_ref_file),
        use_chat_template=True,
        num_samples=num_samples,
    )
    _, all_metrics = wwb_eval.score(model_for_eval)
    return float(all_metrics["similarity"].iloc[0])


@torch.no_grad()
def calc_hiddens(model: nn.Module, dataloader: List[Tensor]) -> List[Tensor]:
    """
    Calculate the hidden states for each input in the dataloader using the given model.

    :param model: The model used to calculate the hidden states.
    :param dataloader: The dataloader providing the inputs to the model.
    :return: A list of hidden states for each input in the dataloader.
    """
    orig_hiddens = []
    for data in track(dataloader, description="Calculating original hiddens"):
        model_input = get_model_input(data)
        orig_hiddens.append(model.model(**model_input).last_hidden_state)
    torch.cuda.empty_cache()
    return orig_hiddens


def get_model_input(input_ids: Tensor) -> Dict[str, Tensor]:
    """
    Prepares the model input dictionary with input IDs, attention mask, and position IDs.

    :param input_ids: Tensor containing the input IDs.
    :return: A dictionary with keys "input_ids", "attention_mask", and "position_ids",
        each mapping to their respective tensors.
    """
    attention_mask = torch.ones_like(input_ids)
    position_ids = torch.cumsum(attention_mask, axis=1) - 1
    return {"input_ids": input_ids, "attention_mask": attention_mask, "position_ids": position_ids}


def kl_div(student_hiddens: torch.Tensor, teacher_hiddens: torch.Tensor) -> torch.Tensor:
    """
    Computes the Kullback-Leibler divergence loss between the student and teacher hidden states.
    The input tensors are expected to have the same shape, and the last dimension represents the number of classes.

    :param student_hiddens: The hidden states from the student model.
    :param teacher_hiddens: The hidden states from the teacher model.
    :returns: The computed KL divergence loss.
    """
    num_classes = student_hiddens.shape[-1]
    return F.kl_div(
        input=F.log_softmax(student_hiddens.view(-1, num_classes), dim=-1),
        target=F.log_softmax(teacher_hiddens.view(-1, num_classes), dim=-1),
        log_target=True,
        reduction="batchmean",
    )


def set_trainable(model: nn.Module, lora_lr: float, fq_lr: float) -> List[Dict[str, Any]]:
    """
    Sets the trainable parameters of the model for quantization-aware training with LoRA (Low-Rank Adaptation).

    This function disables gradients for all parameters in the model, then selectively enables gradients for
    specific quantizers (AsymmetricLoraQuantizer, SymmetricLoraQuantizer) that have 4-bit quantization.
    It collects the trainable parameters and adapters from these quantizers and returns them in a format
    suitable for an optimizer.

    :param model: The model to be trained.
    :param lora_lr: Learning rate for the LoRA adapters.
    :param fq_lr: Learning rate for the quantizer scales.
    :return: A list of dictionaries containing the parameters to be optimized and their corresponding learning rates.
    """
    model.requires_grad_(False)
    scales_to_train = []
    adapters_to_train = []
    hook_storage = get_hook_storage(model)

    for _, module in hook_storage.named_hooks():
        if isinstance(module, (AsymmetricLoraQuantizer, SymmetricLoraQuantizer)) and (module.num_bits == 4):
            module.enable_gradients()
            params = module.get_trainable_params()
            adapters = module.get_adapters()
            adapters_to_train.extend(adapters.values())
            scales_to_train.extend(param for name, param in params.items() if name not in adapters)

    params = list(model.parameters())
    trainable_params = sum(p.numel() for p in params if p.requires_grad)
    all_param = sum(p.numel() for p in params)
    print(
        f"trainable params: {trainable_params:,d} || "
        f"all params: {all_param:,d} || "
        f"trainable%: {100 * trainable_params / all_param:.4f}"
    )
    model.train()
    return [{"params": adapters_to_train, "lr": lora_lr}, {"params": scales_to_train, "lr": fq_lr}]


def save_checkpoint(model: nn.Module, ckpt_file: Path) -> None:
    """
    Saves the state of a tuned model from a checkpoint.

    :param model: The model to load the checkpoint into.
    :param ckpt_file: Path to the checkpoint file.
    """
    hook_storage = get_hook_storage(model)
    ckpt = {"nncf_state_dict": hook_storage.state_dict(), "nncf_config": nncf.torch.get_config(model)}
    torch.save(ckpt, ckpt_file)


def load_checkpoint(model: nn.Module, example_input: Any, ckpt_file: Path) -> nn.Module:
    """
    Loads the state of a tuned model from a checkpoint. This function restores the placement of Fake Quantizers (FQs)
    with absorbable LoRA adapters and loads their parameters.

    :param model: The model to load the checkpoint into.
    :param example_input: An example input that will be used for model tracing. It's required to insert and run FQs.
    :param ckpt_file: Path to the checkpoint file.
    :returns: The model with the loaded NNCF state from checkpoint.
    """
    ckpt = torch.load(ckpt_file, weights_only=False)
    model = load_from_config(model, ckpt["nncf_config"], example_input=example_input)
    hook_storage = get_hook_storage(model)
    hook_storage.load_state_dict(ckpt["nncf_state_dict"])
    return model


@torch.no_grad()
def export_to_openvino(
    pretrained: str, example_input: torch.Tensor, ckpt_file: Path, ir_dir: Path
) -> OVModelForCausalLM:
    """
    Create a wrapper of OpenVINO model from the checkpoint for evaluation on CPU via WWB.

    :param pretrained: The name or path of the pretrained model.
    :param example_input: A tensor representing an example input for the model.
    :param ckpt_file: The path to the checkpoint file to load the model weights and NNCF configurations.
    :param last_dir: The directory where the OpenVINO model will be saved.
    :return: A wrapper of OpenVINO model ready for evaluation.
    """
    model_to_eval = AutoModelForCausalLM.from_pretrained(pretrained, torch_dtype=torch.float32, device_map="cpu")
    model_input = get_model_input(example_input.to("cpu"))
    model_to_eval = load_checkpoint(model_to_eval, model_input, ckpt_file)
<<<<<<< HEAD
    model_to_eval = nncf.strip(model_to_eval, strip_format=StripFormat.DQ, example_input=model_input)
=======
    model_to_eval = nncf.strip(model_to_eval, do_copy=False, strip_format=StripFormat.DQ)
>>>>>>> c5c2ac56
    export_from_model(model_to_eval, ir_dir, device="cpu")
    return OVModelForCausalLM.from_pretrained(
        model_id=ir_dir,
        trust_remote_code=True,
        load_in_8bit=False,
        compile=True,
    )


def get_argument_parser() -> argparse.ArgumentParser:
    parser = argparse.ArgumentParser(add_help=True)

    # Model params
    parser.add_argument(
        "--pretrained",
        type=str,
        default="HuggingFaceTB/SmolLM-1.7B-Instruct",
        help="The model id or path of a pretrained HF model configuration.",
    )
    parser.add_argument(
        "--output_dir",
        type=Path,
        default="output",
        help="Path to the directory for storing logs, tuning checkpoint, compressed model, validation references.",
    )
    parser.add_argument(
        "--resume",
        action="store_true",
        help="Whether to start from previously saved checkpoint. If not specified or checkpoint does not exist, "
        "start from scratch by post-training weight compression initialization.",
    )
    parser.add_argument("--lora_rank", type=int, default=256, help="Rank of lora adapters")

    # Data params
    parser.add_argument("--num_train_samples", type=int, default=1024, help="Number of training samples")
    parser.add_argument("--seqlen", type=int, default=1024, help="Calibration data context length.")
    parser.add_argument("--num_val_samples", type=int, default=None, help="Number of validation samples for WWB.")

    # Training params
    parser.add_argument(
        "--lr",
        type=float,
        default=1e-4,
        help="Learning rate for fine-tuning. "
        "For larger models (over 2 billion parameters), a learning rate of 5e-4 is recommended.",
    )
    parser.add_argument("--epochs", type=int, default=10, help="Number of epochs.")
    parser.add_argument("--batch_size", type=int, default=32, help="Size of training batch.")
    parser.add_argument(
        "--microbatch_size",
        type=int,
        default=8,
        help="Size of each training microbatch. Gradients will be accumulated until the batch size is reached.",
    )
    return parser


def main(argv) -> float:
    """
    Fine-tunes the specified model and returns the difference between initial and best validation similarity scores.
    """
    parser = get_argument_parser()
    args = parser.parse_args(argv)
    assert torch.cuda.is_available()
    transformers.set_seed(42)
    device = "cuda"
    torch_dtype = torch.bfloat16
    compression_config = dict(
        mode=CompressWeightsMode.INT4_ASYM,
        group_size=64,
        compression_format=CompressionFormat.FQ_LORA,
        advanced_parameters=AdvancedCompressionParameters(lora_adapter_rank=args.lora_rank),
    )

    # Configure output and log files.
    output_dir = Path(args.output_dir)
    tensorboard_dir = output_dir / "tb" / datetime.now().strftime("%Y-%m-%d__%H-%M-%S")
    last_dir = output_dir / "last"
    best_dir = output_dir / "best"
    if not args.resume:
        shutil.rmtree(output_dir, ignore_errors=True)
    for path in [output_dir, tensorboard_dir, last_dir, best_dir]:
        path.mkdir(exist_ok=True, parents=True)
    wwb_ref_file = output_dir / "wwb_ref.csv"
    ckpt_file = last_dir / "nncf_checkpoint.pth"
    print(f"To visualize the loss and validation metrics, open Tensorboard using the logs from: {tensorboard_dir}")
    tb = SummaryWriter(tensorboard_dir, "QAT with absorbable LoRA")

    # Load original model and tokenizer.
    model = AutoModelForCausalLM.from_pretrained(args.pretrained, torch_dtype=torch_dtype, device_map="auto")
    tokenizer = AutoTokenizer.from_pretrained(args.pretrained)

    # Use WhoWhatBench tool (WWB) is for validation during tuning. It estimates the similarity score between embedding
    # computed by for data generated by two models, original floating-point one and optimized.
    # TODO: (nlyalyus) Use original model for collecting reference, once the bug in WWB resolved.
    wwb_ref_model = AutoModelForCausalLM.from_pretrained(args.pretrained, torch_dtype=torch_dtype, device_map="cpu")
    save_wwb_ref(wwb_ref_model, tokenizer, wwb_ref_file, args.num_val_samples)
    del wwb_ref_model

    # Prepare training data and pre-compute hiddens of teacher model for distillation loss.
    train_loader = get_wikitext2(
        num_samples=args.num_train_samples, seqlen=args.seqlen, tokenizer=tokenizer, device=device
    )
    orig_hiddens = calc_hiddens(model, train_loader)

    # Create or load model to tune with Fake Quantizers and absorbable LoRA adapters.
    example_input = get_model_input(train_loader[0])
    if args.resume and ckpt_file.exists():
        model = load_checkpoint(model, example_input, ckpt_file)
    else:
        model = compress_weights(model, dataset=Dataset([example_input]), **compression_config)
        save_checkpoint(model, ckpt_file)
    fq_lr = args.lr / 10
    weight_decay = args.lr
    param_to_train = set_trainable(model, lora_lr=args.lr, fq_lr=fq_lr)
    opt = torch.optim.AdamW(param_to_train, weight_decay=weight_decay)

    # Convert torch checkpoint to an OpenVINO model and evaluate it via WWB.
    model_for_eval = export_to_openvino(args.pretrained, train_loader[0], ckpt_file, last_dir)
    initial_similarity = best_similarity = measure_similarity(
        model_for_eval, tokenizer, wwb_ref_file, args.num_val_samples
    )
    tb.add_scalar("similarity", initial_similarity, 0)
    print(f"Initial WWB similarity= {initial_similarity:.4f}")

    # Run tuning with distillation loss and validation on WWB after each epoch.
    grad_accumulation_steps = args.batch_size // args.microbatch_size
    num_samples = len(train_loader)
    epoch_samples = num_samples - num_samples % args.microbatch_size
    microbatches_per_epoch = epoch_samples // args.microbatch_size
    aggregated_loss = float("nan")
    loss_numerator = grad_steps = total_microbatches = 0
    for epoch in range(args.epochs):
        batch_indices_epoch = torch.randperm(num_samples)[:epoch_samples].chunk(microbatches_per_epoch)
        for indices in track(batch_indices_epoch, description=f"Train epoch {epoch}"):
            indices = indices.tolist()
            total_microbatches += 1

            def form_batch(inputs: List[Tensor], model_input: bool):
                batch = torch.cat([inputs[i] for i in indices], dim=0)
                return get_model_input(batch) if model_input else batch.to(device=device, dtype=torch_dtype)

            # Compute distillation loss between logits of the original model and the model with FQ + LoRA.
            inputs = form_batch(train_loader, model_input=True)
            with torch.no_grad():
                targets = model.lm_head(form_batch(orig_hiddens, model_input=False))
                if hasattr(model.config, "final_logit_softcapping"):  # Gemma has post-processing after lm_head
                    fls = model.config.final_logit_softcapping
                    if fls is not None:
                        targets = targets / fls
                        targets = torch.tanh(targets)
                        targets = targets * fls
            outputs = model(**inputs).logits
            loss = kl_div(outputs, targets.to(device=device, dtype=torch_dtype))

            # Perform an optimization step after accumulating gradients over multiple minibatches.
            loss_numerator += loss.item()
            grad_steps += 1
            if not torch.isfinite(loss).item():
                err = f"Fine-tuning loss is {loss}"
                raise ValueError(err)
            (loss / grad_accumulation_steps).backward()
            if grad_steps == grad_accumulation_steps:
                opt.step()
                opt.zero_grad()
                aggregated_loss = loss_numerator / grad_steps
                loss_numerator = grad_steps = 0
            tb.add_scalar("loss", aggregated_loss, total_microbatches)

        # Export tuned model to OpenVINO and evaluate it using WWB.
        # Save the best checkpoint and OpenVINO IR for the highest similarity score obtained from WWB.
        save_checkpoint(model, ckpt_file)
        model_for_eval = export_to_openvino(args.pretrained, train_loader[0], ckpt_file, last_dir)
        similarity = measure_similarity(model_for_eval, tokenizer, wwb_ref_file, args.num_val_samples)
        print(f"[Epoch {epoch + 1}], WWB similarity = {similarity:.4f}")
        tb.add_scalar("similarity", similarity, total_microbatches)
        if similarity > best_similarity:
            print(f"New best WWB similarity = {similarity:.4f}")
            best_similarity = similarity
            shutil.copytree(last_dir, best_dir, dirs_exist_ok=True)

    print(f"The finetuned OV model with the best similarity={best_similarity:.4f} saved to: {best_dir}")
    return best_similarity - initial_similarity


if __name__ == "__main__":
    main(sys.argv[1:])<|MERGE_RESOLUTION|>--- conflicted
+++ resolved
@@ -242,11 +242,7 @@
     model_to_eval = AutoModelForCausalLM.from_pretrained(pretrained, torch_dtype=torch.float32, device_map="cpu")
     model_input = get_model_input(example_input.to("cpu"))
     model_to_eval = load_checkpoint(model_to_eval, model_input, ckpt_file)
-<<<<<<< HEAD
-    model_to_eval = nncf.strip(model_to_eval, strip_format=StripFormat.DQ, example_input=model_input)
-=======
-    model_to_eval = nncf.strip(model_to_eval, do_copy=False, strip_format=StripFormat.DQ)
->>>>>>> c5c2ac56
+    model_to_eval = nncf.strip(model_to_eval, do_copy=False, strip_format=StripFormat.DQ, example_input=model_input)
     export_from_model(model_to_eval, ir_dir, device="cpu")
     return OVModelForCausalLM.from_pretrained(
         model_id=ir_dir,
