--- conflicted
+++ resolved
@@ -27,16 +27,16 @@
 python main.py
 ```
 
-<<<<<<< HEAD
-It will automatically download baseline model and save the resulting model.
-
-## Set ONNX Opset (Optional)
-
-The exported model uses ONNX opset version 21 by default. You can override this by specifying a different opset version when running the script. For example: `python main.py 14`
-=======
 This will automatically:
 
 - Download the TinyLlama model and dataset
 - Apply weight compression using NNCF
 - Save the optimized model
->>>>>>> 2b23f3a6
+
+### Set ONNX Opset (Optional)
+
+The exported model uses ONNX opset version 21 by default. You can override this by specifying a different opset version when running the script. For example: 
+
+```bash 
+python main.py 14
+```