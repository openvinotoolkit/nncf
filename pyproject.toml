[build-system]
requires = ["setuptools>=61.0"]
build-backend = "setuptools.build_meta"

[project]
name = "nncf"
description = "Neural Networks Compression Framework"
readme="docs/PyPiPublishing.md"
license = { text = "Apache-2.0" }
authors = [{ name = "Intel" }, { email = "alexander.kozlov@intel.com" }]
requires-python = ">=3.9"
dynamic = ["version"]
keywords = [
    "bert",
    "classification",
    "compression",
    "hawq",
    "mixed-precision-training",
    "mmdetection",
    "nas",
    "nlp",
    "object-detection",
    "pruning",
    "quantization",
    "quantization-aware-training",
    "semantic-segmentation",
    "sparsity",
    "transformers",
]
classifiers = [
    "License :: OSI Approved :: Apache Software License",
    "Operating System :: OS Independent",
    "Programming Language :: Python :: 3",
]
dependencies = [
    "jsonschema>=3.2.0",
    "jstyleson>=0.0.2",
    "natsort>=7.1.0",
    "networkx>=2.6, <3.5.0",
    "ninja>=1.10.0.post2, <1.12",
    "numpy>=1.24.0, <2.3.0",
    "openvino-telemetry>=2023.2.0",
    "packaging>=20.0",
    "pandas>=1.1.5,<2.3",
    "psutil",
    "py-cpuinfo>=9.0.0",
    "pydot>=1.4.1, <3.0.0",
    "pymoo>=0.6.0.1",
    "rich>=13.5.2",
    "safetensors>=0.4.1",
    "scikit-learn>=0.24.0",
    "scipy>=1.3.2",
    "tabulate>=0.9.0",
]

[project.optional-dependencies]
plots = [
    "kaleido>=0.2.1",
    "matplotlib>=3.3.4, <3.6",
    "pillow>=9.0.0",
    "plotly-express>=0.4.1",
]

[project.urls]
Homepage = "https://github.com/openvinotoolkit/nncf"

[tool.setuptools.dynamic]
version = { attr = "custom_version.version" }

[tool.setuptools.packages.find]
where = ["."]
exclude = ["tests", "tests.*", "examples", "examples.*", "tools", "tools.*"]
namespaces = false

[tool.black]
line-length = 120

[tool.md_dead_link_check]
exclude_files = ["ReleaseNotes.md"]

[tool.mypy]
follow_imports = "silent"
strict = true
# should be removed later
# mypy recommends the following tool as an autofix:
# https://github.com/hauntsaninja/no_implicit_optional
implicit_optional = true
files = [
    "nncf/api",
    "nncf/data",
    "nncf/common",
    "nncf/config",
    "nncf/experimental/torch2",
    "nncf/quantization/passes.py",
    "nncf/quantization/advanced_parameters.py",
    "nncf/quantization/range_estimator.py",
    "nncf/quantization/telemetry_extractors.py",
    "nncf/telemetry/",
    "nncf/*py",
]

[tool.ruff]
line-length = 120
exclude = [
    "nncf/tensorflow/__init__.py",
    "nncf/experimental/torch2/function_hook/handle_inner_functions.py"
]

[tool.ruff.lint]
preview = true
ignore = [
    "E201", # whitespace-after-open-bracket
    "E203", # whitespace-before-punctuation
    "E231", # missing-whitespace
    "E251", # unexpected-spaces-around-keyword-parameter-equals
    "E731", # lambda-assignment
    "SIM108", # if-else-block-instead-of-if-exp
    "SIM110", # reimplemented-builtin
    "SIM117", # multiple-with-statements
    "SIM103", # needless-bool
    "NPY002", # numpy-legacy-random
    "UP006", # non-pep585-annotation
    "UP007", # non-pep604-annotation-union
    "UP035", # deprecated-import
    "UP038", # non-pep604-isinstance
    "UP045", # non-pep604-annotation-optional
    "D100", # undocumented-public-module
    "D101", # undocumented-public-class
    "D102", # undocumented-public-method
    "D103", # undocumented-public-function
    "D104", # undocumented-public-package
    "D105", # undocumented-magic-method
    "D106", # undocumented-public-nested-class
    "D107", # undocumented-public-init
    "D200", # unnecessary-multiline-docstring
    "D203", # incorrect-blank-line-before-class
    "D205", # missing-blank-line-after-summary
    "D212", # multi-line-summary-first-line
    "D400", # missing-trailing-period
    "D401", # non-imperative-mood
    "D402", # signature-in-docstring
    "D404", # docstring-starts-with-this
    "D413", # missing-blank-line-after-last-section
    "D415", # missing-terminal-punctuation
    "D417", # undocumented-param
]
select = [
    "E", # pycodestyle rules
    "F", # pyflakes rules
    "CPY001", # copyright check
    "NPY", # numpy rules
    "UP", # pyupgrade
    "EM",  # flake8-errmsg
    "INP", # flake8-no-pep420
    "ISC", # flake8-implicit-str-concat
<<<<<<< HEAD
    "I",  # isort
=======
    "D", # pydocstyle
>>>>>>> 05be5f2e
]
extend-select = [
    "SIM", # https://pypi.org/project/flake8-simplify
]

[tool.ruff.lint.per-file-ignores]
"nncf/experimental/torch/nas/bootstrapNAS/__init__.py" = ["F401"]
"nncf/torch/__init__.py" = ["F401", "E402"]
"tests/**/*.py" = ["F403"]
"tests/**/__init__.py" = ["F401"]
"examples/**/*.py" = ["F403"]
<<<<<<< HEAD
"!nncf/**.py" = ["INP"]
"examples/post_training_quantization/torch/ssd300_vgg16/main.py" = ["I"]
=======
"!nncf/**.py" = ["INP", "D"]
>>>>>>> 05be5f2e

[tool.ruff.lint.flake8-copyright]
notice-rgx = """\
# Copyright \\(c\\) (202[5,6]) Intel Corporation
# Licensed under the Apache License, Version 2.0 \\(the "License"\\);
# you may not use this file except in compliance with the License.
# You may obtain a copy of the License at
#      http://www.apache.org/licenses/LICENSE-2.0
# Unless required by applicable law or agreed to in writing, software
# distributed under the License is distributed on an "AS IS" BASIS,
# WITHOUT WARRANTIES OR CONDITIONS OF ANY KIND, either express or implied.
# See the License for the specific language governing permissions and
# limitations under the License.
"""

[tool.ruff.lint.isort]
force-single-line = true
known-third-party = ["datasets"]
single-line-exclusions = ["typing"]

[tool.pytest.ini_options]
pythonpath = "."

[tool.bandit]
exclude_dirs = ["tools", "tests", "**/venv*", "build"]
skips = [
    "B101",   # assert_used
    "B404" ,  # import_subprocess
]<|MERGE_RESOLUTION|>--- conflicted
+++ resolved
@@ -145,19 +145,16 @@
     "D417", # undocumented-param
 ]
 select = [
+    "CPY001", # copyright check
+    "D", # pydocstyle
     "E", # pycodestyle rules
+    "EM",  # flake8-errmsg
     "F", # pyflakes rules
-    "CPY001", # copyright check
+    "I",  # isort
+    "INP", # flake8-no-pep420
+    "ISC", # flake8-implicit-str-concat
     "NPY", # numpy rules
     "UP", # pyupgrade
-    "EM",  # flake8-errmsg
-    "INP", # flake8-no-pep420
-    "ISC", # flake8-implicit-str-concat
-<<<<<<< HEAD
-    "I",  # isort
-=======
-    "D", # pydocstyle
->>>>>>> 05be5f2e
 ]
 extend-select = [
     "SIM", # https://pypi.org/project/flake8-simplify
@@ -169,12 +166,8 @@
 "tests/**/*.py" = ["F403"]
 "tests/**/__init__.py" = ["F401"]
 "examples/**/*.py" = ["F403"]
-<<<<<<< HEAD
-"!nncf/**.py" = ["INP"]
+"!nncf/**.py" = ["INP", "D"]
 "examples/post_training_quantization/torch/ssd300_vgg16/main.py" = ["I"]
-=======
-"!nncf/**.py" = ["INP", "D"]
->>>>>>> 05be5f2e
 
 [tool.ruff.lint.flake8-copyright]
 notice-rgx = """\
