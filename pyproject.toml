[build-system]
requires = ["setuptools>=61.0"]
build-backend = "setuptools.build_meta"

[project]
name = "nncf"
description = "Neural Networks Compression Framework"
readme="docs/PyPiPublishing.md"
license = { text = "Apache-2.0" }
authors = [{ name = "Intel" }, { email = "alexander.kozlov@intel.com" }]
requires-python = ">=3.9"
dynamic = ["version"]
keywords = [
    "bert",
    "classification",
    "compression",
    "hawq",
    "mixed-precision-training",
    "mmdetection",
    "nas",
    "nlp",
    "object-detection",
    "pruning",
    "quantization",
    "quantization-aware-training",
    "semantic-segmentation",
    "sparsity",
    "transformers",
]
classifiers = [
    "License :: OSI Approved :: Apache Software License",
    "Operating System :: OS Independent",
    "Programming Language :: Python :: 3",
]
dependencies = [
    "jsonschema>=3.2.0",
    "jstyleson>=0.0.2",
    "natsort>=7.1.0",
    "networkx>=2.6, <=3.3",
    "ninja>=1.10.0.post2, <1.12",
    "numpy>=1.19.1, <2.2.0",
    "openvino-telemetry>=2023.2.0",
    "packaging>=20.0",
    "pandas>=1.1.5,<2.3",
    "psutil",
    "pydot>=1.4.1, <3.0.0",
    "pymoo>=0.6.0.1",
    "rich>=13.5.2",
    "safetensors>=0.4.1",
    "scikit-learn>=0.24.0",
    "scipy>=1.3.2",
    "tabulate>=0.9.0",
]

[project.optional-dependencies]
plots = [
    "kaleido>=0.2.1",
    "matplotlib>=3.3.4, <3.6",
    "pillow>=9.0.0",
    "plotly-express>=0.4.1",
]

[project.urls]
Homepage = "https://github.com/openvinotoolkit/nncf"

[tool.setuptools.dynamic]
version = { attr = "custom_version.version" }

[tool.setuptools.packages.find]
where = ["."]
exclude = ["tests", "tests.*", "examples", "examples.*", "tools", "tools.*"]
namespaces = false

[tool.black]
line-length = 120

[tool.md_dead_link_check]
exclude_files = ["ReleaseNotes.md"]

[tool.isort]
line_length = 120
force_single_line = true
profile = "black"
single_line_exclusions = "typing"
skip_glob = "examples/post_training_quantization/torch/ssd300_vgg16/main.py"
known_third_party = "datasets"

[tool.mypy]
follow_imports = "silent"
strict = true
# should be removed later
# mypy recommends the following tool as an autofix:
# https://github.com/hauntsaninja/no_implicit_optional
implicit_optional = true
files = [
<<<<<<< HEAD
    "nncf/api",
    "nncf/common/engine.py",
    "nncf/common/hook_handle.py",
    "nncf/common/insertion_point_graph.py",
    "nncf/common/plotting.py",
    "nncf/common/schedulers.py",
    "nncf/common/scopes.py",
    "nncf/common/stateful_classes_registry.py",
    "nncf/common/strip.py",
    "nncf/common/tensor.py",
    "nncf/common/collector.py",
    "nncf/common/accuracy_aware_training",
=======
    "nncf/config",
    "nncf/common/sparsity",
>>>>>>> bb038590
    "nncf/common/graph",
    "nncf/common/initialization",
    "nncf/common/sparsity",
    "nncf/common/tensor_statistics",
    "nncf/common/utils",
    "nncf/common/logging/logger.py",
    "nncf/experimental/torch2",
    "nncf/quantization/passes.py",
    "nncf/quantization/advanced_parameters.py",
    "nncf/quantization/range_estimator.py",
    "nncf/quantization/telemetry_extractors.py",
<<<<<<< HEAD
    "nncf/telemetry",
=======
    "nncf/telemetry/",
    "nncf/*py",
>>>>>>> bb038590
]

[tool.ruff]
line-length = 120
exclude = ["nncf/tensorflow/__init__.py"]

[tool.ruff.lint]
preview = true
ignore-init-module-imports = true
ignore = [
    "E201", # whitespace-after-open-bracket
    "E203", # whitespace-before-punctuation
    "E231", # missing-whitespace
    "E251", # unexpected-spaces-around-keyword-parameter-equals
    "E731", # lambda-assignment
    "SIM108", # if-else-block-instead-of-if-exp
    "SIM110", # reimplemented-builtin
    "SIM117", # multiple-with-statements
    "SIM103", # needless-bool
    "NPY002", # numpy-legacy-random
]
select = [
    "E", # pycodestyle rules
    "F", # pyflakes rules
    "CPY001", # copyright check
    "NPY", # numpy rules
]
extend-select = [
    "SIM", # https://pypi.org/project/flake8-simplify
]

[tool.ruff.lint.per-file-ignores]
"nncf/experimental/torch/nas/bootstrapNAS/__init__.py" = ["F401"]
"nncf/torch/__init__.py" = ["F401", "E402"]
"tests/**/*.py" = ["F403"]
"tests/**/__init__.py" = ["F401"]
"examples/**/*.py" = ["F403"]

[tool.ruff.lint.flake8-copyright]
notice-rgx = """\
# Copyright \\(c\\) (\\d{4}|\\d{4}-\\d{4}) Intel Corporation
# Licensed under the Apache License, Version 2.0 \\(the "License"\\);
# you may not use this file except in compliance with the License.
# You may obtain a copy of the License at
#      http://www.apache.org/licenses/LICENSE-2.0
# Unless required by applicable law or agreed to in writing, software
# distributed under the License is distributed on an "AS IS" BASIS,
# WITHOUT WARRANTIES OR CONDITIONS OF ANY KIND, either express or implied.
# See the License for the specific language governing permissions and
# limitations under the License.
"""

[tool.pytest.ini_options]
pythonpath = "."

[tool.bandit]
exclude_dirs = ["tools", "tests", "**/venv*", "build"]
skips = [
    "B101",   # assert_used
    "B404" ,  # import_subprocess
]<|MERGE_RESOLUTION|>--- conflicted
+++ resolved
@@ -93,7 +93,6 @@
 # https://github.com/hauntsaninja/no_implicit_optional
 implicit_optional = true
 files = [
-<<<<<<< HEAD
     "nncf/api",
     "nncf/common/engine.py",
     "nncf/common/hook_handle.py",
@@ -106,27 +105,21 @@
     "nncf/common/tensor.py",
     "nncf/common/collector.py",
     "nncf/common/accuracy_aware_training",
-=======
-    "nncf/config",
     "nncf/common/sparsity",
->>>>>>> bb038590
     "nncf/common/graph",
     "nncf/common/initialization",
     "nncf/common/sparsity",
     "nncf/common/tensor_statistics",
     "nncf/common/utils",
     "nncf/common/logging/logger.py",
+    "nncf/config",
     "nncf/experimental/torch2",
     "nncf/quantization/passes.py",
     "nncf/quantization/advanced_parameters.py",
     "nncf/quantization/range_estimator.py",
     "nncf/quantization/telemetry_extractors.py",
-<<<<<<< HEAD
-    "nncf/telemetry",
-=======
     "nncf/telemetry/",
     "nncf/*py",
->>>>>>> bb038590
 ]
 
 [tool.ruff]
