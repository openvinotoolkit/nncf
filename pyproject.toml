--- conflicted
+++ resolved
@@ -108,11 +108,6 @@
 exclude = [
     "nncf/common/composite_compression.py",
     "nncf/common/compression.py",
-<<<<<<< HEAD
-    "nncf/common/hardware/config.py",
-=======
-    "nncf/common/deprecation.py",
->>>>>>> f355847f
     "nncf/common/logging/progress_bar.py",
     "nncf/common/logging/track_progress.py",
     "nncf/common/pruning/clusterization.py",
