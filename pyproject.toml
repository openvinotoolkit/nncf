[build-system]
requires = ["setuptools>=61.0"]
build-backend = "setuptools.build_meta"

[project]
name = "nncf"
description = "Neural Networks Compression Framework"
readme="docs/PyPiPublishing.md"
license = { text = "Apache-2.0" }
authors = [{ name = "Intel" }, { email = "alexander.kozlov@intel.com" }]
requires-python = ">=3.9"
dynamic = ["version"]
keywords = [
    "bert",
    "classification",
    "compression",
    "hawq",
    "mixed-precision-training",
    "mmdetection",
    "nas",
    "nlp",
    "object-detection",
    "pruning",
    "quantization",
    "quantization-aware-training",
    "semantic-segmentation",
    "sparsity",
    "transformers",
]
classifiers = [
    "License :: OSI Approved :: Apache Software License",
    "Operating System :: OS Independent",
    "Programming Language :: Python :: 3",
]
dependencies = [
    "jsonschema>=3.2.0",
    "jstyleson>=0.0.2",
    "natsort>=7.1.0",
    "networkx>=2.6, <=3.3",
    "ninja>=1.10.0.post2, <1.12",
    "numpy>=1.19.1, <2.2.0",
    "openvino-telemetry>=2023.2.0",
    "packaging>=20.0",
    "pandas>=1.1.5,<2.3",
    "psutil",
    "pydot>=1.4.1, <3.0.0",
    "pymoo>=0.6.0.1",
    "rich>=13.5.2",
    "safetensors>=0.4.1",
    "scikit-learn>=0.24.0",
    "scipy>=1.3.2",
    "tabulate>=0.9.0",
]

[project.optional-dependencies]
plots = [
    "kaleido>=0.2.1",
    "matplotlib>=3.3.4, <3.6",
    "pillow>=9.0.0",
    "plotly-express>=0.4.1",
]

[project.urls]
Homepage = "https://github.com/openvinotoolkit/nncf"

[tool.setuptools.dynamic]
version = { attr = "custom_version.version" }

[tool.setuptools.packages.find]
where = ["."]
exclude = ["tests", "tests.*", "examples", "examples.*", "tools", "tools.*"]
namespaces = false

[tool.black]
line-length = 120

[tool.md_dead_link_check]
exclude_files = ["ReleaseNotes.md"]

[tool.isort]
line_length = 120
force_single_line = true
profile = "black"
single_line_exclusions = "typing"
skip_glob = "examples/post_training_quantization/torch/ssd300_vgg16/main.py"
known_third_party = "datasets"

[tool.mypy]
follow_imports = "silent"
strict = true
# should be removed later
# mypy recommends the following tool as an autofix:
# https://github.com/hauntsaninja/no_implicit_optional
implicit_optional = true
files = [
    "nncf/api",
    "nncf/data",
    "nncf/common",
    "nncf/config",
    "nncf/experimental/torch2",
    "nncf/quantization/passes.py",
    "nncf/quantization/advanced_parameters.py",
    "nncf/quantization/range_estimator.py",
    "nncf/quantization/telemetry_extractors.py",
    "nncf/telemetry/",
    "nncf/*py",
]
exclude = [
    "nncf/common/composite_compression.py",
    "nncf/common/compression.py",
    "nncf/common/deprecation.py",
<<<<<<< HEAD
    "nncf/common/factory.py",
=======
    "nncf/common/hardware/config.py",
>>>>>>> 2a5ee2a2
    "nncf/common/logging/progress_bar.py",
    "nncf/common/logging/track_progress.py",
    "nncf/common/pruning/clusterization.py",
    "nncf/common/pruning/mask_propagation.py",
    "nncf/common/pruning/model_analysis.py",
    "nncf/common/pruning/node_selector.py",
    "nncf/common/pruning/operations.py",
    "nncf/common/pruning/schedulers.py",
    "nncf/common/pruning/shape_pruning_processor.py",
    "nncf/common/pruning/symbolic_mask.py",
    "nncf/common/pruning/utils.py",
    "nncf/common/pruning/weights_flops_calculator.py",
    "nncf/common/quantization/config_assignment.py",
    "nncf/common/quantization/initialization/range.py",
    "nncf/common/quantization/quantizer_propagation/graph.py",
    "nncf/common/quantization/quantizer_propagation/grouping.py",
    "nncf/common/quantization/quantizer_propagation/solver.py",
    "nncf/common/quantization/quantizer_propagation/structs.py",
    "nncf/common/quantization/quantizer_propagation/visualizer.py",
    "nncf/common/quantization/quantizer_removal.py",
    "nncf/common/quantization/quantizer_setup.py",
    "nncf/common/quantization/quantizers.py",
    "nncf/common/quantization/statistics.py",
    "nncf/common/quantization/structs.py",
<<<<<<< HEAD
    "nncf/common/statistics.py",
=======
>>>>>>> 2a5ee2a2
]

[tool.ruff]
line-length = 120
exclude = ["nncf/tensorflow/__init__.py"]

[tool.ruff.lint]
preview = true
ignore-init-module-imports = true
ignore = [
    "E201", # whitespace-after-open-bracket
    "E203", # whitespace-before-punctuation
    "E231", # missing-whitespace
    "E251", # unexpected-spaces-around-keyword-parameter-equals
    "E731", # lambda-assignment
    "SIM108", # if-else-block-instead-of-if-exp
    "SIM110", # reimplemented-builtin
    "SIM117", # multiple-with-statements
    "SIM103", # needless-bool
    "NPY002", # numpy-legacy-random
]
select = [
    "E", # pycodestyle rules
    "F", # pyflakes rules
    "CPY001", # copyright check
    "NPY", # numpy rules
]
extend-select = [
    "SIM", # https://pypi.org/project/flake8-simplify
]

[tool.ruff.lint.per-file-ignores]
"nncf/experimental/torch/nas/bootstrapNAS/__init__.py" = ["F401"]
"nncf/torch/__init__.py" = ["F401", "E402"]
"tests/**/*.py" = ["F403"]
"tests/**/__init__.py" = ["F401"]
"examples/**/*.py" = ["F403"]

[tool.ruff.lint.flake8-copyright]
notice-rgx = """\
# Copyright \\(c\\) (\\d{4}|\\d{4}-\\d{4}) Intel Corporation
# Licensed under the Apache License, Version 2.0 \\(the "License"\\);
# you may not use this file except in compliance with the License.
# You may obtain a copy of the License at
#      http://www.apache.org/licenses/LICENSE-2.0
# Unless required by applicable law or agreed to in writing, software
# distributed under the License is distributed on an "AS IS" BASIS,
# WITHOUT WARRANTIES OR CONDITIONS OF ANY KIND, either express or implied.
# See the License for the specific language governing permissions and
# limitations under the License.
"""

[tool.pytest.ini_options]
pythonpath = "."

[tool.bandit]
exclude_dirs = ["tools", "tests", "**/venv*", "build"]
skips = [
    "B101",   # assert_used
    "B404" ,  # import_subprocess
]<|MERGE_RESOLUTION|>--- conflicted
+++ resolved
@@ -109,11 +109,6 @@
     "nncf/common/composite_compression.py",
     "nncf/common/compression.py",
     "nncf/common/deprecation.py",
-<<<<<<< HEAD
-    "nncf/common/factory.py",
-=======
-    "nncf/common/hardware/config.py",
->>>>>>> 2a5ee2a2
     "nncf/common/logging/progress_bar.py",
     "nncf/common/logging/track_progress.py",
     "nncf/common/pruning/clusterization.py",
@@ -138,10 +133,6 @@
     "nncf/common/quantization/quantizers.py",
     "nncf/common/quantization/statistics.py",
     "nncf/common/quantization/structs.py",
-<<<<<<< HEAD
-    "nncf/common/statistics.py",
-=======
->>>>>>> 2a5ee2a2
 ]
 
 [tool.ruff]
