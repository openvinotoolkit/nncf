[build-system]
requires = ["setuptools>=61.0"]
build-backend = "setuptools.build_meta"

[project]
name = "nncf"
description = "Neural Networks Compression Framework"
readme="docs/PyPiPublishing.md"
license = { text = "Apache-2.0" }
authors = [{ name = "Intel" }, { email = "alexander.kozlov@intel.com" }]
requires-python = ">=3.9"
dynamic = ["version"]
keywords = [
    "bert",
    "classification",
    "compression",
    "hawq",
    "mixed-precision-training",
    "mmdetection",
    "nas",
    "nlp",
    "object-detection",
    "pruning",
    "quantization",
    "quantization-aware-training",
    "semantic-segmentation",
    "sparsity",
    "transformers",
]
classifiers = [
    "License :: OSI Approved :: Apache Software License",
    "Operating System :: OS Independent",
    "Programming Language :: Python :: 3",
]
dependencies = [
    "jsonschema>=3.2.0",
    "jstyleson>=0.0.2",
    "natsort>=7.1.0",
    "networkx>=2.6, <=3.3",
    "ninja>=1.10.0.post2, <1.12",
    "numpy>=1.19.1, <2.2.0",
    "openvino-telemetry>=2023.2.0",
    "packaging>=20.0",
    "pandas>=1.1.5,<2.3",
    "psutil",
    "pydot>=1.4.1, <3.0.0",
    "pymoo>=0.6.0.1",
    "rich>=13.5.2",
    "safetensors>=0.4.1",
    "scikit-learn>=0.24.0",
    "scipy>=1.3.2",
    "tabulate>=0.9.0",
]

[project.optional-dependencies]
plots = [
    "kaleido>=0.2.1",
    "matplotlib>=3.3.4, <3.6",
    "pillow>=9.0.0",
    "plotly-express>=0.4.1",
]

[project.urls]
Homepage = "https://github.com/openvinotoolkit/nncf"

[tool.setuptools.dynamic]
version = { attr = "custom_version.version" }

[tool.setuptools.packages.find]
where = ["."]
exclude = ["tests", "tests.*", "examples", "examples.*", "tools", "tools.*"]
namespaces = false

[tool.black]
line-length = 120

[tool.md_dead_link_check]
exclude_files = ["ReleaseNotes.md"]

[tool.isort]
line_length = 120
force_single_line = true
profile = "black"
single_line_exclusions = "typing"
skip_glob = "examples/post_training_quantization/torch/ssd300_vgg16/main.py"
known_third_party = "datasets"

[tool.mypy]
follow_imports = "silent"
strict = true
# should be removed later
# mypy recommends the following tool as an autofix:
# https://github.com/hauntsaninja/no_implicit_optional
implicit_optional = true
files = [
<<<<<<< HEAD
    "nncf/data",
=======
    "nncf/config",
>>>>>>> f4008a44
    "nncf/common/sparsity",
    "nncf/common/graph",
    "nncf/common/accuracy_aware_training/",
    "nncf/common/utils/",
    "nncf/common/tensor_statistics",
    "nncf/experimental/torch2",
    "nncf/quantization/passes.py",
    "nncf/quantization/advanced_parameters.py",
    "nncf/quantization/range_estimator.py",
    "nncf/quantization/telemetry_extractors.py",
    "nncf/telemetry/",
    "nncf/*py",
]

[tool.ruff]
line-length = 120
exclude = ["nncf/tensorflow/__init__.py"]

[tool.ruff.lint]
preview = true
ignore-init-module-imports = true
ignore = [
    "E201", # whitespace-after-open-bracket
    "E203", # whitespace-before-punctuation
    "E231", # missing-whitespace
    "E251", # unexpected-spaces-around-keyword-parameter-equals
    "E731", # lambda-assignment
    "SIM108", # if-else-block-instead-of-if-exp
    "SIM110", # reimplemented-builtin
    "SIM117", # multiple-with-statements
    "SIM103", # needless-bool
    "NPY002", # numpy-legacy-random
]
select = [
    "E", # pycodestyle rules
    "F", # pyflakes rules
    "CPY001", # copyright check
    "NPY", # numpy rules
]
extend-select = [
    "SIM", # https://pypi.org/project/flake8-simplify
]

[tool.ruff.lint.per-file-ignores]
"nncf/experimental/torch/nas/bootstrapNAS/__init__.py" = ["F401"]
"nncf/torch/__init__.py" = ["F401", "E402"]
"tests/**/*.py" = ["F403"]
"tests/**/__init__.py" = ["F401"]
"examples/**/*.py" = ["F403"]

[tool.ruff.lint.flake8-copyright]
notice-rgx = """\
# Copyright \\(c\\) (\\d{4}|\\d{4}-\\d{4}) Intel Corporation
# Licensed under the Apache License, Version 2.0 \\(the "License"\\);
# you may not use this file except in compliance with the License.
# You may obtain a copy of the License at
#      http://www.apache.org/licenses/LICENSE-2.0
# Unless required by applicable law or agreed to in writing, software
# distributed under the License is distributed on an "AS IS" BASIS,
# WITHOUT WARRANTIES OR CONDITIONS OF ANY KIND, either express or implied.
# See the License for the specific language governing permissions and
# limitations under the License.
"""

[tool.pytest.ini_options]
pythonpath = "."

[tool.bandit]
exclude_dirs = ["tools", "tests", "**/venv*", "build"]
skips = [
    "B101",   # assert_used
    "B404" ,  # import_subprocess
]<|MERGE_RESOLUTION|>--- conflicted
+++ resolved
@@ -93,11 +93,8 @@
 # https://github.com/hauntsaninja/no_implicit_optional
 implicit_optional = true
 files = [
-<<<<<<< HEAD
     "nncf/data",
-=======
     "nncf/config",
->>>>>>> f4008a44
     "nncf/common/sparsity",
     "nncf/common/graph",
     "nncf/common/accuracy_aware_training/",
