"""
 Copyright (c) 2022 Intel Corporation
 Licensed under the Apache License, Version 2.0 (the "License");
 you may not use this file except in compliance with the License.
 You may obtain a copy of the License at
      http://www.apache.org/licenses/LICENSE-2.0
 Unless required by applicable law or agreed to in writing, software
 distributed under the License is distributed on an "AS IS" BASIS,
 WITHOUT WARRANTIES OR CONDITIONS OF ANY KIND, either express or implied.
 See the License for the specific language governing permissions and
 limitations under the License.
"""

import glob
import stat
import sys
import sysconfig

import codecs
import os
import re
from setuptools import setup, find_packages

here = os.path.abspath(os.path.dirname(__file__))
proper_version = '59.5.0'

with open("{}/README.md".format(here), "r", encoding="utf8") as fh:
    long_description = fh.read()

if "--tf" in sys.argv:
    import setuptools
    from pkg_resources import parse_version
    setuptools_version = parse_version(setuptools.__version__).base_version
    if setuptools_version < '43.0.0':
        raise RuntimeError(
            "To properly install NNCF, please install setuptools>=43.0.0, "
            f"while current setuptools version is {setuptools.__version__}. "
            f"Recommended version is {proper_version}."
        )


is_installing_editable = "develop" in sys.argv
is_building_release = not is_installing_editable and "--release" in sys.argv
if "--release" in sys.argv:
    sys.argv.remove("--release")


def read(*parts):
    with codecs.open(os.path.join(here, *parts), 'r') as fp:
        return fp.read()


def find_version(*file_paths):
    version_file = read(*file_paths)
    version_match = re.search(r"^__version__ = ['\"]([^'\"]*)['\"]",
                              version_file, re.M)
    if not version_match:
        raise RuntimeError("Unable to find version string.")
    version_value = version_match.group(1)
    if not is_building_release:
        if is_installing_editable:
            return version_value + ".dev0+editable"
        import subprocess  # nosec
        dev_version_id = "unknown_version"
        try:
            repo_root = os.path.dirname(os.path.realpath(__file__))
            dev_version_id = subprocess.check_output(["git", "rev-parse", "--short", "HEAD"],   # nosec
                                                     cwd=repo_root).strip().decode()
        except subprocess.CalledProcessError:
            pass
        return version_value + f".dev0+{dev_version_id}"

    return version_value


INSTALL_REQUIRES = ["ninja>=1.10.0.post2, <1.11",
                    "addict>=2.4.0",
                    "texttable>=1.6.3",
                    "scipy<=1.5.4, >=1.3.2; python_version<'3.7'",
                    "scipy>=1.3.2, <=1.9.1; python_version>='3.7'",
                    "matplotlib~=3.3.4; python_version<'3.7'",
                    "matplotlib>=3.3.4, <3.6; python_version>='3.7'",
                    "networkx>=2.6, <=2.8.2",  # see ticket 94048 or https://github.com/networkx/networkx/issues/5962
                    "numpy>=1.19.1, <1.24",
                    "pillow~=8.4.0; python_version<'3.7'",
                    "pillow>=9.0.0; python_version>='3.7'",

                    # The recent pyparsing major version update seems to break
                    # integration with networkx - the graphs parsed from current .dot
                    # reference files no longer match against the graphs produced in tests.
                    # Using 2.x versions of pyparsing seems to fix the issue.
                    # Ticket: 69520
                    "pyparsing<3.0",
                    "pymoo==0.5.0",
                    "jsonschema==3.2.0",
                    "pydot>=1.4.1",
                    "jstyleson>=0.0.2",
                    "tqdm>=4.54.1",
                    "natsort>=7.1.0",
                    "pandas~=1.1.5; python_version<'3.7'",
                    "pandas>=1.1.5,<1.4.0rc0; python_version>='3.7'",
                    "scikit-learn~=0.24.0; python_version<'3.7'",
                    "scikit-learn>=0.24.0; python_version>='3.7'",
                    "wheel>=0.36.1"]


python_version = sys.version_info
if python_version < (3, 6, 2):
    print("Only Python >= 3.6.2 is supported")
    sys.exit(0)

version_string = "{}{}".format(sys.version_info[0], sys.version_info[1])

EXTRAS_REQUIRE = {
    "tests": ["pytest"],
    "docs": [],
    "tf": [
        "tensorflow~=2.8.2",
    ],
    "torch": [
        "torch>=1.5.0, <=1.9.1, !=1.8.0",
        # Please see
        # https://stackoverflow.com/questions/70520120/attributeerror-module-setuptools-distutils-has-no-attribute-version
        "setuptools==59.5.0"
    ],
    "onnx": [
<<<<<<< HEAD
        "torch==1.13.0",
        "torchvision==0.14",
        "onnx==1.12.0",
        "skl2onnx==1.13",
=======
        "torch==1.9.1",
        "torchvision==0.10.1",
        "onnx==1.11.0",
>>>>>>> 7de2913d
        "protobuf==3.20.1",
        "onnxruntime-openvino==1.13.1",
    ],
    "openvino": [
        "openvino-dev"        
    ]
}

EXTRAS_REQUIRE["all"] = [
    EXTRAS_REQUIRE["tf"],
    EXTRAS_REQUIRE["torch"]
]

SETUP_REQUIRES = []

if "--torch" in sys.argv:
    INSTALL_REQUIRES.extend(EXTRAS_REQUIRE["torch"])
    sys.argv.remove("--torch")

if "--tf" in sys.argv:
    # See also: https://github.com/tensorflow/tensorflow/issues/56077
    # This is a temporary patch, that limites the protobuf version from above
    INSTALL_REQUIRES.extend(["protobuf>=3.9.2,<3.20"])
    INSTALL_REQUIRES.extend(EXTRAS_REQUIRE["tf"])
    sys.argv.remove("--tf")

if "--onnx" in sys.argv:
    INSTALL_REQUIRES.extend(EXTRAS_REQUIRE["onnx"])
    sys.argv.remove("--onnx")

if "--openvino" in sys.argv:
    INSTALL_REQUIRES.extend(EXTRAS_REQUIRE["openvino"])
    SETUP_REQUIRES.extend(EXTRAS_REQUIRE["openvino"])
    sys.argv.remove("--openvino")

if "--all" in sys.argv:
    INSTALL_REQUIRES.extend(EXTRAS_REQUIRE["all"])
    sys.argv.remove("--all")

setup(
    name="nncf",
    version=find_version(os.path.join(here, "nncf/version.py")),
    author="Intel",
    author_email="alexander.kozlov@intel.com",
    description="Neural Networks Compression Framework",
    long_description=long_description,
    long_description_content_type="text/markdown",
    url="https://github.com/openvinotoolkit/nncf",
    packages=find_packages(exclude=["tests", "tests.*",
                                    "examples", "examples.*",
                                    "tools", "tools.*"]),
    classifiers=[
        "Programming Language :: Python :: 3",
        "License :: OSI Approved :: Apache Software License",
        "Operating System :: OS Independent",
    ],
    install_requires=INSTALL_REQUIRES,
    setup_requires=SETUP_REQUIRES,
    extras_require=EXTRAS_REQUIRE,
    keywords=["compression", "quantization", "sparsity", "mixed-precision-training",
              "quantization-aware-training", "hawq", "classification",
              "pruning", "object-detection", "semantic-segmentation", "nas", "nlp",
              "bert", "transformers", "mmdetection"],
    include_package_data=True
)

path_to_ninja = glob.glob(str(sysconfig.get_paths()["purelib"]+"/ninja*/ninja/data/bin/"))
if path_to_ninja:
    path_to_ninja = str(path_to_ninja[0]+"ninja")
    if not os.access(path_to_ninja, os.X_OK):
        st = os.stat(path_to_ninja)
        os.chmod(path_to_ninja, st.st_mode | stat.S_IEXEC)<|MERGE_RESOLUTION|>--- conflicted
+++ resolved
@@ -124,21 +124,14 @@
         "setuptools==59.5.0"
     ],
     "onnx": [
-<<<<<<< HEAD
         "torch==1.13.0",
         "torchvision==0.14",
         "onnx==1.12.0",
-        "skl2onnx==1.13",
-=======
-        "torch==1.9.1",
-        "torchvision==0.10.1",
-        "onnx==1.11.0",
->>>>>>> 7de2913d
         "protobuf==3.20.1",
         "onnxruntime-openvino==1.13.1",
     ],
     "openvino": [
-        "openvino-dev"        
+        "openvino-dev"
     ]
 }
 
