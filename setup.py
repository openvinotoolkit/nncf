--- conflicted
+++ resolved
@@ -133,7 +133,6 @@
 ]
 
 TORCH_EXTRAS = [
-<<<<<<< HEAD
         "torch>=1.8.2,<1.14;python_version < '3.11'",
     ]
 
@@ -141,12 +140,6 @@
         "onnx~=1.13.1",
         "onnxruntime~=1.14.1;python_version < '3.11'"
     ]
-=======
-    "torch>=1.8.2,<1.14",
-]
-
-ONNX_EXTRAS = ["onnx~=1.13.1", "onnxruntime~=1.14.1"]
->>>>>>> 95144db5
 
 OPENVINO_EXTRAS = ["openvino-dev"]
 
