"""
 Copyright (c) 2023 Intel Corporation
 Licensed under the Apache License, Version 2.0 (the "License");
 you may not use this file except in compliance with the License.
 You may obtain a copy of the License at
      http://www.apache.org/licenses/LICENSE-2.0
 Unless required by applicable law or agreed to in writing, software
 distributed under the License is distributed on an "AS IS" BASIS,
 WITHOUT WARRANTIES OR CONDITIONS OF ANY KIND, either express or implied.
 See the License for the specific language governing permissions and
 limitations under the License.
"""

# *WARNING*: Do not run this file directly by `python setup.py install`
# or with any other parameter - this is an outdated and error-prone way
# to install Python packages and causes particular problems with namespace
# packages such as `protobuf`.
# Refer to the table below for well-known and supported alternatives with
# the same behaviour:
# +-------------------------------------+---------------------------------------------+
# |           Old command               |                New command                  |
# +-------------------------------------+---------------------------------------------+
# | python setup.py install             | pip install .                               |
# | python setup.py develop             | pip install -e .                            |
# | python setup.py develop --*arg*     | pip install --install-option="*arg*" -e  .  |
# | python setup.py sdist               | python -m build -s                          | <-- using the "build" package
# | python setup.py bdist_wheel         | python -m build -w                          | <-- pypi.org/project/build/
# | python setup.py bdist_wheel --*arg* | python -m build -w -C--global-option=--*arg*|
# +-------------------------------------+---------------------------------------------+
#
# PyPA in general recommends to move away from setup.py and use pyproject.toml
# instead. This doesn't fit us as we currently want to do custom stuff during
# installation such as setting version based on the commit SHA for repo-based
# installs.


import codecs
import glob
import os
import re
import stat
import sys
import sysconfig

import setuptools
from pkg_resources import parse_version
from setuptools import find_packages
from setuptools import setup

here = os.path.abspath(os.path.dirname(__file__))
BKC_SETUPTOOLS_VERSION = "59.5.0"

setuptools_version = parse_version(setuptools.__version__).base_version
if setuptools_version < "43.0.0":
    raise RuntimeError(
        "To properly install NNCF, please install setuptools>=43.0.0, "
        f"while current setuptools version is {setuptools.__version__}. "
        f"Recommended version is {BKC_SETUPTOOLS_VERSION}."
    )

python_version = sys.version_info
if python_version < (3, 7, 0):
    print("Only Python >= 3.7.0 is supported")
    sys.exit(0)

version_string = "{}{}".format(sys.version_info[0], sys.version_info[1])

is_installing_editable = "develop" in sys.argv
is_building_release = not is_installing_editable and "--release" in sys.argv
if "--release" in sys.argv:
    sys.argv.remove("--release")


def read(*parts):
    with codecs.open(os.path.join(here, *parts), "r") as fp:
        return fp.read()


def find_version(*file_paths):
    version_file = read(*file_paths)
    version_match = re.search(r"^__version__ = ['\"]([^'\"]*)['\"]", version_file, re.M)
    if not version_match:
        raise RuntimeError("Unable to find version string.")
    version_value = version_match.group(1)
    if not is_building_release:
        if is_installing_editable:
            return version_value + ".dev0+editable"
        import subprocess  # nosec

        dev_version_id = "unknown_version"
        try:
            repo_root = os.path.dirname(os.path.realpath(__file__))
            dev_version_id = (
                subprocess.check_output(["git", "rev-parse", "--short", "HEAD"], cwd=repo_root)  # nosec
                .strip()
                .decode()
            )
        except subprocess.CalledProcessError:
            pass
        return version_value + f".dev0+{dev_version_id}"

    return version_value


INSTALL_REQUIRES = [
    "ninja>=1.10.0.post2, <1.11",
    "texttable>=1.6.3",
    "scipy>=1.3.2, <1.11",
    "networkx>=2.6, <=2.8.2",  # see ticket 94048 or https://github.com/networkx/networkx/issues/5962
    "numpy>=1.19.1, <1.24",
    # The recent pyparsing major version update seems to break
    # integration with networkx - the graphs parsed from current .dot
    # reference files no longer match against the graphs produced in tests.
    # Using 2.x versions of pyparsing seems to fix the issue.
    # Ticket: 69520
    "pyparsing<3.0",
    "pymoo==0.5.0",
    "jsonschema>=3.2.0",
    "pydot>=1.4.1",
    "jstyleson>=0.0.2",
    "tqdm>=4.54.1",
    "natsort>=7.1.0",
    "pandas>=1.1.5,<2.1",
    "scikit-learn>=0.24.0",
    "openvino-telemetry",
]


TF_EXTRAS = [
    "tensorflow~=2.11.1",
    # The workaround of the protobuf issue and should be fixed with migration on TF 2.12
    "tensorflow-metadata<=1.13.0",
]

TORCH_EXTRAS = [
<<<<<<< HEAD
    "torch>=1.8.2,<1.14;python_version < '3.11'",
=======
    "torch>=1.9.1,<1.14",
>>>>>>> 890070a9
]

ONNX_EXTRAS = [
    "onnx~=1.13.1",
    "onnxruntime~=1.14.1;python_version < '3.11'"
]

OPENVINO_EXTRAS = ["openvino-dev"]


EXTRAS_REQUIRE = {
    "dev": [
        "black==23.3.0",
        "isort==5.12.0",
        "kaleido>=0.2.1",
        "matplotlib>=3.3.4, <3.6",
        "pillow>=9.0.0",
        "plotly-express>=0.4.1",
        "pre-commit==3.2.2",
    ],
    "tests": ["pytest"],
    "docs": [],
    "tf": TF_EXTRAS,
    "tensorflow": TF_EXTRAS,
    "tensorflow2": TF_EXTRAS,
    "torch": TORCH_EXTRAS,
    "pytorch": TORCH_EXTRAS,
    "onnx": ONNX_EXTRAS,
    "openvino": OPENVINO_EXTRAS,
    "all": [
        TF_EXTRAS,
        TORCH_EXTRAS,
        ONNX_EXTRAS,
        OPENVINO_EXTRAS,
    ],
}

with open("{}/README.md".format(here), "r", encoding="utf8") as fh:
    long_description = fh.read()

setup(
    name="nncf",
    version=find_version(os.path.join(here, "nncf/version.py")),
    author="Intel",
    author_email="alexander.kozlov@intel.com",
    description="Neural Networks Compression Framework",
    long_description=long_description,
    long_description_content_type="text/markdown",
    url="https://github.com/openvinotoolkit/nncf",
    license="Apache-2.0",
    packages=find_packages(exclude=["tests", "tests.*", "examples", "examples.*", "tools", "tools.*"]),
    classifiers=[
        "Programming Language :: Python :: 3",
        "License :: OSI Approved :: Apache Software License",
        "Operating System :: OS Independent",
    ],
    install_requires=INSTALL_REQUIRES,
    extras_require=EXTRAS_REQUIRE,
    keywords=[
        "compression",
        "quantization",
        "sparsity",
        "mixed-precision-training",
        "quantization-aware-training",
        "hawq",
        "classification",
        "pruning",
        "object-detection",
        "semantic-segmentation",
        "nas",
        "nlp",
        "bert",
        "transformers",
        "mmdetection",
    ],
    include_package_data=True,
)

path_to_ninja = glob.glob(str(sysconfig.get_paths()["purelib"] + "/ninja*/ninja/data/bin/"))
if path_to_ninja:
    path_to_ninja = str(path_to_ninja[0] + "ninja")
    if not os.access(path_to_ninja, os.X_OK):
        st = os.stat(path_to_ninja)
        os.chmod(path_to_ninja, st.st_mode | stat.S_IEXEC)<|MERGE_RESOLUTION|>--- conflicted
+++ resolved
@@ -133,11 +133,7 @@
 ]
 
 TORCH_EXTRAS = [
-<<<<<<< HEAD
-    "torch>=1.8.2,<1.14;python_version < '3.11'",
-=======
-    "torch>=1.9.1,<1.14",
->>>>>>> 890070a9
+    "torch>=1.9.1,<1.14;python_version < '3.11'",
 ]
 
 ONNX_EXTRAS = [
