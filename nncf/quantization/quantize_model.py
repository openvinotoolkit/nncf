# Copyright (c) 2024 Intel Corporation
# Licensed under the Apache License, Version 2.0 (the "License");
# you may not use this file except in compliance with the License.
# You may obtain a copy of the License at
#      http://www.apache.org/licenses/LICENSE-2.0
# Unless required by applicable law or agreed to in writing, software
# distributed under the License is distributed on an "AS IS" BASIS,
# WITHOUT WARRANTIES OR CONDITIONS OF ANY KIND, either express or implied.
# See the License for the specific language governing permissions and
# limitations under the License.

from pathlib import Path
from typing import Any, Callable, Iterable, List, Optional, Tuple, TypeVar, Union

import nncf
from nncf.api.compression import TModel
from nncf.common.deprecation import warning_deprecated
from nncf.common.graph import NNCFGraph
from nncf.common.graph.operator_metatypes import OperatorMetatype
from nncf.common.logging.logger import nncf_logger
from nncf.common.quantization.structs import QuantizationPreset
from nncf.common.utils.api_marker import api
from nncf.common.utils.backend import BackendType
from nncf.common.utils.backend import get_backend
from nncf.data import Dataset
from nncf.parameters import BackupMode
from nncf.parameters import CompressWeightsMode
from nncf.parameters import DropType
from nncf.parameters import ModelType
from nncf.parameters import QuantizationMode
from nncf.parameters import SensitivityMetric
from nncf.parameters import TargetDevice
from nncf.quantization.advanced_parameters import AdvancedAccuracyRestorerParameters
from nncf.quantization.advanced_parameters import AdvancedCompressionParameters
from nncf.quantization.advanced_parameters import AdvancedQuantizationParameters
from nncf.quantization.algorithms.accuracy_control.evaluator import MetricResults
from nncf.quantization.algorithms.hyperparameter_tuner.algorithm import HyperparameterTuner
from nncf.quantization.algorithms.hyperparameter_tuner.param_grid import get_quantization_param_grids
from nncf.quantization.algorithms.post_training.pipeline import create_ptq_pipeline
<<<<<<< HEAD
from nncf.quantization.algorithms.weight_compression.algorithm import check_user_compression_configuration
from nncf.quantization.algorithms.weight_compression.algorithm import get_weight_compression_configuration
=======
from nncf.quantization.telemetry_extractors import CompressionStartedWithCompressWeightsApi
from nncf.quantization.telemetry_extractors import CompressionStartedWithQuantizeApi
from nncf.quantization.telemetry_extractors import CompressionStartedWithQuantizeWithAccuracyControlApi
>>>>>>> 1d75eac7
from nncf.scopes import IgnoredScope
from nncf.telemetry.decorator import tracked_function
from nncf.telemetry.events import MODEL_BASED_CATEGORY

TTensor = TypeVar("TTensor")

BATCHWISE_STATISTICS_WARNING = (
    "For the particular model the batchwise statistics collection can lead to inaccurate statistics. "
    "If the accuracy degradation after compression is unsatisfactory, then "
    "the recommendation is to turn off batchwise statistics. If the results are still unsatisfactory, "
    "provide a dataloader with batch_size = 1 to the calibration dataset."
)


def warning_model_no_batchwise_support(
    graph: NNCFGraph,
    advanced_quantization_parameters: Optional[AdvancedQuantizationParameters],
    model_type: ModelType,
    no_batchwise_support_metatypes: List[OperatorMetatype],
) -> None:
    """
    Logs when is_model_no_batchwise_support(...) returns True.

    :param graph: Model's NNCFGraph.
    :param advanced_quantization_parameters: AdvancedQuantizationParameters.
    :param model_type: Model type algorithm option.
    :param no_batchwise_support_metatypes: Meatypes having no batchwise statistics support.
    """
    if is_model_no_batchwise_support(
        graph, advanced_quantization_parameters, model_type, no_batchwise_support_metatypes
    ):
        nncf_logger.warning(BATCHWISE_STATISTICS_WARNING)


def is_model_no_batchwise_support(
    graph: NNCFGraph,
    advanced_quantization_parameters: Optional[AdvancedQuantizationParameters],
    model_type: ModelType,
    no_batchwise_support_metatypes: List[OperatorMetatype],
) -> None:
    """
    Returns True if batchwise statistics could lead to a significant accuracy drop.

    :param graph: Model's NNCFGraph.
    :param advanced_quantization_parameters: AdvancedQuantizationParameters.
    :param model_type: Model type algorithm option.
    :param no_batchwise_support_metatypes: Meatypes having no batchwise statistics support.
    """
    return (
        advanced_quantization_parameters
        and advanced_quantization_parameters.batchwise_statistics
        and (graph.get_nodes_by_metatypes(no_batchwise_support_metatypes) or model_type == ModelType.TRANSFORMER)
    )


def _update_advanced_quantization_parameters(
    advanced_parameters: Optional[AdvancedQuantizationParameters], calibration_dataset: Dataset
) -> AdvancedQuantizationParameters:
    """
    Updates AdvancedQuantizationParameters depending on batch_size.

    :param advanced_parameters: Advanced quantization parameters for
        fine-tuning the quantization algorithm.
    :param calibration_dataset: A representative dataset for the
        calibration process.
    :return: Updated AdvancedQuantizationParameters.
    """
    batch_size = calibration_dataset.get_batch_size()
    if batch_size is not None and batch_size > 1:
        if advanced_parameters is None:
            advanced_parameters = AdvancedQuantizationParameters(batchwise_statistics=True)
        elif advanced_parameters.batchwise_statistics is None:
            advanced_parameters.batchwise_statistics = True
    return advanced_parameters


@api(canonical_alias="nncf.quantize")
@tracked_function(
    MODEL_BASED_CATEGORY,
    [
        CompressionStartedWithQuantizeApi(),
        "target_device",
        "preset",
    ],
)
def quantize(
    model: TModel,
    calibration_dataset: Dataset,
    mode: Optional[QuantizationMode] = None,
    preset: Optional[QuantizationPreset] = None,
    target_device: TargetDevice = TargetDevice.ANY,
    subset_size: int = 300,
    fast_bias_correction: bool = True,
    model_type: Optional[ModelType] = None,
    ignored_scope: Optional[IgnoredScope] = None,
    advanced_parameters: Optional[AdvancedQuantizationParameters] = None,
) -> TModel:
    """
    Applies post-training quantization to the provided model.

    :param model: A model to be quantized.
    :type  model: TModel
    :param calibration_dataset: A representative dataset for the
        calibration process.
    :type  calibration_dataset: nncf.Dataset
    :param mode: Special quantization mode that specify different ways of the optimization.
    :type mode: Optional[nncf.QuantizationMode]
    :param preset: A preset controls the quantization mode (symmetric and asymmetric).
        It can take the following values:
        - `performance`: Symmetric quantization of weights and activations.
        - `mixed`: Symmetric quantization of weights and asymmetric quantization of activations.
        Default value is None. In this case, `mixed` preset is used for `transformer`
        model type otherwise `performance`.
    :type  preset: nncf.QuantizationPreset
    :param target_device: A target device the specificity of which will be taken
        into account while compressing in order to obtain the best performance
        for this type of device.
    :type  target_device: nncf.TargetDevice
    :param subset_size: Size of a subset to calculate activations statistics used for quantization.
        Must be positive.
    :param fast_bias_correction: Setting this option to `False` enables a different
        bias correction method which is more accurate, in general, and takes
        more time but requires less memory.
    :param model_type: Model type is needed to specify additional patterns
        in the model. Supported only `transformer` now.
    :type  model_type: Optional[nncf.ModelType]
    :param ignored_scope: An ignored scope that defined the list of model control
        flow graph nodes to be ignored during quantization.
    :type  ignored_scope: Optional[nncf.IgnoredScope]
    :param advanced_parameters: Advanced quantization parameters for
        fine-tuning the quantization algorithm.
    :return: The quantized model.
    :rtype: TModel
    """
    if subset_size < 1:
        raise nncf.ValidationError("Subset size must be positive.")

    advanced_parameters = _update_advanced_quantization_parameters(advanced_parameters, calibration_dataset)

    backend = get_backend(model)
    if backend == BackendType.OPENVINO:
        from nncf.openvino.quantization.quantize_model import quantize_impl

        return quantize_impl(
            model=model,
            calibration_dataset=calibration_dataset,
            mode=mode,
            preset=preset,
            target_device=target_device,
            subset_size=subset_size,
            fast_bias_correction=fast_bias_correction,
            model_type=model_type,
            ignored_scope=ignored_scope,
            advanced_parameters=advanced_parameters,
        )

    if backend == BackendType.ONNX:
        from nncf.onnx.quantization.quantize_model import quantize_impl

        return quantize_impl(
            model=model,
            calibration_dataset=calibration_dataset,
            mode=mode,
            preset=preset,
            target_device=target_device,
            subset_size=subset_size,
            fast_bias_correction=fast_bias_correction,
            model_type=model_type,
            ignored_scope=ignored_scope,
            advanced_parameters=advanced_parameters,
        )

    if backend == BackendType.TENSORFLOW:
        from nncf.tensorflow.quantization.quantize_model import quantize_impl

        return quantize_impl(
            model=model,
            calibration_dataset=calibration_dataset,
            mode=mode,
            preset=preset,
            target_device=target_device,
            subset_size=subset_size,
            fast_bias_correction=fast_bias_correction,
            model_type=model_type,
            ignored_scope=ignored_scope,
            advanced_parameters=advanced_parameters,
        )

    if backend == BackendType.TORCH:
        from nncf.torch.quantization.quantize_model import quantize_impl

        return quantize_impl(
            model=model,
            calibration_dataset=calibration_dataset,
            mode=mode,
            preset=preset,
            target_device=target_device,
            subset_size=subset_size,
            fast_bias_correction=fast_bias_correction,
            model_type=model_type,
            ignored_scope=ignored_scope,
            advanced_parameters=advanced_parameters,
        )
    if backend == BackendType.TORCH_FX:
        from nncf.experimental.torch.fx.quantization.quantize_model import quantize_impl

        return quantize_impl(
            model=model,
            calibration_dataset=calibration_dataset,
            mode=mode,
            preset=preset,
            target_device=target_device,
            subset_size=subset_size,
            fast_bias_correction=fast_bias_correction,
            model_type=model_type,
            ignored_scope=ignored_scope,
            advanced_parameters=advanced_parameters,
        )
    raise nncf.UnsupportedBackendError(f"Unsupported type of backend: {backend}")


def wrap_validation_fn(validation_fn):
    """
    Wraps validation function to support case when it only returns metric value.

    :param validation_fn: Validation function to wrap.
    :return: Wrapped validation function.
    """

    def wrapper(*args, **kwargs):
        retval = validation_fn(*args, **kwargs)
        if isinstance(retval, tuple):
            return retval
        return retval, None

    return wrapper


@api(canonical_alias="nncf.quantize_with_accuracy_control")
@tracked_function(
    MODEL_BASED_CATEGORY,
    [
        CompressionStartedWithQuantizeWithAccuracyControlApi(),
        "target_device",
        "preset",
        "max_drop",
        "drop_type",
    ],
)
def quantize_with_accuracy_control(
    model: TModel,
    calibration_dataset: Dataset,
    validation_dataset: Dataset,
    validation_fn: Callable[[Any, Iterable[Any]], Tuple[float, Union[None, List[float], List[List[TTensor]]]]],
    max_drop: float = 0.01,
    drop_type: DropType = DropType.ABSOLUTE,
    preset: Optional[QuantizationPreset] = None,
    target_device: TargetDevice = TargetDevice.ANY,
    subset_size: int = 300,
    fast_bias_correction: bool = True,
    model_type: Optional[ModelType] = None,
    ignored_scope: Optional[IgnoredScope] = None,
    advanced_quantization_parameters: Optional[AdvancedQuantizationParameters] = None,
    advanced_accuracy_restorer_parameters: Optional[AdvancedAccuracyRestorerParameters] = None,
) -> TModel:
    """
    Applies post-training quantization algorithm with accuracy control to provided model.

    :param model: A model to be quantized.
    :type model: TModel
    :param calibration_dataset: A representative dataset for the calibration process.
    :type calibration_dataset: nncf.Dataset
    :param validation_dataset: A dataset for the validation process.
    :type validation_dataset: nncf.Dataset
    :param validation_fn: A validation function to validate the model. It should take two arguments:
        - `model`: model to be validate.
        - `validation_dataset`: dataset that provides data items to
              validate the provided model.
        The function should return the value of the metric with the following meaning:
        A higher value corresponds to better performance of the model.
    :param max_drop: The maximum accuracy drop that should be achieved after the quantization.
    :param drop_type: The accuracy drop type, which determines how the maximum accuracy
        drop between the original model and the compressed model is calculated.
    :param preset: A preset controls the quantization mode (symmetric and asymmetric).
        It can take the following values:
        - `performance`: Symmetric quantization of weights and activations.
        - `mixed`: Symmetric quantization of weights and asymmetric quantization of activations.
        Default value is None. In this case, `mixed` preset is used for `transformer`
        model type otherwise `performance`.
    :type preset: nncf.QuantizationPreset
    :param target_device: A target device the specificity of which will be taken
        into account while compressing in order to obtain the best performance
        for this type of device.
    :type target_device: nncf.TargetDevice
    :param subset_size: Size of a subset to calculate activations
        statistics used for quantization.
    :param fast_bias_correction: Setting this option to `False` enables a different
        bias correction method which is more accurate, in general, and takes
        more time but requires less memory.
    :param model_type: Model type is needed to specify additional patterns
        in the model. Supported only `transformer` now.
    :type model_type: nncf.ModelType
    :param ignored_scope: An ignored scope that defined the list of model control
        flow graph nodes to be ignored during quantization.
    :type ignored_scope: nncf.IgnoredScope
    :param advanced_quantization_parameters: Advanced quantization parameters for
        fine-tuning the quantization algorithm.
    :param advanced_accuracy_restorer_parameters: Advanced parameters for fine-tuning
        the accuracy restorer algorithm.
    :type advanced_accuracy_restorer_parameters: Optional[AdvancedAccuracyRestorerParameters]
    :return: The quantized model.
    :rtype: TModel
    """
    advanced_quantization_parameters = _update_advanced_quantization_parameters(
        advanced_quantization_parameters, calibration_dataset
    )

    backend = get_backend(model)

    validation_fn = wrap_validation_fn(validation_fn)

    if backend == BackendType.OPENVINO:
        from nncf.openvino.quantization.quantize_model import quantize_with_accuracy_control_impl

        return quantize_with_accuracy_control_impl(
            model,
            calibration_dataset,
            validation_dataset,
            validation_fn,
            max_drop,
            drop_type,
            preset,
            target_device,
            subset_size,
            fast_bias_correction,
            model_type,
            ignored_scope,
            advanced_quantization_parameters,
            advanced_accuracy_restorer_parameters,
        )
    if backend == BackendType.ONNX:
        from nncf.onnx.quantization.quantize_model import quantize_with_accuracy_control_impl

        return quantize_with_accuracy_control_impl(
            model,
            calibration_dataset,
            validation_dataset,
            validation_fn,
            max_drop,
            drop_type,
            preset,
            target_device,
            subset_size,
            fast_bias_correction,
            model_type,
            ignored_scope,
            advanced_quantization_parameters,
            advanced_accuracy_restorer_parameters,
        )

    raise nncf.UnsupportedBackendError(f"Unsupported type of backend: {backend}")


@api(canonical_alias="nncf.compress_weights")
@tracked_function(
    MODEL_BASED_CATEGORY,
    [
        CompressionStartedWithCompressWeightsApi(),
        "mode",
        "awq",
        "scale_estimation",
        "gptq",
        "lora_correction",
        "backup_mode",
    ],
)
def compress_weights(
    model: TModel,
    mode=CompressWeightsMode.INT8_ASYM,
    ratio: Optional[float] = None,
    group_size: Optional[int] = None,
    ignored_scope: Optional[IgnoredScope] = None,
    all_layers: Optional[bool] = None,
    dataset: Optional[Dataset] = None,
    sensitivity_metric: Optional[SensitivityMetric] = None,
    *,
    subset_size: int = 128,
    awq: Optional[bool] = None,
    scale_estimation: Optional[bool] = None,
    gptq: Optional[bool] = None,
    lora_correction: Optional[bool] = None,
    backup_mode: Optional[BackupMode] = None,
    advanced_parameters: Optional[AdvancedCompressionParameters] = None,
) -> TModel:
    """
    Compress model weights.

    :param model: A model to be compressed.
    :type model: TModel
    :param mode: Defines a mode for weight compression.
        INT8_SYM stands for 8-bit integer symmetric quantization of all weights without zero point.
        INT8_ASYM is the same as INT8_SYM mode, but weights are quantized to a primary precision asymmetrically
            with a typical non-fixed zero point.
        INT4_SYM stands for a mixed-precision weights quantization with 4-bit integer as a primary precision.
            Weights are quantized to a primary precision symmetrically without zero point.
            All embeddings and the last layer are always compressed to a backup precision, which is INT8_ASYM,
            by default. All others are quantized whether to 4-bit integer or to a backup precision depending on
            criteria and the given ratio.
        INT4_ASYM is the same as INT4_SYM mode, but weights are quantized to a primary precision asymmetrically
            with a typical non-fixed zero point.
        NF4 is the same as INT4_SYM mode, but primary precision is NF4 data type without zero point.
        E2M1 is the same as INT4_SYM mode, but primary precision is E2M1 data type without zero point.
    :type mode: nncf.CompressWeightsMode
    :param ratio: the ratio between baseline and backup precisions (e.g. 0.9 means 90% of layers quantized to NF4
        and the rest to INT8_ASYM).
    :type ratio: float
    :param group_size: number of weights (e.g. 128) in the channel dimension that share quantization parameters (scale).
        The value -1 means no grouping.
    :type group_size: int
    :param ignored_scope: An ignored scope that defined the list of model control
        flow graph nodes to be ignored during quantization.
    :type ignored_scope: nncf.IgnoredScope
    :param all_layers: Indicates whether embeddings and last MatMul layers should be compressed to a primary
        precision. By default, the backup precision is assigned for the embeddings and last MatMul layers.
    :type all_layers: bool
    :param dataset: Dataset used for assigning different quantization precision by finding outliers in activations.
    :type dataset: nncf.Dataset
    :param sensitivity_metric: The sensitivity metric for assigning quantization precision to layers. In order to
        preserve the accuracy of the model, the more sensitive layers receives a higher precision.
    :type sensitivity_metric: nncf.SensitivityMetric
    :param subset_size: Number of data samples to calculate activation statistics used for assigning different
        quantization precision. Defaults to 128.
    :type subset_size: int
    :param awq: Indicates whether use AWQ weights correction.
    :type awq: bool
    :param scale_estimation: Indicates whether a scale estimation algorithm is used that minimizes the L2 error
        between the original and compressed layers.
    :type scale_estimation: bool
    :param gptq: Indicates whether to use GPTQ algorithm.
    :type gptq: bool
    :param lora_correction: Indicates whether to use Lora Correction algorithm.
    :type lora_correction: bool
    :param backup_mode: Defines a backup mode for mixed-precision weight compression.
        NONE stands for original floating-point precision of the model weights.
            In this mode, weights are retained in their original precision without any quantization.
        INT8_SYM stands for 8-bit integer symmetric quantization without zero point.
        INT8_ASYM stands for 8-bit integer asymmetric quantization with a typical non-fixed zero point.
    :type backup_mode: nncf.BackupMode
    :param advanced_parameters: Advanced parameters for compression algorithms.
    :type advanced_parameters: nncf.AdvancedCompressionParameters
    :return: The non-trainable model with compressed weights.
    """
    if mode == CompressWeightsMode.INT8:
        warning_deprecated(
            "`CompressWeightsMode.INT8` is deprecated. Please, use `CompressWeightsMode.INT8_ASYM` as value instead."
        )
        mode = CompressWeightsMode.INT8_ASYM

    backend = get_backend(model)
    compression_weights_impl = None

    if backend == BackendType.TORCH:
        from nncf.torch.model_creation import is_wrapped_model
        from nncf.torch.model_creation import wrap_model
        from nncf.torch.quantization.quantize_model import compress_weights_impl as pt_compression_weights_impl

        if mode not in [CompressWeightsMode.INT8_ASYM, CompressWeightsMode.INT8_SYM]:
            raise nncf.ParameterNotSupportedError(
                "Torch backend supports only INT8_ASYM, INT8_SYM modes for weight compression, "
                f"but given {mode.value} mode."
            )

        if True in [awq, scale_estimation, gptq, lora_correction]:
            raise nncf.ParameterNotSupportedError(
                "Torch backend does not support 'awq', 'scale_estimation', 'gptq' and 'lora_correction' options. "
                "Set them to None."
            )

        if backup_mode is not None:
            raise nncf.ParameterNotSupportedError("Torch backend does not support backup_mode option.")

        if advanced_parameters and advanced_parameters.statistics_dir_path:
            raise AttributeError("Torch does not support statistics caching.")

        if is_wrapped_model(model):
            if not model.nncf.trace_parameters:
                raise nncf.ValidationError(
                    "Tracing capabilities with tracing parameters are required in the PyTorch model "
                    "for nncf.compress_weights(). Please wrap the model using "
                    "nncf.torch.wrap_model(model, example_input, trace_parameters=True) before calling "
                    "nncf.compress_weights()."
                )
        elif dataset is None:
            raise nncf.ValidationError("Please provide a dataset of at least one element for PyTorch model tracing.")
        else:
            example_input = next(iter(dataset.get_inference_data()))
            model = wrap_model(model, example_input=example_input, trace_parameters=True)
        dataset = None
        compression_weights_impl = pt_compression_weights_impl

    if backend == BackendType.TORCH_FX:
        from nncf.experimental.torch.fx.quantization.quantize_model import (
            compress_weights_impl as fx_compression_weights_impl,
        )

        if mode not in [CompressWeightsMode.INT8_ASYM, CompressWeightsMode.INT8_SYM]:
            raise nncf.ParameterNotSupportedError(
                "TorchFX backend supports only INT8_ASYM, INT8_SYM modes for weight compression, "
                f"but given {mode.value} mode."
            )

        if backup_mode is not None:
            raise nncf.ParameterNotSupportedError("TorchFX backend does not support backup_mode option.")

        if any((awq, scale_estimation, gptq, lora_correction)):
            raise nncf.ParameterNotSupportedError(
                "TorchFX backend does not support 'awq', 'scale_estimation', 'gptq',"
                "and 'lora_correction' options. Set them to None."
            )
        if dataset:
            raise nncf.ParameterNotSupportedError(
                "TorchFX only supports data-free weights compression," "Set the 'dataset' option to None"
            )
        if advanced_parameters and advanced_parameters.statistics_dir_path:
            raise AttributeError("TorchFX does not supports statistics caching.")
        compression_weights_impl = fx_compression_weights_impl

    if backend == BackendType.OPENVINO:
        from nncf.openvino.quantization.quantize_model import compress_weights_impl as ov_compress_weights_impl

        if any((awq, scale_estimation, gptq, lora_correction)) and (
            dataset is None or mode == CompressWeightsMode.E2M1
        ):
            raise nncf.ParameterNotSupportedError(
                "Scale estimation, AWQ, GPTQ or Lora Correction algorithm is defined, "
                "but dataset is None or mode is E2M1."
            )

        if gptq and lora_correction:
            raise nncf.ValidationError(
                "Simultaneous use of Lora correction and GPTQ algorithms is not supported. Select one of them."
            )

        compression_weights_impl = ov_compress_weights_impl
<<<<<<< HEAD
    check_user_compression_configuration(
=======

    if mode in [CompressWeightsMode.INT8_ASYM, CompressWeightsMode.INT8_SYM]:
        if ratio is None:
            ratio = 1
        if group_size is None:
            group_size = -1
        if ratio != 1 or group_size != -1:
            raise nncf.ParameterNotSupportedError(
                "INT8 modes assume per-channel quantization of all layers in 8 bit. "
                "Default values of `ratio` (1) and `group_size` (-1) parameters can not be overridden"
            )

        if backup_mode is not None:
            raise nncf.ParameterNotSupportedError("INT8 modes do not support the `backup_mode` option")

        options = {
            "all_layers": all_layers,
            "sensitivity_metric": sensitivity_metric,
            "dataset": dataset,
            "awq": awq,
            "scale_estimation": scale_estimation,
            "gptq": gptq,
            "lora_correction": lora_correction,
        }
        unsupported_for_int8 = [name for name, value in options.items() if value is not None]
        if unsupported_for_int8:
            raise nncf.ParameterNotSupportedError(
                f"INT8 modes do not support {', '.join(unsupported_for_int8)} option(s). Set them to None."
            )

    if ratio is None:
        ratio = 1
    if group_size is None:
        group_size = 128
    if all_layers is None:
        all_layers = False
    if awq is None:
        awq = False
    if scale_estimation is None:
        scale_estimation = False
    if gptq is None:
        gptq = False
    if lora_correction is None:
        lora_correction = False
    if ignored_scope is None:
        ignored_scope = IgnoredScope()
    if sensitivity_metric is None:
        sensitivity_metric = (
            SensitivityMetric.WEIGHT_QUANTIZATION_ERROR
            if dataset is None
            else SensitivityMetric.MAX_ACTIVATION_VARIANCE
        )
    if backup_mode is None:
        backup_mode = BackupMode.INT8_ASYM
    if ratio != 1 and dataset is None and sensitivity_metric != SensitivityMetric.WEIGHT_QUANTIZATION_ERROR:
        raise nncf.ValidationError(
            f"Mixed precision selection based on the given sensitivity metric={sensitivity_metric.value} requires "
            "a dataset, but it's not provided."
        )
    if ratio < 0 or ratio > 1:
        raise nncf.ValidationError(f"The ratio should be between 0 and 1, but ratio={ratio} is specified.")
    if subset_size is None or subset_size <= 0:
        raise nncf.ValidationError(f"The subset_size value should be positive, but subset_size={subset_size} is given.")

    if compression_weights_impl is None:
        raise nncf.UnsupportedBackendError(f"Unsupported type of backend: {backend}")

    return compression_weights_impl(
        model,
        dataset,
>>>>>>> 1d75eac7
        mode,
        subset_size,
        dataset,
        ratio,
        group_size,
        all_layers,
        awq,
        scale_estimation,
        gptq,
        lora_correction,
        ignored_scope,
        sensitivity_metric,
        backup_mode,
        advanced_parameters,
    )
    weight_compression_configuration = get_weight_compression_configuration(
        mode,
        dataset,
        ratio,
        group_size,
        all_layers,
        awq,
        scale_estimation,
        gptq,
        lora_correction,
        ignored_scope,
        sensitivity_metric,
        backup_mode,
        advanced_parameters,
    )

    if compression_weights_impl is None:
        raise nncf.UnsupportedBackendError(f"Unsupported type of backend for weight compression: {backend}")

    is_to_cache_statistics = (
        weight_compression_configuration["advanced_parameters"].statistics_dir_path
        and not Path(weight_compression_configuration["advanced_parameters"].statistics_dir_path).exists()
    )
    if is_to_cache_statistics:
        from nncf.openvino.quantization.cache_statistics import cache_weight_compression_statistics

        cache_weight_compression_statistics(model, dataset, subset_size, advanced_parameters.statistics_dir_path)

    return compression_weights_impl(
        model=model,
        dataset=dataset,
        subset_size=subset_size,
        **weight_compression_configuration,
    )


def quantize_with_tune_hyperparams(
    model: TModel,
    calibration_dataset: Dataset,
    validation_dataset: Dataset,
    validation_fn: Callable[[Any, Iterable[Any]], Tuple[float, Union[None, List[float], List[List[TTensor]]]]],
    initial_metric_results: MetricResults,
    quantized_metric_results: MetricResults,
    tuner_subset_size: int = 300,
    preset: Optional[QuantizationPreset] = None,
    target_device: TargetDevice = TargetDevice.ANY,
    subset_size: int = 300,
    fast_bias_correction: bool = True,
    model_type: Optional[ModelType] = None,
    ignored_scope: Optional[IgnoredScope] = None,
    advanced_quantization_parameters: Optional[AdvancedQuantizationParameters] = None,
) -> TModel:
    """
    Applies post-training quantization algorithm with tune hyperparameters to provided model.

    :param model: A model to be quantized.
    :param calibration_dataset: A representative dataset for the calibration process.
    :param validation_dataset: : A dataset for the validation process.
    :param validation_fn: A validation function to validate the model.
    :param initial_metric_results: Initial metric results.
    :param quantized_metric_results: Quantized metric results.
    :param tuner_subset_size: Tuner subset size.
    :param preset: A preset controls the quantization mode (symmetric and asymmetric).
        It can take the following values:
        - `performance`: Symmetric quantization of weights and activations.
        - `mixed`: Symmetric quantization of weights and asymmetric quantization of activations.
        Default value is None. In this case, `mixed` preset is used for `transformer`
        model type otherwise `performance`.
    :param target_device: A target device the specificity of which will be taken
        into account while compressing in order to obtain the best performance
        for this type of device.
    :param subset_size: Size of a subset to calculate activations
        statistics used for quantization.
    :param fast_bias_correction: Setting this option to `False` enables a different
        bias correction method which is more accurate, in general, and takes
        more time but requires less memory.
    :param model_type: Model type is needed to specify additional patterns
        in the model. Supported only `transformer` now.
    :param ignored_scope: An ignored scope that defined the list of model control
        flow graph nodes to be ignored during quantization.
    :param advanced_quantization_parameters: Advanced quantization parameters for
        fine-tuning the quantization algorithm.
    :return: The quantized model.
    """
    init_quantization_params = {
        "preset": preset,
        "target_device": target_device,
        "subset_size": subset_size,
        "fast_bias_correction": fast_bias_correction,
        "model_type": model_type,
        "ignored_scope": ignored_scope,
        "advanced_parameters": advanced_quantization_parameters,
    }

    backend = get_backend(model)
    param_grids = get_quantization_param_grids(create_ptq_pipeline(**init_quantization_params), backend)

    hyperparameter_tuner = HyperparameterTuner(
        create_ptq_pipeline,
        init_quantization_params,
        param_grids,
        calibration_dataset,
        validation_fn,
        tuner_subset_size,
        initial_metric_results,
        quantized_metric_results,
    )

    quantized_model = hyperparameter_tuner.apply(model, validation_dataset)

    return quantized_model<|MERGE_RESOLUTION|>--- conflicted
+++ resolved
@@ -37,14 +37,11 @@
 from nncf.quantization.algorithms.hyperparameter_tuner.algorithm import HyperparameterTuner
 from nncf.quantization.algorithms.hyperparameter_tuner.param_grid import get_quantization_param_grids
 from nncf.quantization.algorithms.post_training.pipeline import create_ptq_pipeline
-<<<<<<< HEAD
 from nncf.quantization.algorithms.weight_compression.algorithm import check_user_compression_configuration
 from nncf.quantization.algorithms.weight_compression.algorithm import get_weight_compression_configuration
-=======
 from nncf.quantization.telemetry_extractors import CompressionStartedWithCompressWeightsApi
 from nncf.quantization.telemetry_extractors import CompressionStartedWithQuantizeApi
 from nncf.quantization.telemetry_extractors import CompressionStartedWithQuantizeWithAccuracyControlApi
->>>>>>> 1d75eac7
 from nncf.scopes import IgnoredScope
 from nncf.telemetry.decorator import tracked_function
 from nncf.telemetry.events import MODEL_BASED_CATEGORY
@@ -589,80 +586,7 @@
             )
 
         compression_weights_impl = ov_compress_weights_impl
-<<<<<<< HEAD
     check_user_compression_configuration(
-=======
-
-    if mode in [CompressWeightsMode.INT8_ASYM, CompressWeightsMode.INT8_SYM]:
-        if ratio is None:
-            ratio = 1
-        if group_size is None:
-            group_size = -1
-        if ratio != 1 or group_size != -1:
-            raise nncf.ParameterNotSupportedError(
-                "INT8 modes assume per-channel quantization of all layers in 8 bit. "
-                "Default values of `ratio` (1) and `group_size` (-1) parameters can not be overridden"
-            )
-
-        if backup_mode is not None:
-            raise nncf.ParameterNotSupportedError("INT8 modes do not support the `backup_mode` option")
-
-        options = {
-            "all_layers": all_layers,
-            "sensitivity_metric": sensitivity_metric,
-            "dataset": dataset,
-            "awq": awq,
-            "scale_estimation": scale_estimation,
-            "gptq": gptq,
-            "lora_correction": lora_correction,
-        }
-        unsupported_for_int8 = [name for name, value in options.items() if value is not None]
-        if unsupported_for_int8:
-            raise nncf.ParameterNotSupportedError(
-                f"INT8 modes do not support {', '.join(unsupported_for_int8)} option(s). Set them to None."
-            )
-
-    if ratio is None:
-        ratio = 1
-    if group_size is None:
-        group_size = 128
-    if all_layers is None:
-        all_layers = False
-    if awq is None:
-        awq = False
-    if scale_estimation is None:
-        scale_estimation = False
-    if gptq is None:
-        gptq = False
-    if lora_correction is None:
-        lora_correction = False
-    if ignored_scope is None:
-        ignored_scope = IgnoredScope()
-    if sensitivity_metric is None:
-        sensitivity_metric = (
-            SensitivityMetric.WEIGHT_QUANTIZATION_ERROR
-            if dataset is None
-            else SensitivityMetric.MAX_ACTIVATION_VARIANCE
-        )
-    if backup_mode is None:
-        backup_mode = BackupMode.INT8_ASYM
-    if ratio != 1 and dataset is None and sensitivity_metric != SensitivityMetric.WEIGHT_QUANTIZATION_ERROR:
-        raise nncf.ValidationError(
-            f"Mixed precision selection based on the given sensitivity metric={sensitivity_metric.value} requires "
-            "a dataset, but it's not provided."
-        )
-    if ratio < 0 or ratio > 1:
-        raise nncf.ValidationError(f"The ratio should be between 0 and 1, but ratio={ratio} is specified.")
-    if subset_size is None or subset_size <= 0:
-        raise nncf.ValidationError(f"The subset_size value should be positive, but subset_size={subset_size} is given.")
-
-    if compression_weights_impl is None:
-        raise nncf.UnsupportedBackendError(f"Unsupported type of backend: {backend}")
-
-    return compression_weights_impl(
-        model,
-        dataset,
->>>>>>> 1d75eac7
         mode,
         subset_size,
         dataset,
