# Copyright (c) 2024 Intel Corporation
# Licensed under the Apache License, Version 2.0 (the "License");
# you may not use this file except in compliance with the License.
# You may obtain a copy of the License at
#      http://www.apache.org/licenses/LICENSE-2.0
# Unless required by applicable law or agreed to in writing, software
# distributed under the License is distributed on an "AS IS" BASIS,
# WITHOUT WARRANTIES OR CONDITIONS OF ANY KIND, either express or implied.
# See the License for the specific language governing permissions and
# limitations under the License.

from typing import Any, Callable, Iterable, List, Optional, Tuple, TypeVar, Union

import nncf
from nncf.api.compression import TModel
from nncf.common.deprecation import warning_deprecated
from nncf.common.quantization.structs import QuantizationPreset
from nncf.common.utils.api_marker import api
from nncf.common.utils.backend import BackendType
from nncf.common.utils.backend import get_backend
from nncf.data import Dataset
from nncf.parameters import CompressWeightsMode
from nncf.parameters import DropType
from nncf.parameters import ModelType
from nncf.parameters import QuantizationMode
from nncf.parameters import SensitivityMetric
from nncf.parameters import TargetDevice
from nncf.quantization.advanced_parameters import AdvancedAccuracyRestorerParameters
from nncf.quantization.advanced_parameters import AdvancedQuantizationParameters
from nncf.quantization.algorithms.accuracy_control.evaluator import MetricResults
from nncf.quantization.algorithms.hyperparameter_tuner.algorithm import HyperparameterTuner
from nncf.quantization.algorithms.hyperparameter_tuner.param_grid import get_quantization_param_grids
from nncf.quantization.algorithms.post_training.pipeline import create_ptq_pipeline
from nncf.scopes import IgnoredScope

TTensor = TypeVar("TTensor")


@api(canonical_alias="nncf.quantize")
def quantize(
    model: TModel,
    calibration_dataset: Dataset,
    mode: Optional[QuantizationMode] = None,
    preset: Optional[QuantizationPreset] = None,
    target_device: TargetDevice = TargetDevice.ANY,
    subset_size: int = 300,
    fast_bias_correction: bool = True,
    model_type: Optional[ModelType] = None,
    ignored_scope: Optional[IgnoredScope] = None,
    advanced_parameters: Optional[AdvancedQuantizationParameters] = None,
) -> TModel:
    """
    Applies post-training quantization to the provided model.

    :param model: A model to be quantized.
    :type  model: TModel
    :param calibration_dataset: A representative dataset for the
        calibration process.
    :type  calibration_dataset: nncf.Dataset
    :param mode: Special quantization mode that specify different ways of the optimization.
    :type mode: Optional[nncf.QuantizationMode]
    :param preset: A preset controls the quantization mode (symmetric and asymmetric).
        It can take the following values:
        - `performance`: Symmetric quantization of weights and activations.
        - `mixed`: Symmetric quantization of weights and asymmetric quantization of activations.
        Default value is None. In this case, `mixed` preset is used for `transformer`
        model type otherwise `performance`.
    :type  preset: nncf.QuantizationPreset
    :param target_device: A target device the specificity of which will be taken
        into account while compressing in order to obtain the best performance
        for this type of device.
    :type  target_device: nncf.TargetDevice
    :param subset_size: Size of a subset to calculate activations statistics used for quantization.
        Must be positive.
    :param fast_bias_correction: Setting this option to `False` enables a different
        bias correction method which is more accurate, in general, and takes
        more time but requires less memory.
    :param model_type: Model type is needed to specify additional patterns
        in the model. Supported only `transformer` now.
    :type  model_type: Optional[nncf.ModelType]
    :param ignored_scope: An ignored scope that defined the list of model control
        flow graph nodes to be ignored during quantization.
    :type  ignored_scope: Optional[nncf.IgnoredScope]
    :param advanced_parameters: Advanced quantization parameters for
        fine-tuning the quantization algorithm.
    :return: The quantized model.
    :rtype: TModel
    """

    if subset_size < 1:
        raise ValueError("Subset size must be positive.")

    backend = get_backend(model)
    if backend == BackendType.OPENVINO:
        from nncf.openvino.quantization.quantize_model import quantize_impl

        return quantize_impl(
            model=model,
            calibration_dataset=calibration_dataset,
            mode=mode,
            preset=preset,
            target_device=target_device,
            subset_size=subset_size,
            fast_bias_correction=fast_bias_correction,
            model_type=model_type,
            ignored_scope=ignored_scope,
            advanced_parameters=advanced_parameters,
        )

    if backend == BackendType.ONNX:
        from nncf.onnx.quantization.quantize_model import quantize_impl

        return quantize_impl(
            model=model,
            calibration_dataset=calibration_dataset,
            mode=mode,
            preset=preset,
            target_device=target_device,
            subset_size=subset_size,
            fast_bias_correction=fast_bias_correction,
            model_type=model_type,
            ignored_scope=ignored_scope,
            advanced_parameters=advanced_parameters,
        )

    if backend == BackendType.TENSORFLOW:
        from nncf.tensorflow.quantization.quantize_model import quantize_impl

        return quantize_impl(
            model=model,
            calibration_dataset=calibration_dataset,
            mode=mode,
            preset=preset,
            target_device=target_device,
            subset_size=subset_size,
            fast_bias_correction=fast_bias_correction,
            model_type=model_type,
            ignored_scope=ignored_scope,
            advanced_parameters=advanced_parameters,
        )

    if backend == BackendType.TORCH:
        from nncf.torch.quantization.quantize_model import quantize_impl

        return quantize_impl(
            model=model,
            calibration_dataset=calibration_dataset,
            mode=mode,
            preset=preset,
            target_device=target_device,
            subset_size=subset_size,
            fast_bias_correction=fast_bias_correction,
            model_type=model_type,
            ignored_scope=ignored_scope,
            advanced_parameters=advanced_parameters,
        )

    raise nncf.UnsupportedBackendError(f"Unsupported type of backend: {backend}")


@api(canonical_alias="nncf.quantize_with_accuracy_control")
def quantize_with_accuracy_control(
    model: TModel,
    calibration_dataset: Dataset,
    validation_dataset: Dataset,
    validation_fn: Callable[[Any, Iterable[Any]], float],
    max_drop: float = 0.01,
    drop_type: DropType = DropType.ABSOLUTE,
    preset: Optional[QuantizationPreset] = None,
    target_device: TargetDevice = TargetDevice.ANY,
    subset_size: int = 300,
    fast_bias_correction: bool = True,
    model_type: Optional[ModelType] = None,
    ignored_scope: Optional[IgnoredScope] = None,
    advanced_quantization_parameters: Optional[AdvancedQuantizationParameters] = None,
    advanced_accuracy_restorer_parameters: Optional[AdvancedAccuracyRestorerParameters] = None,
) -> TModel:
    """
    Applies post-training quantization algorithm with accuracy control to provided model.

    :param model: A model to be quantized.
    :type model: TModel
    :param calibration_dataset: A representative dataset for the calibration process.
    :type calibration_dataset: nncf.Dataset
    :param validation_dataset: A dataset for the validation process.
    :type validation_dataset: nncf.Dataset
    :param validation_fn: A validation function to validate the model. It should take two arguments:
        - `model`: model to be validate.
        - `validation_dataset`: dataset that provides data items to
              validate the provided model.
        The function should return the value of the metric with the following meaning:
        A higher value corresponds to better performance of the model.
    :param max_drop: The maximum accuracy drop that should be achieved after the quantization.
    :param drop_type: The accuracy drop type, which determines how the maximum accuracy
        drop between the original model and the compressed model is calculated.
    :param preset: A preset controls the quantization mode (symmetric and asymmetric).
        It can take the following values:
        - `performance`: Symmetric quantization of weights and activations.
        - `mixed`: Symmetric quantization of weights and asymmetric quantization of activations.
        Default value is None. In this case, `mixed` preset is used for `transformer`
        model type otherwise `performance`.
    :type preset: nncf.QuantizationPreset
    :param target_device: A target device the specificity of which will be taken
        into account while compressing in order to obtain the best performance
        for this type of device.
    :type target_device: nncf.TargetDevice
    :param subset_size: Size of a subset to calculate activations
        statistics used for quantization.
    :param fast_bias_correction: Setting this option to `False` enables a different
        bias correction method which is more accurate, in general, and takes
        more time but requires less memory.
    :param model_type: Model type is needed to specify additional patterns
        in the model. Supported only `transformer` now.
    :type model_type: nncf.ModelType
    :param ignored_scope: An ignored scope that defined the list of model control
        flow graph nodes to be ignored during quantization.
    :type ignored_scope: nncf.IgnoredScope
    :param advanced_quantization_parameters: Advanced quantization parameters for
        fine-tuning the quantization algorithm.
    :param advanced_accuracy_restorer_parameters: Advanced parameters for fine-tuning
        the accuracy restorer algorithm.
    :type advanced_accuracy_restorer_parameters: Optional[AdvancedAccuracyRestorerParameters]
    :return: The quantized model.
    :rtype: TModel
    """
    backend = get_backend(model)
    if backend == BackendType.OPENVINO:
        from nncf.openvino.quantization.quantize_model import quantize_with_accuracy_control_impl

        return quantize_with_accuracy_control_impl(
            model,
            calibration_dataset,
            validation_dataset,
            validation_fn,
            max_drop,
            drop_type,
            preset,
            target_device,
            subset_size,
            fast_bias_correction,
            model_type,
            ignored_scope,
            advanced_quantization_parameters,
            advanced_accuracy_restorer_parameters,
        )

    raise nncf.UnsupportedBackendError(f"Unsupported type of backend: {backend}")


@api(canonical_alias="nncf.compress_weights")
def compress_weights(
    model: TModel,
    mode=CompressWeightsMode.INT8_ASYM,
    ratio: Optional[float] = None,
    group_size: Optional[int] = None,
    ignored_scope: Optional[IgnoredScope] = None,
    all_layers: Optional[bool] = None,
    dataset: Optional[Dataset] = None,
    subset_size: Optional[int] = 128,
    sensitivity_metric: Optional[SensitivityMetric] = None,
    awq: Optional[bool] = None,
) -> TModel:
    """
    Compress model weights.

    :param model: A model to be compressed.
    :param mode: Defines a mode for weight compression.
        INT8_SYM stands for 8-bit integer symmetric quantization of all weights.
        INT8_ASYM is the same as INT8_SYM mode, but weights are quantized to a primary precision asymmetrically
            with a typical non-fixed zero point.
        INT4_SYM stands for a mixed-precision weights quantization with 4-bit integer as a primary precision.
            Weights are quantized to a primary precision symmetrically with a fixed zero point equals to 8.
            All embeddings and the last layer are always compressed to a backup precision, which is INT8_ASYM,
            by default. All others are quantized whether to 4-bit integer or to a backup precision depending on
            criteria and the given ratio.
        INT4_ASYM is the same as INT4_SYM mode, but weights are quantized to a primary precision asymmetrically
            with a typical non-fixed zero point.
        NF4 is the same as INT4_SYM mode, but primary precision is NF4 data type without zero point.
    :param ratio: the ratio between baseline and backup precisions (e.g. 0.9 means 90% of layers quantized to NF4
        and the rest to INT8_ASYM).
    :param group_size: number of weights (e.g. 128) in the channel dimension that share quantization parameters (scale).
        The value -1 means no grouping.
    :param ignored_scope: An ignored scope that defined the list of model control
        flow graph nodes to be ignored during quantization.
    :param all_layers: Indicates whether embeddings and last MatMul layers should be compressed to a primary
        precision. By default, the backup precision is assigned for the embeddings and last MatMul layers.
    :param dataset: Dataset used for assigning different quantization precision by finding outliers in activations.
    :param subset_size: Number of data samples to calculate activation statistics used for assigning different
        quantization precision. Defaults to 128.
    :param sensitivity_metric: The sensitivity metric for assigning quantization precision to layers. In order to
        preserve the accuracy of the model, the more sensitive layers receives a higher precision.
    :param awq: Indicates whether use AWQ weights correction.
    :return: The non-trainable model with compressed weights.
    """
    if mode == CompressWeightsMode.INT8:
        warning_deprecated(
            "`CompressWeightsMode.INT8` is deprecated." "Please, use `CompressWeightsMode.INT8_ASYM` as value instead."
        )
        mode = CompressWeightsMode.INT8_ASYM

    backend = get_backend(model)
    compression_weights_impl = None

    if backend == BackendType.TORCH:
        from nncf.torch.model_creation import is_wrapped_model
        from nncf.torch.model_creation import wrap_model
        from nncf.torch.quantization.quantize_model import compress_weights_impl as pt_compression_weights_impl

        if mode not in [CompressWeightsMode.INT8_ASYM, CompressWeightsMode.INT8_SYM]:
            raise AttributeError(
                "Torch backend supports only INT8_ASYM, INT8_SYM modes for weight compression, "
                f"but given {mode.value} mode."
            )

        if awq is True:
            raise AttributeError("Torch backend doesn`t supports AWQ algorithm, but awq=True is specified.")

        if is_wrapped_model(model):
            if not model.nncf.trace_parameters:
                raise ValueError(
                    "Tracing capabilities with tracing parameters are required in the PyTorch model "
                    "for nncf.compress_weights(). Please wrap the model using "
                    "nncf.torch.wrap_model(model, example_input, trace_parameters=True) before calling "
                    "nncf.compress_weights()."
                )
        elif dataset is None:
            raise AttributeError("Please provide a dataset of at least one element for PyTorch model tracing.")
        else:
            example_input = next(iter(dataset.get_inference_data()))
            model = wrap_model(model, example_input=example_input, trace_parameters=True)
            dataset = None
        compression_weights_impl = pt_compression_weights_impl

    if backend == BackendType.OPENVINO:
        from nncf.openvino.quantization.quantize_model import compress_weights_impl as ov_compress_weights_impl

        compression_weights_impl = ov_compress_weights_impl

    if mode in [CompressWeightsMode.INT8_ASYM, CompressWeightsMode.INT8_SYM]:
        if ratio is None:
            ratio = 1
        if group_size is None:
            group_size = -1
        if ratio != 1 or group_size != -1:
            raise AttributeError(
                "INT8 mode assumes per-channel quantization of all layers in 8 bit. "
                "Default values of `ratio` (1) and `group_size` (-1) parameters can not be overridden"
            )
        options = [all_layers, sensitivity_metric, dataset, awq]
        if any(option is not None for option in options):
            raise AttributeError(
                "INT8 modes do not support `all_layers`, `sensitivity_metric`, `awq` and `dataset` options. "
                "Set them to None."
            )

    if ratio is None:
        ratio = 1
    if group_size is None:
        group_size = 128
    if all_layers is None:
        all_layers = False
    if awq is None:
        awq = False
    if ignored_scope is None:
        ignored_scope = IgnoredScope()
    if sensitivity_metric is None:
        sensitivity_metric = (
            SensitivityMetric.WEIGHT_QUANTIZATION_ERROR
            if dataset is None
            else SensitivityMetric.MAX_ACTIVATION_VARIANCE
        )
    if ratio != 1 and dataset is None and sensitivity_metric != SensitivityMetric.WEIGHT_QUANTIZATION_ERROR:
        raise AttributeError(
            f"Mixed precision selection based on the given sensitivity metric={sensitivity_metric.value} requires "
            "a dataset, but it's not provided."
        )
    if ratio < 0 or ratio > 1:
        raise ValueError(f"The ratio should be between 0 and 1, but ratio={ratio} is specified.")
    if subset_size is None or subset_size <= 0:
        raise ValueError(f"The subset_size value should be positive, but subset_size={subset_size} is given.")

<<<<<<< HEAD
    if compression_weights_impl is None:
        raise nncf.UnsupportedBackendError(f"Unsupported type of backend: {backend}")

    return compression_weights_impl(
        model, dataset, mode, ratio, group_size, ignored_scope, all_layers, sensitivity_metric, awq
=======
    compression_algorithm = WeightCompression(
        mode, ratio, group_size, ignored_scope, all_layers, sensitivity_metric, awq, subset_size
>>>>>>> 7a853b2b
    )


def quantize_with_tune_hyperparams(
    model: TModel,
    calibration_dataset: Dataset,
    validation_dataset: Dataset,
    validation_fn: Callable[[Any, Iterable[Any]], Tuple[float, Union[None, List[float], List[List[TTensor]]]]],
    initial_metric_results: MetricResults,
    quantized_metric_results: MetricResults,
    tuner_subset_size: int = 300,
    preset: Optional[QuantizationPreset] = None,
    target_device: TargetDevice = TargetDevice.ANY,
    subset_size: int = 300,
    fast_bias_correction: bool = True,
    model_type: Optional[ModelType] = None,
    ignored_scope: Optional[IgnoredScope] = None,
    advanced_quantization_parameters: Optional[AdvancedQuantizationParameters] = None,
) -> TModel:
    """
    Applies post-training quantization algorithm with tune hyperparameters to provided model.

    :param model: A model to be quantized.
    :param calibration_dataset: A representative dataset for the calibration process.
    :param validation_dataset: : A dataset for the validation process.
    :param validation_fn: A validation function to validate the model.
    :param initial_metric_results: Initial metric results.
    :param quantized_metric_results: Quantized metric results.
    :param tuner_subset_size: Tuner subset size.
    :param preset: A preset controls the quantization mode (symmetric and asymmetric).
        It can take the following values:
        - `performance`: Symmetric quantization of weights and activations.
        - `mixed`: Symmetric quantization of weights and asymmetric quantization of activations.
        Default value is None. In this case, `mixed` preset is used for `transformer`
        model type otherwise `performance`.
    :param target_device: A target device the specificity of which will be taken
        into account while compressing in order to obtain the best performance
        for this type of device.
    :param subset_size: Size of a subset to calculate activations
        statistics used for quantization.
    :param fast_bias_correction: Setting this option to `False` enables a different
        bias correction method which is more accurate, in general, and takes
        more time but requires less memory.
    :param model_type: Model type is needed to specify additional patterns
        in the model. Supported only `transformer` now.
    :param ignored_scope: An ignored scope that defined the list of model control
        flow graph nodes to be ignored during quantization.
    :param advanced_quantization_parameters: Advanced quantization parameters for
        fine-tuning the quantization algorithm.
    :return: The quantized model.
    """
    init_quantization_params = {
        "preset": preset,
        "target_device": target_device,
        "subset_size": subset_size,
        "fast_bias_correction": fast_bias_correction,
        "model_type": model_type,
        "ignored_scope": ignored_scope,
        "advanced_parameters": advanced_quantization_parameters,
    }

    backend = get_backend(model)
    param_grids = get_quantization_param_grids(create_ptq_pipeline(**init_quantization_params), backend)

    hyperparameter_tuner = HyperparameterTuner(
        create_ptq_pipeline,
        init_quantization_params,
        param_grids,
        calibration_dataset,
        validation_fn,
        tuner_subset_size,
        initial_metric_results,
        quantized_metric_results,
    )

    quantized_model = hyperparameter_tuner.apply(model, validation_dataset)

    return quantized_model<|MERGE_RESOLUTION|>--- conflicted
+++ resolved
@@ -379,16 +379,11 @@
     if subset_size is None or subset_size <= 0:
         raise ValueError(f"The subset_size value should be positive, but subset_size={subset_size} is given.")
 
-<<<<<<< HEAD
     if compression_weights_impl is None:
         raise nncf.UnsupportedBackendError(f"Unsupported type of backend: {backend}")
 
     return compression_weights_impl(
-        model, dataset, mode, ratio, group_size, ignored_scope, all_layers, sensitivity_metric, awq
-=======
-    compression_algorithm = WeightCompression(
-        mode, ratio, group_size, ignored_scope, all_layers, sensitivity_metric, awq, subset_size
->>>>>>> 7a853b2b
+        model, dataset, mode, ratio, group_size, ignored_scope, all_layers, sensitivity_metric, awq, subset_size
     )
 
 
