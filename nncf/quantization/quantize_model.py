--- conflicted
+++ resolved
@@ -528,16 +528,6 @@
             msg = f"Torch backend does not support {', '.join(unsupported_options)} option(s). Set them to None."
             raise nncf.ParameterNotSupportedError(msg)
 
-<<<<<<< HEAD
-        if sensitivity_metric not in [None, SensitivityMetric.WEIGHT_QUANTIZATION_ERROR]:
-            msg = (
-                "Torch backend only supports data-free sensitivity metric. "
-                "Set None or SensitivityMetric.WEIGHT_QUANTIZATION_ERROR."
-            )
-            raise nncf.ParameterNotSupportedError(msg)
-
-=======
->>>>>>> f0cb70c6
         if advanced_parameters and advanced_parameters.statistics_path:
             msg = "Torch does not support statistics caching."
             raise nncf.ParameterNotSupportedError(msg)
@@ -589,14 +579,8 @@
             raise nncf.ParameterNotSupportedError(msg)
 
         if dataset:
-<<<<<<< HEAD
-            msg = "TorchFX only supports data-free weights compression," "Set the 'dataset' option to None"
-            raise nncf.ParameterNotSupportedError(msg)
-=======
-            raise nncf.ParameterNotSupportedError(
-                "TorchFX only supports data-free weights compression. Set the 'dataset' option to None"
-            )
->>>>>>> f0cb70c6
+            msg = "TorchFX only supports data-free weights compression. Set the 'dataset' option to None"
+            raise nncf.ParameterNotSupportedError(msg)
         if advanced_parameters and advanced_parameters.statistics_path:
             msg = "TorchFX does not supports statistics caching."
             raise nncf.ParameterNotSupportedError(msg)
