# Copyright (c) 2025 Intel Corporation
# Licensed under the Apache License, Version 2.0 (the "License");
# you may not use this file except in compliance with the License.
# You may obtain a copy of the License at
#      http://www.apache.org/licenses/LICENSE-2.0
# Unless required by applicable law or agreed to in writing, software
# distributed under the License is distributed on an "AS IS" BASIS,
# WITHOUT WARRANTIES OR CONDITIONS OF ANY KIND, either express or implied.
# See the License for the specific language governing permissions and
# limitations under the License.
from typing import Any, Callable, Iterable, List, Optional, Tuple, Type, TypedDict, TypeVar, Union

import nncf
from nncf.api.compression import TModel
from nncf.common.deprecation import warning_deprecated
from nncf.common.graph import NNCFGraph
from nncf.common.graph.operator_metatypes import OperatorMetatype
from nncf.common.logging.logger import nncf_logger
from nncf.common.quantization.structs import QuantizationPreset
from nncf.common.utils.api_marker import api
from nncf.common.utils.backend import BackendType
from nncf.common.utils.backend import get_backend
from nncf.data import Dataset
from nncf.experimental.common.check_feature import is_torch_tracing_by_torch_function_mode
from nncf.parameters import BackupMode
from nncf.parameters import CompressionFormat
from nncf.parameters import CompressWeightsMode
from nncf.parameters import DropType
from nncf.parameters import ModelType
from nncf.parameters import QuantizationMode
from nncf.parameters import SensitivityMetric
from nncf.parameters import TargetDevice
from nncf.quantization.advanced_parameters import AdvancedAccuracyRestorerParameters
from nncf.quantization.advanced_parameters import AdvancedCompressionParameters
from nncf.quantization.advanced_parameters import AdvancedQuantizationParameters
from nncf.quantization.algorithms.accuracy_control.evaluator import MetricResults
from nncf.quantization.algorithms.hyperparameter_tuner.algorithm import HyperparameterTuner
from nncf.quantization.algorithms.hyperparameter_tuner.param_grid import get_quantization_param_grids
from nncf.quantization.algorithms.post_training.pipeline import create_ptq_pipeline
from nncf.quantization.algorithms.weight_compression.algorithm import check_user_compression_configuration
from nncf.quantization.algorithms.weight_compression.algorithm import get_weight_compression_configuration
from nncf.quantization.telemetry_extractors import CompressionStartedWithCompressWeightsApi
from nncf.quantization.telemetry_extractors import CompressionStartedWithQuantizeApi
from nncf.quantization.telemetry_extractors import CompressionStartedWithQuantizeWithAccuracyControlApi
from nncf.scopes import IgnoredScope
from nncf.telemetry.decorator import tracked_function
from nncf.telemetry.events import MODEL_BASED_CATEGORY

TTensor = TypeVar("TTensor")

BATCHWISE_STATISTICS_WARNING = (
    "For the particular model the batchwise statistics collection can lead to inaccurate statistics. "
    "If the accuracy degradation after compression is unsatisfactory, then "
    "the recommendation is to turn off batchwise statistics. If the results are still unsatisfactory, "
    "provide a dataloader with batch_size = 1 to the calibration dataset."
)


def warning_model_no_batchwise_support(
    graph: NNCFGraph,
    advanced_quantization_parameters: Optional[AdvancedQuantizationParameters],
    model_type: Optional[ModelType],
    no_batchwise_support_metatypes: Iterable[Type[OperatorMetatype]],
) -> None:
    """
    Logs when is_model_no_batchwise_support(...) returns True.

    :param graph: Model's NNCFGraph.
    :param advanced_quantization_parameters: AdvancedQuantizationParameters.
    :param model_type: Model type algorithm option.
    :param no_batchwise_support_metatypes: Metatypes having no batchwise statistics support.
    """
    if is_model_no_batchwise_support(
        graph, advanced_quantization_parameters, model_type, no_batchwise_support_metatypes
    ):
        nncf_logger.warning(BATCHWISE_STATISTICS_WARNING)


def is_model_no_batchwise_support(
    graph: NNCFGraph,
    advanced_quantization_parameters: Optional[AdvancedQuantizationParameters],
    model_type: Optional[ModelType],
    no_batchwise_support_metatypes: Iterable[Type[OperatorMetatype]],
) -> bool:
    """
    Returns True if batchwise statistics could lead to a significant accuracy drop.

    :param graph: Model's NNCFGraph.
    :param advanced_quantization_parameters: AdvancedQuantizationParameters.
    :param model_type: Model type algorithm option.
    :param no_batchwise_support_metatypes: Metatypes having no batchwise statistics support.
    """
    return bool(
        advanced_quantization_parameters
        and advanced_quantization_parameters.batchwise_statistics
        and (graph.get_nodes_by_metatypes(no_batchwise_support_metatypes) or model_type == ModelType.TRANSFORMER)
    )


def _update_advanced_quantization_parameters(
    advanced_parameters: Optional[AdvancedQuantizationParameters], calibration_dataset: Dataset
) -> Optional[AdvancedQuantizationParameters]:
    """
    Updates AdvancedQuantizationParameters depending on batch_size.

    :param advanced_parameters: Advanced quantization parameters for
        fine-tuning the quantization algorithm.
    :param calibration_dataset: A representative dataset for the
        calibration process.
    :return: Updated AdvancedQuantizationParameters.
    """
    batch_size = calibration_dataset.get_batch_size()
    if batch_size is not None and batch_size > 1:
        if advanced_parameters is None:
            advanced_parameters = AdvancedQuantizationParameters(batchwise_statistics=True)
        elif advanced_parameters.batchwise_statistics is None:
            advanced_parameters.batchwise_statistics = True
    return advanced_parameters


@api(canonical_alias="nncf.quantize")
@tracked_function(
    MODEL_BASED_CATEGORY,
    [
        CompressionStartedWithQuantizeApi(),
        "target_device",
        "preset",
    ],
)
def quantize(
    model: TModel,
    calibration_dataset: Dataset,
    mode: Optional[QuantizationMode] = None,
    preset: Optional[QuantizationPreset] = None,
    target_device: TargetDevice = TargetDevice.ANY,
    subset_size: int = 300,
    fast_bias_correction: bool = True,
    model_type: Optional[ModelType] = None,
    ignored_scope: Optional[IgnoredScope] = None,
    advanced_parameters: Optional[AdvancedQuantizationParameters] = None,
) -> TModel:
    """
    Applies post-training quantization to the provided model.

    :param model: A model to be quantized.
    :type  model: TModel
    :param calibration_dataset: A representative dataset for the
        calibration process.
    :type  calibration_dataset: nncf.Dataset
    :param mode: Special quantization mode that specify different ways of the optimization.
    :type mode: Optional[nncf.QuantizationMode]
    :param preset: A preset controls the quantization mode (symmetric and asymmetric).
        It can take the following values:
        - `performance`: Symmetric quantization of weights and activations.
        - `mixed`: Symmetric quantization of weights and asymmetric quantization of activations.
        Default value is None. In this case, `mixed` preset is used for `transformer`
        model type otherwise `performance`.
    :type  preset: nncf.QuantizationPreset
    :param target_device: A target device the specificity of which will be taken
        into account while compressing in order to obtain the best performance
        for this type of device.
    :type  target_device: nncf.TargetDevice
    :param subset_size: Size of a subset to calculate activations statistics used for quantization.
        Must be positive.
    :param fast_bias_correction: Setting this option to `False` enables a different
        bias correction method which is more accurate, in general, and takes
        more time but requires less memory.
    :param model_type: Model type is needed to specify additional patterns
        in the model. Supported only `transformer` now.
    :type  model_type: Optional[nncf.ModelType]
    :param ignored_scope: An ignored scope that defined the list of model control
        flow graph nodes to be ignored during quantization.
    :type  ignored_scope: Optional[nncf.IgnoredScope]
    :param advanced_parameters: Advanced quantization parameters for
        fine-tuning the quantization algorithm.
    :return: The quantized model.
    :rtype: TModel
    """
    if subset_size < 1:
        msg = "Subset size must be positive."
        raise nncf.ValidationError(msg)

    advanced_parameters = _update_advanced_quantization_parameters(advanced_parameters, calibration_dataset)

    backend = get_backend(model)
    if backend == BackendType.OPENVINO:
        from nncf.openvino.quantization.quantize_model import quantize_impl

        return quantize_impl(  # type: ignore[no-any-return]
            model=model,
            calibration_dataset=calibration_dataset,
            mode=mode,
            preset=preset,
            target_device=target_device,
            subset_size=subset_size,
            fast_bias_correction=fast_bias_correction,
            model_type=model_type,
            ignored_scope=ignored_scope,
            advanced_parameters=advanced_parameters,
        )

    if backend == BackendType.ONNX:
        from nncf.onnx.quantization.quantize_model import quantize_impl

        return quantize_impl(  # type: ignore[no-any-return]
            model=model,
            calibration_dataset=calibration_dataset,
            mode=mode,
            preset=preset,
            target_device=target_device,
            subset_size=subset_size,
            fast_bias_correction=fast_bias_correction,
            model_type=model_type,
            ignored_scope=ignored_scope,
            advanced_parameters=advanced_parameters,
        )

    if backend == BackendType.TENSORFLOW:
        from nncf.tensorflow.quantization.quantize_model import quantize_impl

        return quantize_impl(  # type: ignore[no-any-return]
            model=model,
            calibration_dataset=calibration_dataset,
            mode=mode,
            preset=preset,
            target_device=target_device,
            subset_size=subset_size,
            fast_bias_correction=fast_bias_correction,
            model_type=model_type,
            ignored_scope=ignored_scope,
            advanced_parameters=advanced_parameters,
        )

    if backend == BackendType.TORCH:
        if is_torch_tracing_by_torch_function_mode():
            from nncf.experimental.torch2.quantization.quantize_model import quantize_impl
        else:
            from nncf.torch.quantization.quantize_model import quantize_impl

        return quantize_impl(  # type: ignore[no-any-return]
            model=model,
            calibration_dataset=calibration_dataset,
            mode=mode,
            preset=preset,
            target_device=target_device,
            subset_size=subset_size,
            fast_bias_correction=fast_bias_correction,
            model_type=model_type,
            ignored_scope=ignored_scope,
            advanced_parameters=advanced_parameters,
        )

    if backend == BackendType.TORCH_FX:
        from nncf.experimental.torch.fx.quantization.quantize_model import quantize_impl

        return quantize_impl(  # type: ignore[no-any-return]
            model=model,
            calibration_dataset=calibration_dataset,
            mode=mode,
            preset=preset,
            target_device=target_device,
            subset_size=subset_size,
            fast_bias_correction=fast_bias_correction,
            model_type=model_type,
            ignored_scope=ignored_scope,
            advanced_parameters=advanced_parameters,
        )
    msg = f"Unsupported type of backend: {backend}"
    raise nncf.UnsupportedBackendError(msg)


def wrap_validation_fn(validation_fn: Callable[..., Any]) -> Callable[..., Tuple[Any, ...]]:
    """
    Wraps validation function to support case when it only returns metric value.

    :param validation_fn: Validation function to wrap.
    :return: Wrapped validation function.
    """

    def wrapper(*args: Any, **kwargs: Any) -> Tuple[Any, ...]:
        retval = validation_fn(*args, **kwargs)
        if isinstance(retval, tuple):
            return retval
        return retval, None

    return wrapper


@api(canonical_alias="nncf.quantize_with_accuracy_control")
@tracked_function(
    MODEL_BASED_CATEGORY,
    [
        CompressionStartedWithQuantizeWithAccuracyControlApi(),
        "target_device",
        "preset",
        "max_drop",
        "drop_type",
    ],
)
def quantize_with_accuracy_control(
    model: TModel,
    calibration_dataset: Dataset,
    validation_dataset: Dataset,
    validation_fn: Callable[[Any, Iterable[Any]], Tuple[float, Union[None, List[float], List[List[TTensor]]]]],
    max_drop: float = 0.01,
    drop_type: DropType = DropType.ABSOLUTE,
    preset: Optional[QuantizationPreset] = None,
    target_device: TargetDevice = TargetDevice.ANY,
    subset_size: int = 300,
    fast_bias_correction: bool = True,
    model_type: Optional[ModelType] = None,
    ignored_scope: Optional[IgnoredScope] = None,
    advanced_quantization_parameters: Optional[AdvancedQuantizationParameters] = None,
    advanced_accuracy_restorer_parameters: Optional[AdvancedAccuracyRestorerParameters] = None,
) -> TModel:
    """
    Applies post-training quantization algorithm with accuracy control to provided model.

    :param model: A model to be quantized.
    :type model: TModel
    :param calibration_dataset: A representative dataset for the calibration process.
    :type calibration_dataset: nncf.Dataset
    :param validation_dataset: A dataset for the validation process.
    :type validation_dataset: nncf.Dataset
    :param validation_fn: A validation function to validate the model. It should take two arguments:
        - `model`: model to be validate.
        - `validation_dataset`: dataset that provides data items to
              validate the provided model.
        The function should return the value of the metric with the following meaning:
        A higher value corresponds to better performance of the model.
    :param max_drop: The maximum accuracy drop that should be achieved after the quantization.
    :param drop_type: The accuracy drop type, which determines how the maximum accuracy
        drop between the original model and the compressed model is calculated.
    :param preset: A preset controls the quantization mode (symmetric and asymmetric).
        It can take the following values:
        - `performance`: Symmetric quantization of weights and activations.
        - `mixed`: Symmetric quantization of weights and asymmetric quantization of activations.
        Default value is None. In this case, `mixed` preset is used for `transformer`
        model type otherwise `performance`.
    :type preset: nncf.QuantizationPreset
    :param target_device: A target device the specificity of which will be taken
        into account while compressing in order to obtain the best performance
        for this type of device.
    :type target_device: nncf.TargetDevice
    :param subset_size: Size of a subset to calculate activations
        statistics used for quantization.
    :param fast_bias_correction: Setting this option to `False` enables a different
        bias correction method which is more accurate, in general, and takes
        more time but requires less memory.
    :param model_type: Model type is needed to specify additional patterns
        in the model. Supported only `transformer` now.
    :type model_type: nncf.ModelType
    :param ignored_scope: An ignored scope that defined the list of model control
        flow graph nodes to be ignored during quantization.
    :type ignored_scope: nncf.IgnoredScope
    :param advanced_quantization_parameters: Advanced quantization parameters for
        fine-tuning the quantization algorithm.
    :param advanced_accuracy_restorer_parameters: Advanced parameters for fine-tuning
        the accuracy restorer algorithm.
    :type advanced_accuracy_restorer_parameters: Optional[AdvancedAccuracyRestorerParameters]
    :return: The quantized model.
    :rtype: TModel
    """
    advanced_quantization_parameters = _update_advanced_quantization_parameters(
        advanced_quantization_parameters, calibration_dataset
    )

    backend = get_backend(model)

    validation_fn = wrap_validation_fn(validation_fn)

    if backend == BackendType.OPENVINO:
        from nncf.openvino.quantization.quantize_model import quantize_with_accuracy_control_impl

        return quantize_with_accuracy_control_impl(  # type: ignore[no-any-return]
            model,
            calibration_dataset,
            validation_dataset,
            validation_fn,
            max_drop,
            drop_type,
            preset,
            target_device,
            subset_size,
            fast_bias_correction,
            model_type,
            ignored_scope,
            advanced_quantization_parameters,
            advanced_accuracy_restorer_parameters,
        )
    if backend == BackendType.ONNX:
        from nncf.onnx.quantization.quantize_model import quantize_with_accuracy_control_impl

        return quantize_with_accuracy_control_impl(  # type: ignore[no-any-return]
            model,
            calibration_dataset,
            validation_dataset,
            validation_fn,
            max_drop,
            drop_type,
            preset,
            target_device,
            subset_size,
            fast_bias_correction,
            model_type,
            ignored_scope,
            advanced_quantization_parameters,
            advanced_accuracy_restorer_parameters,
        )

    msg = f"Unsupported type of backend: {backend}"
    raise nncf.UnsupportedBackendError(msg)


@api(canonical_alias="nncf.compress_weights")
@tracked_function(
    MODEL_BASED_CATEGORY,
    [
        CompressionStartedWithCompressWeightsApi(),
        "mode",
        "awq",
        "scale_estimation",
        "gptq",
        "lora_correction",
        "backup_mode",
    ],
)
def compress_weights(
    model: TModel,
    mode: CompressWeightsMode = CompressWeightsMode.INT8_ASYM,
    ratio: Optional[float] = None,
    group_size: Optional[int] = None,
    ignored_scope: Optional[IgnoredScope] = None,
    all_layers: Optional[bool] = None,
    dataset: Optional[Dataset] = None,
    sensitivity_metric: Optional[SensitivityMetric] = None,
    *,
    subset_size: int = 128,
    awq: Optional[bool] = None,
    scale_estimation: Optional[bool] = None,
    gptq: Optional[bool] = None,
    lora_correction: Optional[bool] = None,
    backup_mode: Optional[BackupMode] = None,
    compression_format: CompressionFormat = CompressionFormat.DQ,
    advanced_parameters: Optional[AdvancedCompressionParameters] = None,
) -> TModel:
    """
    Compress model weights.

    :param model: A model to be compressed.
    :type model: TModel
    :param mode: Defines a mode for weight compression.
        INT8_SYM stands for 8-bit integer symmetric quantization of all weights without zero point.
        INT8_ASYM is the same as INT8_SYM mode, but weights are quantized to a primary precision asymmetrically
            with a typical non-fixed zero point.
        INT4_SYM stands for a mixed-precision weights quantization with 4-bit integer as a primary precision.
            Weights are quantized to a primary precision symmetrically without zero point.
            All embeddings and the last layer are always compressed to a backup precision, which is INT8_ASYM,
            by default. All others are quantized whether to 4-bit integer or to a backup precision depending on
            criteria and the given ratio.
        INT4_ASYM is the same as INT4_SYM mode, but weights are quantized to a primary precision asymmetrically
            with a typical non-fixed zero point.
        NF4 is the same as INT4_SYM mode, but primary precision is NF4 data type without zero point.
        E2M1 is the same as INT4_SYM mode, but primary precision is E2M1 data type without zero point.
    :type mode: nncf.CompressWeightsMode
    :param ratio: the ratio between baseline and backup precisions (e.g. 0.9 means 90% of layers quantized to NF4
        and the rest to INT8_ASYM).
    :type ratio: float
    :param group_size: number of weights (e.g. 128) in the channel dimension that share quantization parameters (scale).
        The value -1 means no grouping.
    :type group_size: int
    :param ignored_scope: An ignored scope that defined the list of model control
        flow graph nodes to be ignored during quantization.
    :type ignored_scope: nncf.IgnoredScope
    :param all_layers: Indicates whether embeddings and last MatMul layers should be compressed to a primary
        precision. By default, the backup precision is assigned for the embeddings and last MatMul layers.
    :type all_layers: bool
    :param dataset: Dataset used for assigning different quantization precision by finding outliers in activations.
    :type dataset: nncf.Dataset
    :param sensitivity_metric: The sensitivity metric for assigning quantization precision to layers. In order to
        preserve the accuracy of the model, the more sensitive layers receives a higher precision.
    :type sensitivity_metric: nncf.SensitivityMetric
    :param subset_size: Number of data samples to calculate activation statistics used for assigning different
        quantization precision. Defaults to 128.
    :type subset_size: int
    :param awq: Indicates whether use AWQ weights correction.
    :type awq: bool
    :param scale_estimation: Indicates whether a scale estimation algorithm is used that minimizes the L2 error
        between the original and compressed layers.
    :type scale_estimation: bool
    :param gptq: Indicates whether to use GPTQ algorithm.
    :type gptq: bool
    :param lora_correction: Indicates whether to use Lora Correction algorithm.
    :type lora_correction: bool
    :param backup_mode: Defines a backup mode for mixed-precision weight compression.
        NONE stands for original floating-point precision of the model weights.
            In this mode, weights are retained in their original precision without any quantization.
        INT8_SYM stands for 8-bit integer symmetric quantization without zero point.
        INT8_ASYM stands for 8-bit integer asymmetric quantization with a typical non-fixed zero point.
    :type backup_mode: nncf.BackupMode
    :param compression_format: Describes the format in which the model is saved after weight compression.
        Defaults to nncf.CompressionFormat.DQ.
    :type compression_format: nncf.CompressionFormat
    :param advanced_parameters: Advanced parameters for compression algorithms.
    :type advanced_parameters: nncf.AdvancedCompressionParameters
    :return: The non-trainable model with compressed weights.
    """
    if mode == CompressWeightsMode.INT8:
        warning_deprecated(
            "`CompressWeightsMode.INT8` is deprecated. Please, use `CompressWeightsMode.INT8_ASYM` as value instead."
        )
        mode = CompressWeightsMode.INT8_ASYM

    backend = get_backend(model)
    compression_weights_impl: Optional[Callable[..., Any]] = None

    if backend == BackendType.TORCH:
        from nncf.torch.model_creation import is_wrapped_model
        from nncf.torch.nncf_network import NNCFNetwork
        from nncf.torch.quantization.quantize_model import compress_weights_impl as pt_compression_weights_impl

        if mode in [CompressWeightsMode.NF4, CompressWeightsMode.E2M1]:
            msg = "Torch backend does not support NF4 and E2M1 modes for weight compression."
            raise nncf.ParameterNotSupportedError(msg)

        options = {"gptq": gptq, "lora_correction": lora_correction}
        unsupported_options = [name for name, value in options.items() if value is not None]
        if unsupported_options:
            msg = f"Torch backend does not support {', '.join(unsupported_options)} option(s). Set them to None."
            raise nncf.ParameterNotSupportedError(msg)

        if advanced_parameters and advanced_parameters.statistics_path:
            msg = "Torch backend does not support statistics caching."
            raise nncf.ParameterNotSupportedError(msg)

        if compression_format == CompressionFormat.FQ and group_size != -1:
            msg = "Torch backend does not support FQ compression format for group-wise quantization."
            raise nncf.ParameterNotSupportedError(msg)

        if is_wrapped_model(model):
            if isinstance(model, NNCFNetwork) and not model.nncf.trace_parameters:
                msg = (
                    "Tracing capabilities with tracing parameters are required in the PyTorch model "
                    "for nncf.compress_weights(). Please wrap the model using "
                    "nncf.torch.wrap_model(model, example_input, trace_parameters=True) before calling "
                    "nncf.compress_weights()."
                )
                raise nncf.ValidationError(msg)
        elif dataset is None:
            msg = "Please provide a dataset of at least one element for PyTorch model tracing."
            raise nncf.ValidationError(msg)
        else:
            from nncf.torch.model_creation import wrap_model

            example_input = next(iter(dataset.get_inference_data()))
            model = wrap_model(model, example_input=example_input, trace_parameters=True)  # type: ignore[arg-type]
        if mode in (CompressWeightsMode.INT8, CompressWeightsMode.INT8_ASYM, CompressWeightsMode.INT8_SYM):
            dataset = None  # data-aware methods don't support INT8 modes
        compression_weights_impl = pt_compression_weights_impl

    elif backend == BackendType.TORCH_FX:
        from nncf.experimental.torch.fx.quantization.quantize_model import (
            compress_weights_impl as fx_compression_weights_impl,
        )

        if mode in [CompressWeightsMode.NF4, CompressWeightsMode.E2M1]:
            msg = "Torch backend does not support NF4 and E2M1 modes for weight compression."
            raise nncf.ParameterNotSupportedError(msg)

        options = {
            "awq": awq,
            "scale_estimation": scale_estimation,
            "gptq": gptq,
            "lora_correction": lora_correction,
        }
        unsupported_options = [name for name, value in options.items() if value is not None]
        if unsupported_options:
            msg = f"TorchFX backend does not support {', '.join(unsupported_options)} option(s). Set them to None."
            raise nncf.ParameterNotSupportedError(msg)

        if sensitivity_metric not in [None, SensitivityMetric.WEIGHT_QUANTIZATION_ERROR]:
            msg = (
                "TorchFX backend only supports data-free sensitivity metric. "
                "Set None or SensitivityMetric.WEIGHT_QUANTIZATION_ERROR."
            )
            raise nncf.ParameterNotSupportedError(msg)

        if dataset:
            msg = "TorchFX only supports data-free weights compression. Set the 'dataset' option to None"
            raise nncf.ParameterNotSupportedError(msg)
        if advanced_parameters and advanced_parameters.statistics_path:
            msg = "TorchFX does not supports statistics caching."
            raise nncf.ParameterNotSupportedError(msg)

        if compression_format in [CompressionFormat.FQ, CompressionFormat.FQ_LORA]:
            msg = "Torch FX backend does not support FQ and FQ_LORA compression formats."
            raise nncf.ParameterNotSupportedError(msg)

        compression_weights_impl = fx_compression_weights_impl

    elif backend == BackendType.OPENVINO:
        from nncf.openvino.quantization.quantize_model import compress_weights_impl as ov_compress_weights_impl

        if any((awq, scale_estimation, gptq, lora_correction)) and (
            dataset is None or mode == CompressWeightsMode.E2M1
        ):
            msg = (
                "Scale estimation, AWQ, GPTQ or Lora Correction algorithm is defined, "
                "but dataset is None or mode is E2M1."
            )
            raise nncf.ParameterNotSupportedError(msg)

        if gptq and lora_correction:
            msg = "Simultaneous use of Lora correction and GPTQ algorithms is not supported. Select one of them."
            raise nncf.ParameterNotSupportedError(msg)

        if compression_format in [CompressionFormat.FQ, CompressionFormat.FQ_LORA]:
            msg = "OpenVINO backend does not support FQ and FQ_LORA compression formats."
            raise nncf.ParameterNotSupportedError(msg)

        compression_weights_impl = ov_compress_weights_impl

<<<<<<< HEAD
    if backend == BackendType.ONNX:
        from nncf.onnx.quantization.quantize_model import compress_weights_impl as onnx_compress_weights_impl

        if mode in [CompressWeightsMode.NF4, CompressWeightsMode.E2M1]:
            msg = "ONNX backend does not support NF4 and E2M1 modes for weight compression."
            raise nncf.ParameterNotSupportedError(msg)

        options = {
            "awq": awq,
            "scale_estimation": scale_estimation,
            "gptq": gptq,
            "lora_correction": lora_correction,
        }
        unsupported_options = [name for name, value in options.items() if value is not None]
        if unsupported_options:
            msg = f"ONNX backend does not support {', '.join(unsupported_options)} option(s). Set them to None."
            raise nncf.ParameterNotSupportedError(msg)

        if sensitivity_metric not in [None, SensitivityMetric.WEIGHT_QUANTIZATION_ERROR]:
            msg = (
                "ONNX backend only supports data-free sensitivity metric. "
                "Set None or SensitivityMetric.WEIGHT_QUANTIZATION_ERROR."
            )
            raise nncf.ParameterNotSupportedError(msg)
        # if dataset:
        #     msg = "ONNX only supports data-free weights compression. Set the 'dataset' option to None"
        #     raise nncf.ParameterNotSupportedError(msg)
        dataset = None
        if advanced_parameters and advanced_parameters.statistics_path:
            msg = "ONNX does not supports statistics caching."
            raise nncf.ParameterNotSupportedError(msg)
        compression_weights_impl = onnx_compress_weights_impl
=======
    if compression_weights_impl is None:
        msg = f"Unsupported type of backend: {backend}"
        raise nncf.UnsupportedBackendError(msg)
>>>>>>> 489bc511

    check_user_compression_configuration(
        mode,
        subset_size,
        dataset,
        ratio,
        group_size,
        all_layers,
        awq,
        scale_estimation,
        gptq,
        lora_correction,
        ignored_scope,
        sensitivity_metric,
        backup_mode,
        compression_format,
        advanced_parameters,
    )
    weight_compression_configuration = get_weight_compression_configuration(
        mode,
        dataset,
        ratio,
        group_size,
        all_layers,
        awq,
        scale_estimation,
        gptq,
        lora_correction,
        ignored_scope,
        sensitivity_metric,
        backup_mode,
        advanced_parameters,
    )

    return compression_weights_impl(  # type: ignore[no-any-return]
        model=model,
        dataset=dataset,
        subset_size=subset_size,
        compression_format=compression_format,
        **weight_compression_configuration,
    )


class InitQuantizationParameters(TypedDict):
    preset: Optional[QuantizationPreset]
    target_device: TargetDevice
    subset_size: int
    fast_bias_correction: bool
    model_type: Optional[ModelType]
    ignored_scope: Optional[IgnoredScope]
    advanced_parameters: Optional[AdvancedQuantizationParameters]


def quantize_with_tune_hyperparams(
    model: TModel,
    calibration_dataset: Dataset,
    validation_dataset: Dataset,
    validation_fn: Callable[[Any, Iterable[Any]], Tuple[float, Union[None, List[float], List[List[TTensor]]]]],
    initial_metric_results: MetricResults,
    quantized_metric_results: MetricResults,
    tuner_subset_size: int = 300,
    preset: Optional[QuantizationPreset] = None,
    target_device: TargetDevice = TargetDevice.ANY,
    subset_size: int = 300,
    fast_bias_correction: bool = True,
    model_type: Optional[ModelType] = None,
    ignored_scope: Optional[IgnoredScope] = None,
    advanced_quantization_parameters: Optional[AdvancedQuantizationParameters] = None,
) -> TModel:
    """
    Applies post-training quantization algorithm with tune hyperparameters to provided model.

    :param model: A model to be quantized.
    :param calibration_dataset: A representative dataset for the calibration process.
    :param validation_dataset: : A dataset for the validation process.
    :param validation_fn: A validation function to validate the model.
    :param initial_metric_results: Initial metric results.
    :param quantized_metric_results: Quantized metric results.
    :param tuner_subset_size: Tuner subset size.
    :param preset: A preset controls the quantization mode (symmetric and asymmetric).
        It can take the following values:
        - `performance`: Symmetric quantization of weights and activations.
        - `mixed`: Symmetric quantization of weights and asymmetric quantization of activations.
        Default value is None. In this case, `mixed` preset is used for `transformer`
        model type otherwise `performance`.
    :param target_device: A target device the specificity of which will be taken
        into account while compressing in order to obtain the best performance
        for this type of device.
    :param subset_size: Size of a subset to calculate activations
        statistics used for quantization.
    :param fast_bias_correction: Setting this option to `False` enables a different
        bias correction method which is more accurate, in general, and takes
        more time but requires less memory.
    :param model_type: Model type is needed to specify additional patterns
        in the model. Supported only `transformer` now.
    :param ignored_scope: An ignored scope that defined the list of model control
        flow graph nodes to be ignored during quantization.
    :param advanced_quantization_parameters: Advanced quantization parameters for
        fine-tuning the quantization algorithm.
    :return: The quantized model.
    """
    init_quantization_params: InitQuantizationParameters = {
        "preset": preset,
        "target_device": target_device,
        "subset_size": subset_size,
        "fast_bias_correction": fast_bias_correction,
        "model_type": model_type,
        "ignored_scope": ignored_scope,
        "advanced_parameters": advanced_quantization_parameters,
    }

    backend = get_backend(model)
    param_grids = get_quantization_param_grids(create_ptq_pipeline(**init_quantization_params), backend)

    hyperparameter_tuner = HyperparameterTuner(
        create_ptq_pipeline,
        init_quantization_params,
        param_grids,
        calibration_dataset,
        validation_fn,
        tuner_subset_size,
        initial_metric_results,
        quantized_metric_results,
    )

    quantized_model = hyperparameter_tuner.apply(model, validation_dataset)

    return quantized_model<|MERGE_RESOLUTION|>--- conflicted
+++ resolved
@@ -620,8 +620,7 @@
 
         compression_weights_impl = ov_compress_weights_impl
 
-<<<<<<< HEAD
-    if backend == BackendType.ONNX:
+    elif backend == BackendType.ONNX:
         from nncf.onnx.quantization.quantize_model import compress_weights_impl as onnx_compress_weights_impl
 
         if mode in [CompressWeightsMode.NF4, CompressWeightsMode.E2M1]:
@@ -645,19 +644,17 @@
                 "Set None or SensitivityMetric.WEIGHT_QUANTIZATION_ERROR."
             )
             raise nncf.ParameterNotSupportedError(msg)
-        # if dataset:
-        #     msg = "ONNX only supports data-free weights compression. Set the 'dataset' option to None"
-        #     raise nncf.ParameterNotSupportedError(msg)
+        if dataset:
+            msg = "ONNX only supports data-free weights compression. Set the 'dataset' option to None"
+            raise nncf.ParameterNotSupportedError(msg)
         dataset = None
         if advanced_parameters and advanced_parameters.statistics_path:
             msg = "ONNX does not supports statistics caching."
             raise nncf.ParameterNotSupportedError(msg)
         compression_weights_impl = onnx_compress_weights_impl
-=======
     if compression_weights_impl is None:
         msg = f"Unsupported type of backend: {backend}"
         raise nncf.UnsupportedBackendError(msg)
->>>>>>> 489bc511
 
     check_user_compression_configuration(
         mode,
