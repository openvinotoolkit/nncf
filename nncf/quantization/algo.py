--- conflicted
+++ resolved
@@ -1087,220 +1087,31 @@
                                              ia_op_exec_context=curr_insertion_info.op_exec_context.input_agnostic,
                                              input_port_id=curr_insertion_info.in_port_id)
             insertion_commands.append(
-<<<<<<< HEAD
-                InsertionCommand(InsertionPoint(InputAgnosticOperationExecutionContext("", scope, 0),
-                                                InsertionType.NNCF_MODULE_PRE_OP),
-                                 UpdateInputs(quantizer).to(device),
-                                 OperationPriority.QUANTIZATION_PRIORITY))
-            ia_op_exec_context = module_input_node.op_exec_context.input_agnostic
-            quantizer_id = InputQuantizerId(ia_op_exec_context)
-            self._hw_precision_constraints.add(quantizer_id, [qconfig])
-            self._non_weight_quantizers[quantizer_id] = NonWeightQuantizerInfo(
-                quantizer, [ia_op_exec_context], QuantizersBetweenQuantizableLayers())
-
-        return insertion_commands
-
-    def _should_consider_scope_for_group(self, scope_str: str, group: QuantizerGroup) -> bool:
-        if self.target_scopes is not None or self._target_scopes_per_group[group] is not None:
-            if in_scope_list(scope_str, self.target_scopes):
-                return True
-            if in_scope_list(scope_str, self._target_scopes_per_group[group]):
-                return True
-
-            return False
-
-        if in_scope_list(scope_str, self.ignored_scopes):
-            return False
-        if in_scope_list(scope_str, self._ignored_scopes_per_group[group]):
-            return False
-
-        return True
-
-    def are_frozen_layers_allowed(self) -> bool:
-        for quantizer in self._weight_quantizers.values():
-            if not quantizer.num_bits == 8:
+                InsertionCommand(insertion_point, hook, OperationPriority.QUANTIZATION_PRIORITY))
+            return quantizer_id, insertion_commands
+
+        def are_frozen_layers_allowed(self) -> bool:
+            for quantizer in self._weight_quantizers.values():
+                if not quantizer.num_bits == 8:
+                    return False
+            if self.config.get('initializer', {}).get('precision', None) is not None:
                 return False
-        if self.config.get('initializer', {}).get('precision', None) is not None:
-            return False
-        return True
-
-    def algo_name(self) -> str:
-        if self.config.get('initializer', {}).get('precision', None) is not None:
-            return 'mixed precision quantization'
-        if len(self._weight_quantizers) > 0:
-            bits = []
-            for quantizer in self._weight_quantizers.values():
-                if quantizer.num_bits not in bits:
-                    bits.append(quantizer.num_bits)
-            if len(bits) > 1:
+            return True
+
+        def algo_name(self) -> str:
+            if self.config.get('initializer', {}).get('precision', None) is not None:
                 return 'mixed precision quantization'
+            if len(self._weight_quantizers) > 0:
+                bits = []
+                for quantizer in self._weight_quantizers.values():
+                    if quantizer.num_bits not in bits:
+                        bits.append(quantizer.num_bits)
+                if len(bits) > 1:
+                    return 'mixed precision quantization'
+                else:
+                    return f'{bits[0]} bits quantization'
             else:
-                return f'{bits[0]} bits quantization'
-        else:
-            return 'unknown'
-
-    class FunctionQuantizationPreHook:
-        """Cannot simply register the quantizer module as a callable hook, since we need to call
-        a thread-local version of the quantizer module during base module execution."""
-
-        def __init__(self, context: TracingContext, func_in_quant_info: FunctionQuantizerId,
-                     debug_interface: 'QuantizationDebugInterface' = None):
-            self.compressed_context = context
-            self.func_in_quant_info = func_in_quant_info
-            self.debug_interface = debug_interface
-
-        def __call__(self, op_inputs: OperatorInput):
-            quantizer_dict_key = str(self.func_in_quant_info)
-            if self.debug_interface is not None:
-                self.debug_interface.register_function_quantizer_call(quantizer_dict_key)
-            replica = self.compressed_context.base_module_thread_local_replica
-            idx = self.func_in_quant_info.input_arg_idx
-            op_inputs.op_args[idx] = replica.function_quantizers[quantizer_dict_key](op_inputs.op_args[idx])
-            return op_inputs
-
-    def _quantize_free_function_inputs(self, target_model: NNCFNetwork) -> List[InsertionCommand]:
-        device = next(target_model.parameters()).device
-
-        if not FUNCTIONS_TO_QUANTIZE:
-            return []
-        pattern = N(FUNCTIONS_TO_QUANTIZE[0].name)
-        for i in range(1, len(FUNCTIONS_TO_QUANTIZE)):
-            pattern |= N(FUNCTIONS_TO_QUANTIZE[i].name)
-
-        target_insertion_infos = target_model.get_post_pattern_insertion_points(pattern,
-                                                                                omit_nodes_in_nncf_modules=True)
-        insertion_commands = []
-
-        target_model.register_compression_module_type(CompressionModuleType.FUNCTION_QUANTIZER)
-        for insertion_info in target_insertion_infos:
-            ia_op_exec_context = insertion_info.op_exec_context.input_agnostic
-            scope_str = str(ia_op_exec_context.scope_in_model)
-
-            if not self._should_consider_scope_for_group(scope_str, QuantizerGroup.ACTIVATIONS):
-                nncf_logger.info("Ignored adding function input quantizer in scope: {}".format(scope_str))
-                continue
-
-            function_arg_positions_to_quantize = get_arg_positions_to_quantize(ia_op_exec_context.operator_name)
-            assert function_arg_positions_to_quantize is not None, "Function with inputs to be quantized has " \
-                                                                   "no info struct registered in " \
-                                                                   "QUANTIZED_INPUT_FUNCTIONS!"
-
-            for input_arg_idx in function_arg_positions_to_quantize:
-                ip_arg_quant_key = FunctionQuantizerId(ia_op_exec_context, input_arg_idx)
-
-                if ip_arg_quant_key in self._processed_function_quantizers:
-                    raise RuntimeError(
-                        "Ambiguous call to {fn} with call order {co} and argname {arg} in current scope. "
-                        "Cannot insert quantization hooks "
-                        "automatically!".format(fn=ia_op_exec_context.operator_name,
-                                                co=ia_op_exec_context.call_order,
-                                                arg=input_arg_idx)
-                    )
-
-                self._processed_function_quantizers.add(ip_arg_quant_key)
-
-                ip_arg_quant_name = str(ip_arg_quant_key)
-                assert ip_arg_quant_name not in target_model.get_compression_modules_by_type(
-                    CompressionModuleType.FUNCTION_QUANTIZER)
-                input_shape = insertion_info.op_exec_context.tensor_metas[0].shape
-
-                qconfig = self.__get_scoped_quantizer_config(target_model, scope_str,
-                                                             is_weights=False,
-                                                             input_shape=input_shape)
-                quantizer_module = self.__create_quantize_module(qconfig).to(device)
-                target_model.add_compression_module(ip_arg_quant_name, quantizer_module,
-                                                    CompressionModuleType.FUNCTION_QUANTIZER)
-
-                nncf_logger.info("Adding {} Function Quantize: {}".format(
-                    "signed" if quantizer_module.signed else
-                    "unsigned", ip_arg_quant_name))
-
-                hook = self.FunctionQuantizationPreHook(target_model.get_tracing_context(),
-                                                        ip_arg_quant_key,
-                                                        self._debug_interface)
-                insertion_commands.append(InsertionCommand(InsertionPoint(ia_op_exec_context,
-                                                                          InsertionType.OPERATOR_PRE_HOOK),
-                                                           hook,
-                                                           OperationPriority.QUANTIZATION_PRIORITY))
-                self._hw_precision_constraints.add(ip_arg_quant_key, [qconfig])
-                self._non_weight_quantizers[ip_arg_quant_key] = NonWeightQuantizerInfo(quantizer_module,
-                                                                                       [ia_op_exec_context])
-        # NOTE: Order of input quantizers must be the same to correctly broadcast parameters (e.g. scales) in
-        # distributed mode (see call of `_dist_broadcast_coalesced` in torch/nn/parallel/distributed.py for more
-        # details) pylint: disable=protected-access
-        target_model.sort_compression_modules(CompressionModuleType.FUNCTION_QUANTIZER)
-        return insertion_commands
-
-    @staticmethod
-    def _make_default_quantizable_subgraph_pattern():
-        import nncf.dynamic_graph.patterns as p
-        pattern = p.LINEAR_OPS | p.ARITHMETIC | p.ANY_BN_ACT_COMBO | \
-                  p.LINEAR_OPS + p.ANY_BN_ACT_COMBO | p.ARITHMETIC + p.ANY_BN_ACT_COMBO | p.SINGLE_OPS | p.MATMUL
-        return pattern
-
-    @staticmethod
-    def coalesce_insertion_infos(target_insertion_infos: List[QuantizerInsertionInfo],
-                                 linked_scopes_groups_list: List[List[str]]) -> List[QuantizerInsertionInfo]:
-        """Accepts a list of InsertionInfos that each correspond only to one InputAgnosticOperationExecutionContext,
-        and merges these according to linked_scope_groups_list so that some or all of the resulting InsertionInfo
-        objects have non-empty linked_op_exec_contexts lists.
-        Each entry in linked_scope_groups_list must be a valid string representation of a single
-        InputAgnosticOperationExecutionContext object."""
-        ia_op_exec_context_list = [x.op_exec_context.input_agnostic for x in target_insertion_infos]
-        retval = []
-        insertion_info_indices_vs_group_id = OrderedDict()
-
-        for group_idx, group_list in enumerate(linked_scopes_groups_list):
-            for group_member_scope_str in group_list:
-                ia_op_exec_context = InputAgnosticOperationExecutionContext.from_str(group_member_scope_str)
-                matching_indices = list(
-                    filter(lambda x: ia_op_exec_context_list[x] == ia_op_exec_context,
-                           range(len(ia_op_exec_context_list))))
-                if len(matching_indices) > 1:
-                    raise RuntimeError(
-                        "Linked activation quantizer entry {} specifies more than 1 activation quantizer:\n {}".format(
-                            group_member_scope_str,
-                            "\n".join([str(ia_op_exec_context_list[i]) for i in matching_indices])))
-                if len(matching_indices) == 0:
-                    raise RuntimeError("No match for linked quantizer entry {} among activation quantizers!".format(
-                        group_member_scope_str))
-
-                target_idx = matching_indices[0]
-                if target_idx in insertion_info_indices_vs_group_id:
-                    raise RuntimeError(
-                        "Linked activation quantizer groups {} and {} "
-                        "overlap!".format(group_idx,
-                                          insertion_info_indices_vs_group_id[target_idx])
-                    )
-                insertion_info_indices_vs_group_id[target_idx] = group_idx
-
-        for i in range(len(ia_op_exec_context_list)):
-            if i not in insertion_info_indices_vs_group_id:
-                insertion_info_indices_vs_group_id[i] = None
-
-        group_indices_list = [[] for _ in linked_scopes_groups_list]  # type: List[List[int]]
-        for insertion_info_idx, group_idx in insertion_info_indices_vs_group_id.items():
-            if group_idx is not None:
-                group_indices_list[group_idx].append(insertion_info_idx)
-            else:
-                retval.append(target_insertion_infos[insertion_info_idx])
-
-        for intra_group_indices in group_indices_list:
-            main_info_idx = intra_group_indices[0]
-            main_info = target_insertion_infos[main_info_idx]
-            new_info = QuantizerInsertionInfo(main_info.op_exec_context,
-                                              main_info.is_input,
-                                              main_info.is_output,
-                                              shape_to_operate_on=main_info.shape_to_operate_on)
-            for linked_info_idx in intra_group_indices[1:]:
-                new_info.linked_op_exec_contexts.append(target_insertion_infos[linked_info_idx].op_exec_context)
-            retval.append(new_info)
-
-        return retval
-=======
-                InsertionCommand(insertion_point, hook, OperationPriority.QUANTIZATION_PRIORITY))
-        return quantizer_id, insertion_commands
->>>>>>> 8a647687
+                return 'unknown'
 
 
 class QuantizationControllerBase(CompressionAlgorithmController):
@@ -1613,6 +1424,7 @@
 class QuantizationDebugInterface(DebugInterface):
     QUANTIZERS_IN_NNCF_MODULES_TRACKER_NAME = 'quantized_modules'
     ACTIVATION_QUANTIZERS_TRACKER_NAME = 'activation_quantizers'
+    FUNCTION_QUANTIZERS_TRACKER_NAME = 'function_quantizers'
 
     def __init__(self):
         self.call_trackers = {
@@ -1620,6 +1432,8 @@
                 QuantizationDebugInterface.QUANTIZERS_IN_NNCF_MODULES_TRACKER_NAME),
             self.ACTIVATION_QUANTIZERS_TRACKER_NAME: CallCountTracker(
                 QuantizationDebugInterface.ACTIVATION_QUANTIZERS_TRACKER_NAME),
+            self.FUNCTION_QUANTIZERS_TRACKER_NAME: CallCountTracker(
+                self.FUNCTION_QUANTIZERS_TRACKER_NAME)
         }
         self.graph_size = 0
 
