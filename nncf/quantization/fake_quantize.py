--- conflicted
+++ resolved
@@ -198,15 +198,7 @@
     level_low = fns.where(level_low < 0.0, level_low, 0.0)
     level_high = fns.where(level_high > 0.0, level_high, 0.0)
 
-<<<<<<< HEAD
-    if unify_zp and q_group == QuantizerGroup.ACTIVATIONS:
-        msg = "Unified zero point is not supported for activations."
-        raise NotImplementedError(msg)
-
-    level_low, level_high = tune_range(level_low, level_high, quantizer_config.num_bits, unify_zp=unify_zp)
-=======
     level_low, level_high = tune_range(level_low, level_high, quantizer_config.num_bits, unify_zp=False)
->>>>>>> 41a79c8b
     level_low = level_low.astype(TensorDataType.float32)
     level_high = level_high.astype(TensorDataType.float32)
     return level_low, level_high
