"""
 Copyright (c) 2023 Intel Corporation
 Licensed under the Apache License, Version 2.0 (the "License");
 you may not use this file except in compliance with the License.
 You may obtain a copy of the License at
      http://www.apache.org/licenses/LICENSE-2.0
 Unless required by applicable law or agreed to in writing, software
 distributed under the License is distributed on an "AS IS" BASIS,
 WITHOUT WARRANTIES OR CONDITIONS OF ANY KIND, either express or implied.
 See the License for the specific language governing permissions and
 limitations under the License.
"""

from typing import Dict, List, TypeVar, Union, Optional, Tuple

import numpy as np
from copy import deepcopy
from collections import deque

from functools import partial
from nncf import Dataset
from nncf import nncf_logger
from nncf.common.graph import NNCFGraph
from nncf.common.graph import NNCFNode
from nncf.common.graph.transformations.commands import TransformationCommand
from nncf.common.graph.transformations.commands import TargetType
from nncf.common.graph.transformations.layout import TransformationLayout
from nncf.common.utils.backend import BackendType
from nncf.common.utils.backend import get_backend
from nncf.quantization.algorithms.algorithm import AlgorithmParameters
from nncf.quantization.algorithms.algorithm import Algorithm
from nncf.quantization.algorithms.bias_correction.backend import ALGO_BACKENDS
from nncf.common.factory import NNCFGraphFactory
from nncf.common.factory import EngineFactory
from nncf.common.tensor_statistics.statistic_point import StatisticPoint
from nncf.common.tensor_statistics.statistic_point import StatisticPointsContainer
from nncf.common.factory import ModelTransformerFactory


TModel = TypeVar('TModel')


class BiasCorrectionParameters(AlgorithmParameters):
    """
    Parameters of BiasCorrection algorithm

    :param number_samples: Number of samples for statistics collection.
    :param threshold: Magnitude threshold that regulates application of shift.
    """

    def __init__(self, number_samples: int = 100, threshold: float = 1000) -> None:
        """
        :param number_samples: The number of samples for the statistics collection.
            This statistic uses for the further calculation of the bias shift.
        :param threshold: The magnitude threshold regulates the application of the shift.
            Magnitude calculates as the maximum of the absolute ratio of the shift to the original bias value.
            If the calculated value is less than the threshold, the shift will apply to the bias.
        """
        self.number_samples = number_samples
        self.threshold = threshold

    def to_json(self) -> Dict[str, Union[str, float, int]]:
        """
        Serialize all BiasCorrection parameters to JSON.
        """


class BiasCorrection(Algorithm):

    """
    Post-training BiasCorrection algorithm implementation

    The main purpose of this algorithm to reduce quantization error
    via correction the bias of the Convolutions, FullyConnected, etc. layers.
    The algorithm's pipeline looks like this:
        - we collect floating-point statistics from the first layers with the bias in the model;
        - then we get the quantized model and collect the necessary information to create a sub-graph;
        - after the information collection, we drop the quantizer-dequantizer pair or fake quantize node on activations;
        - using collected information, we try to create the model sub-graph dynamically:
        this sub-graph contains the layer in which bias would be corrected and the other layers that need to
        collect the new statistics for the next layer with the bias;
        - the shift calculates using the sub-graph that consists of the correction layer and
        weight quantizer-dequantizer pair or fake quantize node, and some other layers;
        - then we correct the original bias by the difference (shift) between floating-point and quantized outputs in
        the sub-graph and the model without quantizer-dequantizer pair or fake quantize node.
        - at the next step, we collect the new statistics for the next layer (that would be corrected) from
        the sub-graph with the updated bias value on the current step;
        - after the new statistics were collected, we drops the unnecessary statistics to reduce memory consumption;
        - in the end, we correct all needed biases in the original model.

    :param number_samples: The number of the samples for the statistics collection.
    :param threshold: The magnitude threshold that regulates the application of the shift.
    :param nncf_graph: NNCFGraph class for the algorithm.
    """

    def __init__(self, parameters: BiasCorrectionParameters) -> None:
        """
        :param parameters: The instance of the BiasCorrectionParameters.
        """
        super().__init__()
        self.number_samples = max(np.int(parameters.number_samples * 0.2), 1)
        self.threshold = parameters.threshold
        self.nncf_graph = None
        self._backend_entity = None
        self._collected_stat_inputs = set()
        self._fp_inputs = {}

    @property
    def available_backends(self) -> Dict[str, BackendType]:
        return ALGO_BACKENDS.registry_dict

    def _set_backend_entity(self, model: TModel) -> None:
        """
        Creates a helper class with a backed-specific logic of the algorithm.

        :param model: Backend-specific input model.
        """
        model_backend = get_backend(model)
        if model_backend == BackendType.ONNX:
            from nncf.quantization.algorithms.bias_correction.onnx_backend import \
                ONNXBiasCorrectionAlgoBackend
            self._backend_entity = ONNXBiasCorrectionAlgoBackend()
        elif model_backend == BackendType.OPENVINO:
            from nncf.quantization.algorithms.bias_correction.ov_backend import \
                OVBiasCorrectionAlgoBackend
            self._backend_entity = OVBiasCorrectionAlgoBackend()
        else:
            raise RuntimeError('Cannot return backend-specific entity'
                               'because {} is not supported!'.format(model_backend))

    def _copy_model(self, model: TModel) -> TModel:
        model_backend = get_backend(model)
        return model.clone() if model_backend == BackendType.OPENVINO else deepcopy(model)

    def _apply(self,
               model: TModel,
               statistic_points: Optional[StatisticPointsContainer] = None,
               dataset: Optional[Dataset] = None) -> TModel:

        self._set_backend_entity(model)
        main_transformations_layout = TransformationLayout()
        main_model_transformer = ModelTransformerFactory.create(model)

        model_copy = self._copy_model(model)
        model_copy = self._remove_fq_from_inputs(model_copy)
        nncf_graph = NNCFGraphFactory.create(model_copy)
        subgraphs_data = self._fill_subgraphs_data(nncf_graph)

        for biased_node_name, subgraph_data in subgraphs_data.items():
            biased_node = nncf_graph.get_node_by_name(biased_node_name)

            if not self._backend_entity.is_node_with_bias(biased_node, nncf_graph):
                nncf_logger.debug(f'Skipping node {biased_node_name} because there is no bias')
                continue
            if not self._backend_entity.is_quantized_weights(biased_node, nncf_graph):
                nncf_logger.debug(f'Skipping node {biased_node_name} because weights was not quantized')
                continue

            # We do not make an additional copy of the model because
            # the model transformer (that uses during sub-graph extraction) already does this internally when creating.
            model_copy_subgraph = self._prepare_subgraph(biased_node, nncf_graph, model_copy, subgraph_data)

            feed_dicts = self._create_feed_dicts(nncf_graph, subgraph_data, statistic_points)

            bias_shift = self._compute_bias_shift(biased_node,
                                                  nncf_graph,
                                                  model_copy_subgraph,
                                                  feed_dicts,
                                                  statistic_points)

            bias_node = self._backend_entity.get_bias_node(biased_node, nncf_graph)
            current_bias, current_bias_shape = self._backend_entity.get_bias_value(model, bias_node)
            updated_bias = current_bias + bias_shift
            magnitude = self._get_bias_shift_magnitude(current_bias, updated_bias)

            if magnitude < self.threshold:
                nncf_logger.debug(f'{biased_node_name} bias would be changed. Magnitude: {magnitude}')
                bias_port_id = self._backend_entity.get_bias_port_id(bias_node)
                target_point = self._backend_entity.target_point(TargetType.LAYER,
                                                                 bias_node.node_name,
                                                                 bias_port_id)
                updated_bias = np.reshape(updated_bias, current_bias_shape)
                bias_correction_command = self._backend_entity.bias_correction_command(target_point,
                                                                                       updated_bias)
                model_copy_subgraph = self._correct_bias(model_copy_subgraph, bias_correction_command)
                model_copy = self._correct_bias(model_copy, bias_correction_command)
                main_transformations_layout.register(bias_correction_command)
            else:
                nncf_logger.debug(f'{biased_node_name} bias skipped by threshold. Magnitude: {magnitude}')

            self._collect_new_stats(nncf_graph, model_copy_subgraph, feed_dicts, subgraph_data)
            self._remove_unnecessary_stats(biased_node_name, subgraphs_data)
        return main_model_transformer.transform(main_transformations_layout)

    def _remove_fq_from_inputs(self, model: TModel) -> TModel:
        """
        This model removes the activation Fake Quantize nodes (or Quantize-Dequantize pairs) from the model.
        It's needed for the further bias shift calculation that relates on quantized weights.

        :param model: Backend-specific model.
        :return: Backend-specific model without activation Fake Quantize nodes (or Quantize-Dequantize pairs).
        """
        transformation_layout = TransformationLayout()
        nncf_graph = NNCFGraphFactory.create(model)

<<<<<<< HEAD
        model_transformer = self._backend_entity.model_transformer(model)
=======
        model_transformer = ModelTransformerFactory.create(model)
        for skip_type in self._backend_entity.quantizer_types:
            skip_types.extend(skip_type.op_names)
>>>>>>> abc05b67

        seen_nodes = []
        nodes_queue = deque(nncf_graph.get_input_nodes())
        while nodes_queue:
            current_node = nodes_queue.popleft()
            current_node_name = current_node.node_name

            if current_node_name in seen_nodes:
                continue

            seen_nodes.append(current_node_name)
            if current_node.metatype in self._backend_entity.quantizer_types:
                target_point = self._backend_entity.target_point(TargetType.LAYER, current_node_name, 0)
                command = self._backend_entity.node_removing_command(target_point)
                transformation_layout.register(command)
            nodes_queue.extend(nncf_graph.get_next_nodes(current_node))

        return model_transformer.transform(transformation_layout)

    def _fill_subgraphs_data(self, nncf_graph: NNCFGraph) -> Dict[str, Dict]:
        """
        This method collects necessary data for the further optimized subgraph inference
        that reduces algorithm execution time.

        :param nncf_graph: NNCFGraph instance.
        :return: A dictionary with the node name as key and needed data for the subgraph building.
        """
        subgraphs_data = {}

        for node in nncf_graph.topological_sort():
            if node.metatype not in self._backend_entity.layers_with_bias_metatypes:
                continue
            subgraphs_data[node.node_name] = self._get_subgraph_data_for_node(node, nncf_graph)
        return subgraphs_data

    def _get_subgraph_data_for_node(self, node: NNCFNode, nncf_graph: NNCFGraph) -> Tuple[set, set]:
        """
        This method collects necessary data for the specified node and its subgraph.
        This data contains the nodes (NNCFNode) for the subgraph building
        and statistics collection (for the next step).

        :param node: NNCFNode instance. This is the main node that with bias that would be corrected (or not).
        :param nncf_graph: NNCFGraph instance for graph analysis.
        :return: A tuple with the set of the nodes for the subgraph input and statistics collection.
        """
        input_nodes, output_nodes, statistic_nodes = [], [], []

        def traverse_to_layers_with_bias(node, output):
            if node.metatype in self._backend_entity.layers_with_bias_metatypes:
                statistic_nodes.append(node)
                self._collected_stat_inputs.add(node.node_name)

                parent_nodes = [n for n in nncf_graph.get_previous_nodes(node) if
                                n.metatype not in self._backend_entity.quantizer_types]
                zero_parent = parent_nodes[0]

                output_nodes.append(zero_parent)

                return True, output
            return False, output

        def traverse_to_input_layers(node, output):
            if node.node_name in self._collected_stat_inputs \
                    and node not in statistic_nodes:
                input_nodes.append(node)
                return True, output
            return False, output

        # Fill statistic layers list & outputs list for sub-graph
        for next_node in nncf_graph.get_next_nodes(node):
            nncf_graph.traverse_graph(next_node, traverse_to_layers_with_bias)

        statistic_nodes_list = statistic_nodes if statistic_nodes else nncf_graph.get_next_nodes(node)
        for statistic_node in statistic_nodes_list:
            nncf_graph.traverse_graph(statistic_node, traverse_to_input_layers, traverse_forward=False)

        output_dict = {
            'input_node_names': [n.node_name for n in input_nodes],
            'output_node_names': [n.node_name for n in output_nodes],
            'statistic_node_names': [n.node_name for n in statistic_nodes]
        }
        return output_dict

    def _prepare_subgraph(self, node: NNCFNode, nncf_graph: NNCFGraph, model: TModel, subgraph_data: Dict) -> TModel:
        """
        This method prepares the subgraph from the model for the further inference.

        :param node: NNCFNode instance for the current layer.
        :param model: Backend-specifig model instance.
        :param subgraph_data: A dictionary with the layers for the graph building.
        :return: Backend-specific subgraph extracted from the model.
        """
        extracted_model = self._backend_entity.extract_model(model,
                                                             subgraph_data['input_node_names'],
                                                             subgraph_data['output_node_names'])

<<<<<<< HEAD
        bias_node = self._backend_entity.get_bias_node(node, nncf_graph)

        if bias_node.node_name not in subgraph_data['output_node_names']:
            transformation_layout = TransformationLayout()
            model_transformer = self._backend_entity.model_transformer(extracted_model)
            _, output_port_id = self._backend_entity.get_activation_port_ids_for_bias_node(model, node)
            statistic_point = self._backend_entity.target_point(TargetType.POST_LAYER_OPERATION,
                                                                bias_node.node_name,
                                                                output_port_id)
            output_insertion_command = self._backend_entity.output_insertion_command(statistic_point)
            transformation_layout.register(output_insertion_command)
            extracted_model = model_transformer.transform(transformation_layout)
        return extracted_model
=======
        transformation_layout = TransformationLayout()
        model_transformer = ModelTransformerFactory.create(extracted_model)
        _, output_port_id = self._backend_entity.get_activation_port_ids_for_bias_node(model, node)
        statistic_point = self._backend_entity.target_point(TargetType.POST_LAYER_OPERATION,
                                                            node.node_name,
                                                            output_port_id)
        output_insertion_command = self._backend_entity.output_insertion_command(statistic_point)
        transformation_layout.register(output_insertion_command)
        return model_transformer.transform(transformation_layout)
>>>>>>> abc05b67

    def _create_feed_dicts(self,
                           nncf_subgraph: NNCFGraph,
                           subgraph_data: Dict,
                           statistic_points: StatisticPointsContainer) -> List[Dict]:
        """
        Creates the list of the dictionaries that contains the input data for the model exection.

        :param nncf_subgraph: NNCFGraph instance.
        :param subgraph_data: A dictionary with the necessary data for current node.
        :param statistic_points: StatisticPointsContainer instance.
        :return: List of the dictionaries with the input data.
        """
        feed_dicts = []
        for stat_id in range(self.number_samples):
            feed_dict = {}
            for input_node_name in subgraph_data['input_node_names']:
                input_node = nncf_subgraph.get_node_by_name(input_node_name)
                input_name, _ = self._backend_entity.get_input_output_names(input_node, nncf_subgraph)
                input_fp = self._get_fp_inputs(statistic_points, input_node_name)
                feed_dict[input_name] = np.mean(input_fp[stat_id], axis=0, keepdims=True)
            feed_dicts.append(feed_dict)
        return feed_dicts

    def _compute_bias_shift(self,
                            biased_node: NNCFNode,
                            nncf_graph: NNCFGraph,
                            model: TModel,
                            feed_dicts: List,
                            statistic_points: StatisticPointsContainer) -> np.ndarray:
        """
        Computes bias shift that will be used for the futher bias correction.

        :param biased_node: NNCFNode instance, current layer.
        :param model: Backend-specific model.
        :param feed_dicts: List of dictionaries with the input data for model execition.
        :param statistic_points: StatisticPointsContainer instance.
        :return: Calculated bias shift value.
        """
        bias_node = self._backend_entity.get_bias_node(biased_node, nncf_graph)
        output_fp = self._get_fp_outputs(statistic_points, bias_node.node_name)
        output_tensor_names = self._backend_entity.get_output_names(model, bias_node.node_name)
        engine = EngineFactory.create(model)
        channel_axis = self._backend_entity.channel_axis_by_types[biased_node.metatype]
        q_outputs = []
        for feed_dict in feed_dicts:
            q_output = engine.infer(feed_dict)
            q_output = self._backend_entity.process_model_output(q_output, output_tensor_names[0])
            q_outputs.append(self._backend_entity.tensor_processor.mean_per_channel(q_output, channel_axis).tensor)
        q_output = np.mean(q_outputs, axis=0)
        return output_fp - q_output

    @staticmethod
    def _get_bias_shift_magnitude(current_bias_value: np.ndarray, updated_bias_value: np.ndarray) -> float:
        """
        Calculates bias shift magnitude based on the current and updated values.

        :param current_bias_value: Initial bias value.
        :param updated_bias_value: Updated bias value.
        :return: Magnitude between original and updated bias values.
        """
        bias_shift_magnitude = np.inf
        if np.count_nonzero(current_bias_value == 0) == 0:
            bias_shift_magnitude = np.max(np.abs((updated_bias_value - current_bias_value) / current_bias_value))
        return bias_shift_magnitude

    def _correct_bias(self, model: TModel, bias_correction_command: TransformationCommand) -> TModel:
        """
        Returns the model (which can be represended as subgraph) with the updated bias value for the current layer.

        :param model: Backend-specific model.
        :param bias_correction_command: TransformationCommand instance for the bias correction.
        :return: Backend-specific model, but with the updated bias value.
        """
        model_transformer = ModelTransformerFactory.create(model)
        transformation_layout = TransformationLayout()
        transformation_layout.register(bias_correction_command)
        return model_transformer.transform(transformation_layout)

    def _collect_new_stats(self, nncf_graph: NNCFGraph, model: TModel, feed_dicts: List, subgraph_data: Dict) -> None:
        """
        Updates the self._fp_inputs with the new statistics for the next layers
        after the correction of the bias for the current.

        :param nncf_graph: NNCFGraph instance.
        :param model: Backend-specific subgraph.
        :param feed_dicts: List of dictionaries with the input data for the subgraph.
        :param subgraph_data: A dictionary with the needed list of the statistic nodes that will be updated.
        """
        engine = EngineFactory.create(model)
        for feed_dict in feed_dicts:
            new_q_output = engine.infer(feed_dict)
            for output_node_name, statistic_node_name in zip(subgraph_data['output_node_names'],
                                                             subgraph_data['statistic_node_names']):
                output_node = nncf_graph.get_node_by_name(output_node_name)
                _, output_name = self._backend_entity.get_input_output_names(output_node, nncf_graph)
                if statistic_node_name not in self._fp_inputs:
                    self._fp_inputs[statistic_node_name] = []
                self._fp_inputs[statistic_node_name].append(new_q_output[output_name])

    def _remove_unnecessary_stats(self, node_name: str, subgraphs_data: Dict[str, Dict]) -> None:
        """
        Removes unnecessary statistics that were collected before to reduce the memory usage.

        :param node_name: Current name of the node that was corrected.
        :param subgraphs_data: A dictionary of the data (input & statistic node names) that
            uses for the sub-graphs creation.
        """
        needed_stats_list = self._get_current_stats_list(node_name, subgraphs_data)
        node_inputs_name = subgraphs_data[node_name]['input_node_names']
        for node_input_name in node_inputs_name:
            if node_input_name not in needed_stats_list and node_input_name in self._fp_inputs:
                nncf_logger.debug(f'Dropped {node_input_name}')
                self._fp_inputs[node_input_name] = []

    def _get_current_stats_list(self, current_node_name: str, subgraphs_data: Dict[str, Dict]) -> List[str]:
        """
        Collects list of the statistics that needed for the future layers.

        :param node_name: Current name of the node that was corrected.
        :param subgraphs_data: A dictionary of the data (input & statistic node names) that
            uses for the sub-graphs creation.
        :return: The list of the layer names.
        """
        stat_nodes_list = []
        trigger = False
        for node_name in subgraphs_data:
            if node_name == current_node_name:
                trigger = True
                continue
            if trigger:
                for stat_node_name in subgraphs_data[node_name]['input_node_names']:
                    stat_nodes_list.append(stat_node_name)
        return stat_nodes_list

    def _get_fp_inputs(self, statistic_points: StatisticPointsContainer, node_name: str) -> np.ndarray:
        """
        Makes out pre-layer needed data from the floating-point collected statistics.

        :param statistic_points: Filled StatisticPointsContainer.
        :param node_name: Name of the current layer.
        :return: Collected mean tensor data and shape for the further bias calculation.
        """
        def input_filter_func(point):
            return BiasCorrection in point.algorithm_to_tensor_collectors and \
                point.target_point.type == TargetType.PRE_LAYER_OPERATION

        if node_name in self._fp_inputs:
            return self._fp_inputs[node_name]

        input_fp = []
        for tensor_collector in statistic_points.get_algo_statistics_for_node(node_name,
                                                                              input_filter_func,
                                                                              BiasCorrection):
            input_fp.extend(tensor_collector.get_statistics().values)
        self._fp_inputs[node_name] = input_fp
        return self._fp_inputs[node_name]

    def _get_fp_outputs(self, statistic_points: StatisticPointsContainer, node_name: str) -> np.ndarray:
        """
        Makes out post-layer needed data from the floating-point collected statistics.

        :param statistic_points: Filled StatisticPointsContainer.
        :param node_name: Name of the current layer.
        :return: Collected mean tensor data for the further bias calculation.
        """

        def output_filter_func(point):
            return BiasCorrection in point.algorithm_to_tensor_collectors and \
                point.target_point.type == TargetType.POST_LAYER_OPERATION

        output_fp = []
        for tensor_collector in statistic_points.get_algo_statistics_for_node(node_name,
                                                                              output_filter_func,
                                                                              BiasCorrection):
            output_fp.extend(tensor_collector.get_statistics().mean_values)
        return np.array(output_fp)

    def get_statistic_points(self, model: TModel) -> StatisticPointsContainer:
        self._set_backend_entity(model)
        nncf_graph = NNCFGraphFactory.create(model) if self.nncf_graph is None else self.nncf_graph
        statistic_container = StatisticPointsContainer()

        biased_nodes = []
        for node in nncf_graph.topological_sort():
            if node.metatype in self._backend_entity.layers_with_bias_metatypes:
                biased_nodes.append(node)

        model_inputs = nncf_graph.get_input_nodes()
        biased_after_input_nodes = self._get_biased_after_input_nodes(nncf_graph, model_inputs)

        for biased_node in biased_nodes:
            if not self._backend_entity.is_node_with_bias(biased_node, nncf_graph):
                continue
            channel_axis = self._backend_entity.channel_axis_by_types[biased_node.metatype]
            input_port_id, output_port_id = self._backend_entity.get_activation_port_ids_for_bias_node(model,
                                                                                                       biased_node)
            if biased_node.node_name in biased_after_input_nodes:
                self._collected_stat_inputs.add(biased_node.node_name)
                statistic_point = self._backend_entity.target_point(TargetType.PRE_LAYER_OPERATION,
                                                                    biased_node.node_name,
                                                                    input_port_id)
                stat_collector = self._backend_entity.batch_statistic_collector(num_samples=self.number_samples)
                statistic_container.add_statistic_point(StatisticPoint(target_point=statistic_point,
                                                                       tensor_collector=stat_collector,
                                                                       algorithm=BiasCorrection))
            bias_node = self._backend_entity.get_bias_node(biased_node, nncf_graph)
            statistic_point = self._backend_entity.target_point(TargetType.POST_LAYER_OPERATION,
                                                                bias_node.node_name,
                                                                output_port_id)
            stat_collector = self._backend_entity.mean_statistic_collector(reduction_shape=channel_axis,
                                                                           num_samples=self.number_samples)
            statistic_container.add_statistic_point(StatisticPoint(target_point=statistic_point,
                                                                   tensor_collector=stat_collector,
                                                                   algorithm=BiasCorrection))

        return statistic_container

    def _get_biased_after_input_nodes(self, nncf_graph: NNCFGraph, model_inputs: List[NNCFNode]) -> Dict[str, str]:
        """
        This method finds and returns the first nodes with the bias in the model that follows after the input nodes.

        :param nncf_graph: NNCFGraph instance.
        :param model_inputs: List of the model inputs as NNCFNodes.
        :return: A dictionary with the names of the nodes with bias as keys and their input node names as values.
        """
        def traverse_to_biased(node, output, biased_op_types):
            if node.metatype in biased_op_types:
                output.append(node)
                return True, output
            return False, output

        biased_after_param_nodes = {}

        traverse_fn = partial(traverse_to_biased, biased_op_types=self._backend_entity.layers_with_bias_metatypes)
        for model_input in model_inputs:
            biased_nodes = nncf_graph.traverse_graph(model_input, traverse_fn)
            for biased_node in biased_nodes:
                activation_input = self._backend_entity.get_node_through_quantizer(biased_node, nncf_graph)
                biased_after_param_nodes[biased_node.node_name] = activation_input.node_name
        return biased_after_param_nodes<|MERGE_RESOLUTION|>--- conflicted
+++ resolved
@@ -203,13 +203,7 @@
         transformation_layout = TransformationLayout()
         nncf_graph = NNCFGraphFactory.create(model)
 
-<<<<<<< HEAD
         model_transformer = self._backend_entity.model_transformer(model)
-=======
-        model_transformer = ModelTransformerFactory.create(model)
-        for skip_type in self._backend_entity.quantizer_types:
-            skip_types.extend(skip_type.op_names)
->>>>>>> abc05b67
 
         seen_nodes = []
         nodes_queue = deque(nncf_graph.get_input_nodes())
@@ -306,21 +300,6 @@
                                                              subgraph_data['input_node_names'],
                                                              subgraph_data['output_node_names'])
 
-<<<<<<< HEAD
-        bias_node = self._backend_entity.get_bias_node(node, nncf_graph)
-
-        if bias_node.node_name not in subgraph_data['output_node_names']:
-            transformation_layout = TransformationLayout()
-            model_transformer = self._backend_entity.model_transformer(extracted_model)
-            _, output_port_id = self._backend_entity.get_activation_port_ids_for_bias_node(model, node)
-            statistic_point = self._backend_entity.target_point(TargetType.POST_LAYER_OPERATION,
-                                                                bias_node.node_name,
-                                                                output_port_id)
-            output_insertion_command = self._backend_entity.output_insertion_command(statistic_point)
-            transformation_layout.register(output_insertion_command)
-            extracted_model = model_transformer.transform(transformation_layout)
-        return extracted_model
-=======
         transformation_layout = TransformationLayout()
         model_transformer = ModelTransformerFactory.create(extracted_model)
         _, output_port_id = self._backend_entity.get_activation_port_ids_for_bias_node(model, node)
@@ -330,7 +309,6 @@
         output_insertion_command = self._backend_entity.output_insertion_command(statistic_point)
         transformation_layout.register(output_insertion_command)
         return model_transformer.transform(transformation_layout)
->>>>>>> abc05b67
 
     def _create_feed_dicts(self,
                            nncf_subgraph: NNCFGraph,
