# Copyright (c) 2023 Intel Corporation
# Licensed under the Apache License, Version 2.0 (the "License");
# you may not use this file except in compliance with the License.
# You may obtain a copy of the License at
#      http://www.apache.org/licenses/LICENSE-2.0
# Unless required by applicable law or agreed to in writing, software
# distributed under the License is distributed on an "AS IS" BASIS,
# WITHOUT WARRANTIES OR CONDITIONS OF ANY KIND, either express or implied.
# See the License for the specific language governing permissions and
# limitations under the License.

from typing import Dict, List, Optional, Tuple

import numpy as np
import onnx

from nncf.common.graph import NNCFGraph
from nncf.common.graph import NNCFNode
from nncf.common.graph.transformations.commands import TargetType
from nncf.common.tensor_statistics.collectors import ReductionShape
from nncf.common.utils.backend import BackendType
from nncf.onnx.graph.metatypes.onnx_metatypes import ONNXDequantizeLinearMetatype
from nncf.onnx.graph.model_utils import remove_fq_from_inputs
from nncf.onnx.graph.node_utils import get_bias_value
from nncf.onnx.graph.node_utils import is_node_with_bias
from nncf.onnx.graph.onnx_graph import ONNXGraph
from nncf.onnx.graph.transformations.command_creation import create_bias_correction_command
from nncf.onnx.graph.transformations.commands import ONNXBiasCorrectionCommand
from nncf.onnx.graph.transformations.commands import ONNXModelExtractionCommand
from nncf.onnx.graph.transformations.commands import ONNXNullBiasInsertionCommand
from nncf.onnx.graph.transformations.commands import ONNXOutputInsertionCommand
from nncf.onnx.graph.transformations.commands import ONNXTargetPoint
from nncf.onnx.statistics.collectors import ONNXMeanStatisticCollector
from nncf.onnx.statistics.collectors import ONNXNNCFCollectorTensorProcessor
from nncf.onnx.statistics.collectors import ONNXRawStatisticCollector
from nncf.onnx.tensor import ONNXNNCFTensor
from nncf.quantization.algorithms.bias_correction.backend import ALGO_BACKENDS
from nncf.quantization.algorithms.bias_correction.backend import BiasCorrectionAlgoBackend


# pylint:disable=too-many-public-methods
@ALGO_BACKENDS.register(BackendType.ONNX)
class ONNXBiasCorrectionAlgoBackend(BiasCorrectionAlgoBackend):
    @property
    def tensor_processor(self) -> ONNXNNCFCollectorTensorProcessor:
        return ONNXNNCFCollectorTensorProcessor()

    @property
    def types_to_insert_bias(self):
        return []

    @staticmethod
    def target_point(target_type: TargetType, target_node_name: str, port_id: int) -> ONNXTargetPoint:
        return ONNXTargetPoint(target_type, target_node_name, port_id)

    @staticmethod
    def create_bias_correction_command(
        node: NNCFNode, bias_value: np.ndarray, nncf_graph: NNCFGraph
    ) -> ONNXBiasCorrectionCommand:
        return create_bias_correction_command(node, bias_value)

    @staticmethod
    def model_extraction_command(inputs: List[str], outputs: List[str]) -> ONNXModelExtractionCommand:
        return ONNXModelExtractionCommand(inputs, outputs)

    @staticmethod
    def create_bias_insertion_command(node: NNCFNode) -> ONNXNullBiasInsertionCommand:
        return ONNXNullBiasInsertionCommand(node)

    @staticmethod
    def output_insertion_command(nncf_graph: NNCFGraph, target_point: ONNXTargetPoint) -> ONNXOutputInsertionCommand:
        nncf_input_node_next_nodes = {}
        for input_node in nncf_graph.get_input_nodes():
            next_nodes = nncf_graph.get_next_nodes(input_node)
            nncf_input_node_next_nodes[input_node.node_name] = [node.node_name for node in next_nodes]
        return ONNXOutputInsertionCommand(target_point, nncf_input_node_next_nodes)

    @staticmethod
    def mean_statistic_collector(
        reduction_shape: ReductionShape,
        inplace: bool,
        num_samples: Optional[int] = None,
        window_size: Optional[int] = None,
    ) -> ONNXMeanStatisticCollector:
        return ONNXMeanStatisticCollector(reduction_shape, num_samples, window_size)

    @staticmethod
    def raw_statistic_collector(inplace: bool, num_samples: int = None) -> ONNXMeanStatisticCollector:
        return ONNXRawStatisticCollector(num_samples)

    @staticmethod
    def process_model_output(raw_data: Dict, output_name: str) -> ONNXNNCFTensor:
        return ONNXNNCFTensor(raw_data[output_name])

    @staticmethod
    def get_activation_port_id(node: NNCFNode, nncf_graph: NNCFGraph) -> Tuple[int, int]:
        return 0

    @staticmethod
    def get_bias_value(node: NNCFNode, model: onnx.ModelProto, nncf_graph: NNCFGraph) -> np.ndarray:
        return get_bias_value(node, model)

    @staticmethod
    def get_input_name(model: onnx.ModelProto, node_name: str) -> str:
        onnx_graph = ONNXGraph(model)
        node = onnx_graph.get_node_by_name(node_name)
        return node.input[0]

    @staticmethod
    def get_output_name(model: onnx.ModelProto, node_name: str) -> List[str]:
        onnx_graph = ONNXGraph(model)
        node = onnx_graph.get_node_by_name(node_name)
        return node.output[0]

    @staticmethod
    def is_quantized_weights(node: NNCFNode, nncf_graph: NNCFGraph) -> bool:
        is_quantized_weights = False
        input_nodes = [edge.from_node for edge in nncf_graph.get_input_edges(node)]
<<<<<<< HEAD
        weight_port_ids = node.metatype.weight_port_ids
        for weight_port_id in weight_port_ids:
            weight_node = input_nodes[weight_port_id]
            is_quantized_weights = is_quantized_weights or weight_node.metatype == ONNXDequantizeLinearMetatype
        return is_quantized_weights
=======
        if not hasattr(node.metatype, "weight_definitions"):
            return False
        weight_port_id = node.metatype.weight_definitions.weight_port_id
        weight_node = input_nodes[weight_port_id]
        return weight_node.metatype == ONNXDequantizeLinearMetatype
>>>>>>> a8af3962

    @staticmethod
    def is_node_with_bias(node: NNCFNode, nncf_graph: NNCFGraph) -> bool:
        return is_node_with_bias(node)

    @staticmethod
    def remove_fq_from_inputs(model: onnx.ModelProto) -> onnx.ModelProto:
        return remove_fq_from_inputs(model)

    @staticmethod
    def insert_null_biases(model: onnx.ModelProto) -> onnx.ModelProto:
        return model<|MERGE_RESOLUTION|>--- conflicted
+++ resolved
@@ -116,19 +116,11 @@
     def is_quantized_weights(node: NNCFNode, nncf_graph: NNCFGraph) -> bool:
         is_quantized_weights = False
         input_nodes = [edge.from_node for edge in nncf_graph.get_input_edges(node)]
-<<<<<<< HEAD
         weight_port_ids = node.metatype.weight_port_ids
         for weight_port_id in weight_port_ids:
             weight_node = input_nodes[weight_port_id]
             is_quantized_weights = is_quantized_weights or weight_node.metatype == ONNXDequantizeLinearMetatype
         return is_quantized_weights
-=======
-        if not hasattr(node.metatype, "weight_definitions"):
-            return False
-        weight_port_id = node.metatype.weight_definitions.weight_port_id
-        weight_node = input_nodes[weight_port_id]
-        return weight_node.metatype == ONNXDequantizeLinearMetatype
->>>>>>> a8af3962
 
     @staticmethod
     def is_node_with_bias(node: NNCFNode, nncf_graph: NNCFGraph) -> bool:
