--- conflicted
+++ resolved
@@ -19,11 +19,8 @@
 from nncf.common.graph.operator_metatypes import OperatorMetatype
 from nncf.common.graph.transformations.commands import TargetType
 from nncf.common.graph.utils import get_reduction_axes
-<<<<<<< HEAD
 from nncf.common.tensor_statistics.statistic_point import StatisticPoint
-=======
 from nncf.common.utils.caching import disable_results_caching
->>>>>>> f3f232fa
 from nncf.experimental.common.tensor_statistics.collectors import MeanAggregator
 from nncf.experimental.common.tensor_statistics.collectors import NoopAggregator
 from nncf.experimental.common.tensor_statistics.collectors import TensorCollector
@@ -354,59 +351,6 @@
     ) -> None:
         dump_parameters(model, parameters, algo_name, path)
 
-<<<<<<< HEAD
-    @staticmethod
-    def get_compress_decompress_pipeline(config: WeightCompressionConfig, w_shape, s_shape, z_p_shape=None):
-        parameters, clamp = OVWeightCompressionAlgoBackend.get_compress_pipeline(
-            config, w_shape, s_shape, z_p_shape, True
-        )
-
-        if len(parameters) == 3:
-            _, s, zp = parameters
-            result = (clamp - zp) * s
-        else:
-            s = parameters[1]
-            result = clamp * s
-
-        model = ov.Model([result], parameters)
-
-        compiled_model = ov.compile_model(model, device_name="CPU", config={inference_precision: Type.f32})
-
-        return lambda parameters: compiled_model(parameters)[0]
-
-    @staticmethod
-    def get_compress_pipeline(config: WeightCompressionConfig, w_shape, s_shape, z_p_shape=None, return_nodes=False):
-        mode = config.mode
-        assert mode in [
-            CompressWeightsMode.INT4_SYM,
-            CompressWeightsMode.INT4_ASYM,
-        ], f"Only int4 supported, but given={mode}"
-        num_bits = config.num_bits
-
-        asym_quant = mode in [CompressWeightsMode.INT4_ASYM]
-        level_low = 0 if asym_quant else -(2 ** (num_bits - 1))
-        level_high = 2**num_bits - 1 if asym_quant else 2 ** (num_bits - 1) - 1
-
-        w = opset.parameter(w_shape, name="w")
-        s = opset.parameter(s_shape, name="s")
-        parameters = [w, s]
-        compressed_w = w / s
-        if z_p_shape is not None:
-            zp = opset.parameter(z_p_shape, name="zp")
-            parameters.append(zp)
-            compressed_w += zp
-
-        result = opset.clamp(opset.round(compressed_w), level_low, level_high, name="compressed_weights")
-
-        if return_nodes:
-            return parameters, result
-
-        model = ov.Model([result], parameters)
-
-        compiled_model = ov.compile_model(model, device_name="CPU", config={inference_precision: Type.f32})
-
-        return lambda parameters: compiled_model(parameters)[0]
-
     @staticmethod
     def get_filter_fn_for_statistics(activation_port_id: int, algorithm_key: str) -> Callable[[StatisticPoint], bool]:
         def filter_func(point: StatisticPoint) -> bool:
@@ -418,8 +362,6 @@
 
         return filter_func
 
-=======
->>>>>>> f3f232fa
 
 class OVAWQAlgoAlgoBackend(AWQAlgoBackend, OVWeightCompressionAlgoBackend):
     @staticmethod
