# Copyright (c) 2023 Intel Corporation
# Licensed under the Apache License, Version 2.0 (the "License");
# you may not use this file except in compliance with the License.
# You may obtain a copy of the License at
#      http://www.apache.org/licenses/LICENSE-2.0
# Unless required by applicable law or agreed to in writing, software
# distributed under the License is distributed on an "AS IS" BASIS,
# WITHOUT WARRANTIES OR CONDITIONS OF ANY KIND, either express or implied.
# See the License for the specific language governing permissions and
# limitations under the License.
from dataclasses import dataclass
from typing import List, Optional, Tuple, TypeVar

import numpy as np
import openvino.runtime as ov
from openvino.runtime import opset9 as opset

from nncf.common.graph import NNCFNode
from nncf.common.graph.operator_metatypes import OperatorMetatype
from nncf.common.logging import nncf_logger
from nncf.common.logging.track_progress import track
from nncf.common.utils.helpers import create_table
from nncf.openvino.graph.metatypes.openvino_metatypes import OVEmbeddingMetatype
from nncf.openvino.graph.metatypes.openvino_metatypes import OVMatMulMetatype
from nncf.openvino.graph.node_utils import get_channel_agnostic_reduction_axes
from nncf.openvino.graph.node_utils import get_const_value
from nncf.openvino.graph.node_utils import get_weight_channel_axes
from nncf.parameters import CompressWeightsMode
from nncf.quantization.algorithms.weight_compression.backend import WeightCompressionAlgoBackend
from nncf.quantization.fake_quantize import calculate_scale_zero_point
from nncf.scopes import IgnoredScope


class OVWeightCompressionAlgoBackend(WeightCompressionAlgoBackend):
    @property
    def weighted_metatypes(self) -> List[OperatorMetatype]:
        return [OVMatMulMetatype, OVEmbeddingMetatype]

    @staticmethod
    def is_node_with_weights(node: NNCFNode) -> bool:
        return node.layer_attributes and node.layer_attributes.constant_attributes

    @staticmethod
    def validate_params(mode: CompressWeightsMode, ignored_scope: Optional[IgnoredScope] = None) -> None:
        pass

    @staticmethod
    def do_compression(
        model: ov.Model,
        nodes_to_compress: List[NNCFNode],
        mode: CompressWeightsMode,
        ratio: float = None,
        group_size: int = None,
    ) -> ov.Model:
        all_weight_params: List[WeightNodeParams] = []
        quantized_nodes_ids = set()

        friendly_name_to_op_map = {op.get_friendly_name(): op for op in model.get_ops()}

        for nncf_node in nodes_to_compress:
            weight_port_ids = nncf_node.layer_attributes.get_const_port_ids()
            for weight_port_id in weight_port_ids:
                weight_op_friendly_name = nncf_node.layer_attributes.constant_attributes[weight_port_id]["name"]
                weight_node = friendly_name_to_op_map[weight_op_friendly_name]
                if weight_node is None:
                    continue
                if id(weight_node) in quantized_nodes_ids:
                    continue
                weight_output = weight_node.output(0)

                original_weight_dtype = weight_output.get_element_type().to_dtype()
                if original_weight_dtype not in [np.float32, np.float16, np.float64]:
                    continue
                const_shape = nncf_node.layer_attributes.constant_attributes[weight_port_id]["shape"]
<<<<<<< HEAD
                channel_axes = get_weight_channel_axes(nncf_node)
                axes = get_channel_agnostic_reduction_axes(channel_axes, const_shape)
=======
                channel_axes = get_weight_channel_axes(nncf_node, weight_port_id)
                reduction_axes = get_channel_agnostic_reduction_axes(channel_axes, const_shape)
                if isinstance(reduction_axes, tuple) and len(reduction_axes) != 1:
                    nncf_logger.warning(
                        f"Weight compression expects a single reduction axes, but given {len(reduction_axes)}. "
                        f"Weight shape: {const_shape}, reduction axes: {reduction_axes}, node name: {nncf_node.name}. "
                        "The node won't be quantized."
                    )
                    continue
                reduction_axis = reduction_axes[0] if isinstance(reduction_axes, tuple) else reduction_axes

>>>>>>> b4b2e191
                fq_name = f"{weight_op_friendly_name}/fq_weights_{weight_port_id}"
                num_weights = np.prod(const_shape)
                weight_params = WeightNodeParams(
                    reduction_axis, num_weights, fq_name, weight_node, original_weight_dtype
                )
                all_weight_params.append(weight_params)
                quantized_nodes_ids.add(id(weight_node))
        if mode != CompressWeightsMode.INT8:
            primary_config = WeightCompressionConfig(mode=mode, group_size=group_size)
            _assign_mixed_precision(all_weight_params, ratio, primary_config)

        nncf_logger.info(_get_bitwidth_distribution_str(all_weight_params))

        for wp in track(all_weight_params, description="Applying Weight Compression"):
            weight_node = wp.weight_node
            original_weight_dtype = wp.original_weight_dtype

            weight_output = weight_node.output(0)
            weight_name = weight_node.get_friendly_name()
            target_inputs = weight_output.get_target_inputs()

            weight = get_const_value(weight_node)
            config = wp.compression_config
            if config.mode == CompressWeightsMode.NF4:
                original_shape = weight.shape
                norm_weight, scale = _get_norm_weight_and_nf4_scale(weight, wp.reduction_axis, group_size)
                compressed_const = opset.constant(norm_weight, dtype=ov.Type.nf4, name=weight_name)
                convert = opset.convert(compressed_const, original_weight_dtype)
                mul = opset.multiply(convert, scale.astype(original_weight_dtype), name=wp.fq_name)
                if config.group_size != -1:
                    mul = opset.reshape(mul, output_shape=original_shape, special_zero=False)
                last_output = mul.output(0)
            else:
                original_shape = weight.shape
                compressed_weights, scale, zero_point = _do_integer_quantization(weight, wp.reduction_axis, config)
                compression_type = np.uint8 if config.num_bits == 8 else ov.Type.u4
                compressed_weights_node = opset.constant(compressed_weights, dtype=compression_type, name=weight_name)
                convert_weights_node = opset.convert(compressed_weights_node, original_weight_dtype)
                zero_point_node = opset.constant(zero_point, dtype=compression_type, name=f"{weight_name}/ZP")
                convert_zp_node = opset.convert(zero_point_node, original_weight_dtype)
                sub = opset.subtract(convert_weights_node, convert_zp_node)
                mul = opset.multiply(sub, scale.astype(original_weight_dtype), name=wp.fq_name)
                if config.group_size != -1:
                    mul = opset.reshape(mul, output_shape=original_shape, special_zero=False)
                last_output = mul.output(0)

            for target_input in target_inputs:
                target_input.replace_source_output(last_output)
        return model


TWeightType = TypeVar("TWeightType")


@dataclass
class WeightCompressionConfig:
    """
    Information on how to compress (quantize) a specific weight.

    :param mode: Defines a mode for weight compression. Defaults to INT8 mode.
    :param group_size: Number of weights (e.g. 128) in the channel dimension that share quantization parameters (scale).
        The value -1 means no grouping. Defaults to -1.
    """

    mode: Optional[CompressWeightsMode] = CompressWeightsMode.INT8
    group_size: Optional[int] = -1

    @property
    def num_bits(self):
        """
        :return: number of bits that is used for storing a single quantized value in the given mode.
        """
        return 8 if self.mode == CompressWeightsMode.INT8 else 4


@dataclass
class WeightNodeParams:
    """
    Information about weight node in the ov.Model that is useful for weight compression.

    :param reduction_axis: Axis, along which to reduce (collect) different statistics (e.g. min, max).
    :param num_weights: Number of elements in the weight array.
    :param fq_name: Name for the inserted weight compression operation.
    :param weight_node: The weight node itself.
    :param original_weight_dtype: Type of elements in the weight array.
    :param compression_config: Configuration of weight compression for the weight node.
    """

    reduction_axis: int
    num_weights: int
    fq_name: str
    weight_node: ov.Node
    original_weight_dtype: TWeightType
    compression_config = WeightCompressionConfig()


def _do_integer_quantization(
    weight: np.ndarray, reduction_axis: int, config: WeightCompressionConfig
) -> Tuple[np.ndarray, np.ndarray, np.ndarray]:
    """
    The method quantizes the given weights to integer data type in accordance with the compression config.
    The config defines a quantization mode:
        INT8 mode refers to unsigned int8 asymmetric weight compression - quantization to [0, 255] range.
        INT4_ASYM mode refers to unsigned int4 asymmetric weight compression with a typical non-fixed zero-point -
            quantization to [0, 15] range.
        INT4_SYM mode refers to unsigned int4 symmetric weight compression with a fixed zero point equals to 8 -
            quantization to [0, 15] range.
        NF4 mode requires a dedicated procedure and it is not supported in this method.
    One of the parameter of compression config is a group size. Quantization is per-channel, if group size equals to -1,
    otherwise it's per-group, i.e. group size number of weights in the channel dimension share quantization parameters
    (scales).

    :param weight: Weight array to compress.
    :param reduction_axis: Axis, along which to reduce (collect) different statistics (e.g. min, max).
    :param config: Information on how to compress (quantize) a specific weight.
    :return: The compressed weights, scale and zero point that was used for its quantization.
    """
    mode = config.mode
    assert mode != CompressWeightsMode.NF4, "The function supports integer quantization only"
    group_size = config.group_size
    num_bits = config.num_bits

    level_low = 0
    level_high = 2**num_bits - 1

    if group_size != -1:
        # weights are reshaped from [a1, r, a2] to [a1, r//gs, gs, a2]
        weight, reduction_axis = _reshape_weights_for_grouped_quantization(weight, reduction_axis, group_size)

    if mode in [CompressWeightsMode.INT8, CompressWeightsMode.INT4_ASYM]:
        min_values = np.min(weight, axis=reduction_axis, keepdims=True)  # [a1, r, a2] -> [a1, 1, a2]
        max_values = np.max(weight, axis=reduction_axis, keepdims=True)  # [a1, r, a2] -> [a1, 1, a2]
        scale, zero_point = calculate_scale_zero_point(
            min_values, max_values, level_low, level_high, narrow_range=False
        )
    else:
        scale = np.max(np.abs(weight), axis=reduction_axis, keepdims=True)  # [a1, r//gs, 1, a2]
        level_low_sym = -(2 ** (num_bits - 1))
        level_high_sym = 2 ** (num_bits - 1) - 1
        scale = scale / level_high_sym
        zero_point = np.array([-level_low_sym])

    eps = np.finfo(weight.dtype).eps
    # NOTE: adding machine epsilon to avoid division by zero
    scale[np.abs(scale) < eps] = eps
    compressed_weights = np.round(weight / scale + zero_point)
    compressed_weights = np.clip(compressed_weights, level_low, level_high).astype(np.uint8)
    return compressed_weights, scale, zero_point


def _get_integer_quantization_error(weight: np.ndarray, reduction_axis: int, config: WeightCompressionConfig) -> float:
    """
    Calculates a quantity characterizing the difference between floating point weights and fake quantized
    (compressed and decompressed) to integer ones.

    :param weight: Weight array to compress.
    :param reduction_axis: Axis, along which to reduce (collect) different statistics (e.g. min, max).
    :param config: Information on how to compress (quantize) a specific weight.
    :return: The quantity characterizing the error of integer quantization.
    """
    orig_shape = weight.shape
    compressed_weights, scale, zero_point = _do_integer_quantization(weight, reduction_axis, config)

    decompressed_weight = compressed_weights.astype(dtype=scale.dtype)
    decompressed_weight = (compressed_weights - zero_point) * scale

    decompressed_weight = decompressed_weight.reshape(orig_shape)
    diff = (decompressed_weight - weight) ** 2
    layer_err = np.mean(diff, axis=reduction_axis)
    val = np.max(layer_err)
    return val


def _reshape_weights_for_grouped_quantization(
    weight: np.ndarray, reduction_axis: int, group_size: int
) -> Tuple[np.ndarray, int]:
    """
    Reshapes weights for group-wise quantization and return a new reduction axis for collecting statistics per group
    dimension. Having weights with shapes [c_out, c_in] and group size = 128, shape of reshaped weights is
    [c_out, c_in // 128, 128].

    :param weight: Weight array to compress.
    :param reduction_axis: Axis, along which to reduce (collect) different statistics (e.g. min, max).
    :param group_size: Number of weights (e.g. 128) in the channel dimension that share quantization parameters (scale).
    :return: reshaped weights and new reduction axis.
    """
    assert group_size != -1
    assert isinstance(reduction_axis, int)
    channel_size = weight.shape[reduction_axis]
    if channel_size % group_size != 0:
        raise RuntimeError(f"Channel size {channel_size} should be divisible by size of group {group_size}")

    num_groups_per_channel = channel_size // group_size
    shape = list(weight.shape)  # [a1, r, a2] - "r" refers to number of channels along reduction axis
    shape[reduction_axis : reduction_axis + 1] = (num_groups_per_channel, group_size)
    reshaped_weight = weight.reshape(shape)
    reduction_axis += 1
    return reshaped_weight, reduction_axis


def _get_norm_weight_and_nf4_scale(
    weight: np.ndarray, reduction_axis: int, group_size: int = -1
) -> Tuple[np.ndarray, np.ndarray]:
    """
    Calculates scale for nf4 quantization and normalizes weights by the scale.
    Weights are reshaped in case of positive value of group size.

    :param weight: Weight array to compress.
    :param reduction_axis: Axis, along which to reduce (collect) different statistics (e.g. min, max).
    :param group_size: Number of weights (e.g. 128) in the channel dimension that share quantization parameters (scale).
        The value -1 means no grouping. Defaults to -1.
    :return: Normalized weights and nf4 scale.
    """
    if group_size != -1:
        # weights are reshaped: [a1, r, a2] -> [a1, r//gs, gs, a2]
        weight, reduction_axis = _reshape_weights_for_grouped_quantization(weight, reduction_axis, group_size)
        scale = np.max(np.abs(weight), axis=reduction_axis, keepdims=True)  # [a1, r//gs, 1, a2]
    else:
        scale = np.max(np.abs(weight), axis=reduction_axis, keepdims=True)  # [a1, 1, a2]
    eps = np.finfo(weight.dtype).eps
    # NOTE: adding machine epsilon to avoid division by zero
    scale[np.abs(scale) < eps] = eps
    norm_weight = weight / scale
    return norm_weight, scale


def _proportion_str(num_weights_list: List[int], total_num_weights: int, total_num_params: int) -> str:
    percentage = sum(num_weights_list) / max(total_num_weights, 1) * 100
    return f"{percentage:.0f}% ({len(num_weights_list)} / {total_num_params})"


def _get_bitwidth_distribution_str(all_weight_params: List[WeightNodeParams]) -> str:
    """
    Generates a table that shows the ratio of weights quantized to different number of bits.

    :param all_weight_params: List of information about each weight node.
    :return: A string containing the table.
    """
    total_num_weights = sum(ws.num_weights for ws in all_weight_params)
    num_internal_weights = 0
    num_params = len(all_weight_params)
    num_internal_params = 0
    if num_params > 2:
        num_internal_params = num_params - 2
    num_bits_vs_num_weights_map = {}
    for i, data in enumerate(all_weight_params):
        num_bits = data.compression_config.num_bits
        n_total, n_internal = num_bits_vs_num_weights_map.get(num_bits, ([], []))
        if i not in (0, num_params - 1):
            n_internal.append(data.num_weights)
            num_internal_weights += data.num_weights
        n_total.append(data.num_weights)
        num_bits_vs_num_weights_map[num_bits] = (n_total, n_internal)

    # Table creation
    header = ["Num bits (N)", "% all parameters (layers)", "% internal parameters (layers)"]
    rows = []
    for bitwidth, (n_total, n_internal) in num_bits_vs_num_weights_map.items():
        rows.append(
            [
                bitwidth,
                _proportion_str(n_total, total_num_weights, num_params),
                _proportion_str(n_internal, num_internal_weights, num_internal_params),
            ]
        )

    table = create_table(header, rows)
    pretty_string = f"Statistics of the bitwidth distribution:\n{table}"
    return pretty_string


def _assign_mixed_precision(
    all_weight_params: List[WeightNodeParams], ratio: float, primary_config: WeightCompressionConfig
) -> None:
    """
    Assigns mixed quantization scheme (e.g. uniform int8 or non-uniform nf4) for weights based on some criteria.

    :param all_weight_params: List of information about each weight node. The quantization scheme is added to this info.
    :param ratio: The ratio between primary and backup precisions (e.g. 0.9 means 90% of layers quantized to NF4
        and the rest to INT8).
    :param primary_config: Information on how to compress (quantize) weights to primary precision.
    :return: None.
    """
    if ratio == 1:
        for weight_param in all_weight_params[1:-1]:
            weight_param.compression_config = primary_config
        return
    errors = []
    num_internal_weights = 0
    # NOTE: first and last layers are always in 8 bit: no need to calculate error for them
    for weight_param in track(all_weight_params[1:-1], description="Searching for Mixed-Precision Configuration"):
        weight = get_const_value(weight_param.weight_node)
        backup_config = weight_param.compression_config
        reduction_axis = weight_param.reduction_axis
        backup_error = _get_integer_quantization_error(weight, reduction_axis, backup_config)
        eps = np.finfo(weight.dtype).eps
        error = 1 / (backup_error + eps)
        errors.append(error)
        num_internal_weights += weight_param.num_weights
    # NOTE: index is defined in the array of all weight params by taking into account that errors were not
    # calculated for first and last layers.
    indexes_of_layers_in_ascending_order_of_errors = [
        i[0] + 1 for i in sorted(enumerate(errors), reverse=False, key=lambda x: x[1])
    ]
    num_weights_in_4bit = 0
    for index in indexes_of_layers_in_ascending_order_of_errors:
        weight_param = all_weight_params[index]
        current_ratio = (num_weights_in_4bit + weight_param.num_weights) / num_internal_weights
        if current_ratio >= ratio:
            break
        weight_param.compression_config = primary_config
        num_weights_in_4bit += weight_param.num_weights<|MERGE_RESOLUTION|>--- conflicted
+++ resolved
@@ -72,11 +72,7 @@
                 if original_weight_dtype not in [np.float32, np.float16, np.float64]:
                     continue
                 const_shape = nncf_node.layer_attributes.constant_attributes[weight_port_id]["shape"]
-<<<<<<< HEAD
                 channel_axes = get_weight_channel_axes(nncf_node)
-                axes = get_channel_agnostic_reduction_axes(channel_axes, const_shape)
-=======
-                channel_axes = get_weight_channel_axes(nncf_node, weight_port_id)
                 reduction_axes = get_channel_agnostic_reduction_axes(channel_axes, const_shape)
                 if isinstance(reduction_axes, tuple) and len(reduction_axes) != 1:
                     nncf_logger.warning(
@@ -87,7 +83,6 @@
                     continue
                 reduction_axis = reduction_axes[0] if isinstance(reduction_axes, tuple) else reduction_axes
 
->>>>>>> b4b2e191
                 fq_name = f"{weight_op_friendly_name}/fq_weights_{weight_port_id}"
                 num_weights = np.prod(const_shape)
                 weight_params = WeightNodeParams(
