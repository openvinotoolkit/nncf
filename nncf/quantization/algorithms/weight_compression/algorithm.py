--- conflicted
+++ resolved
@@ -709,11 +709,7 @@
         )
         return transformed_model
 
-<<<<<<< HEAD
-    def _get_activation_node_port_and_channel(self, node: NNCFNode, nncf_graph: NNCFGraph) -> Tuple[NNCFNode, int]:
-=======
-    def _get_activation_node_and_port(self, node: NNCFNode, nncf_graph: NNCFGraph) -> tuple[NNCFNode, int]:
->>>>>>> c72f787d
+    def _get_activation_node_port_and_channel(self, node: NNCFNode, nncf_graph: NNCFGraph) -> tuple[NNCFNode, int]:
         """
         This method returns the activation layer, corresponding port id and channel axis for the given node.
 
