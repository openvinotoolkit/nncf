# Copyright (c) 2024 Intel Corporation
# Licensed under the Apache License, Version 2.0 (the "License");
# you may not use this file except in compliance with the License.
# You may obtain a copy of the License at
#      http://www.apache.org/licenses/LICENSE-2.0
# Unless required by applicable law or agreed to in writing, software
# distributed under the License is distributed on an "AS IS" BASIS,
# WITHOUT WARRANTIES OR CONDITIONS OF ANY KIND, either express or implied.
# See the License for the specific language governing permissions and
# limitations under the License.
# Copyright (c) 2024 Intel Corporation
# Licensed under the Apache License, Version 2.0 (the "License");
# you may not use this file except in compliance with the License.
# You may obtain a copy of the License at
#      http://www.apache.org/licenses/LICENSE-2.0
# Unless required by applicable law or agreed to in writing, software
# distributed under the License is distributed on an "AS IS" BASIS,
# WITHOUT WARRANTIES OR CONDITIONS OF ANY KIND, either express or implied.
# See the License for the specific language governing permissions and
# limitations under the License.

from collections import defaultdict
from typing import Dict, List, Optional, OrderedDict, Tuple, TypeVar

import nncf
from nncf import Dataset
from nncf.common.factory import StatisticsAggregatorFactory
from nncf.common.graph.graph import NNCFGraph
from nncf.common.graph.graph import NNCFNode
from nncf.common.graph.transformations.commands import TargetType
from nncf.common.logging import nncf_logger
from nncf.common.logging.track_progress import track
from nncf.common.scopes import should_consider_scope
from nncf.common.tensor_statistics.statistic_point import StatisticPoint
from nncf.common.tensor_statistics.statistic_point import StatisticPointsContainer
from nncf.common.utils.backend import BackendType
from nncf.common.utils.backend import get_backend
from nncf.common.utils.helpers import create_table
from nncf.experimental.tensor import Tensor
from nncf.experimental.tensor.definitions import TensorDataType
from nncf.parameters import CompressWeightsMode
from nncf.parameters import SensitivityMetric
from nncf.quantization.algorithms.algorithm import Algorithm
from nncf.quantization.algorithms.weight_compression.awq import AWQ
from nncf.quantization.algorithms.weight_compression.config import WeightCompressionParameters
from nncf.quantization.algorithms.weight_compression.mixed_precision import MIXED_PRECISION_CRITERIA
from nncf.quantization.algorithms.weight_compression.weight_lowering import WeightCompressionConfig
from nncf.scopes import IgnoredScope
from nncf.scopes import get_ignored_node_names_from_ignored_scope

TModel = TypeVar("TModel")
TTensor = TypeVar("TTensor")


class WeightCompression(Algorithm):
    """
    Post-training Weight Compression algorithm implementation.

    Compresses weights of Linear and Embedding layers to 8-bit integer or
    to nf4 depending on mode, ratio and group size.
    """

    def __init__(
        self,
        mode: CompressWeightsMode,
        ratio: float,
        group_size: int,
        ignored_scope: IgnoredScope,
        all_layers: bool,
        sensitivity_metric: SensitivityMetric,
        awq: bool,
    ):
        """
        :param mode: Defines a mode for weight compression.
            INT8_SYM stands for 8-bit integer symmetric quantization of all weights.
                Weights are quantized symmetrically with a fixed zero point equals to 128.
            INT8_ASYM is the same as INT8_SYM mode, but weights are quantized to a primary precision asymmetrically
                with a typical non-fixed zero point.
            INT4_SYM stands for a mixed-precision weights quantization with 4-bit integer as a primary precision.
                Weights are quantized to a primary precision symmetrically with a fixed zero point equals to 8.
                All embeddings and the last layer are always compressed to a backup precision, which is INT8_ASYM,
                by default. All others are quantized whether to 4-bit integer or to a backup precision depending on
                criteria and the given ratio.
            INT4_ASYM is the same as INT4_SYM mode, but weights are quantized to a primary precision asymmetrically
                with a typical non-fixed zero point.
            NF4 is the same as INT4_SYM mode, but primary precision is NF4 data type without zero point.
        :param ratio: the ratio between primary and backup precisions (e.g. 0.9 means 90% of layers quantized to NF4
            and the rest to INT8_ASYM).
        :param group_size: number of weights (e.g. 128) in the channel dimension
            that share quantization parameters (scale). The value -1 means no grouping.
        :param ignored_scope: An ignored scope that defined the list of model control
            flow graph nodes to be ignored during quantization.
        :param all_layers: Indicates whether embeddings and last layers should be compressed to a primary
            precision. By default, the backup precision is assigned for the embeddings and last layers.
        :param sensitivity_metric: The sensitivity metric for assigning quantization precision to layers. In order to
            preserve the accuracy of the model, the more sensitive layers receives a higher precision.
        :param awq: determines whether to use or not modified AWQ algorithm.
        """
        super().__init__()
        self._mode = mode
        self._group_size = group_size
        self._ratio = ratio
        self._ignored_scope = ignored_scope
        self._backend_entity = None
        self._algorithm_key = f"CW_{hash(self)}"
        self._fp_inputs = defaultdict(list)
        self._all_layers = all_layers
        self._sensitivity_metric = sensitivity_metric
        self._awq = awq

    @property
    def available_backends(self) -> List[BackendType]:
        return [BackendType.OPENVINO, BackendType.TORCH]

    def _set_backend_entity(self, model: TModel) -> None:
        """
        Creates a helper class with a backed-specific logic of the algorithm.

        :param model: Backend-specific input model.
        """
        model_backend = get_backend(model)
        if model_backend == BackendType.OPENVINO:
            from nncf.quantization.algorithms.weight_compression.openvino_backend import OVWeightCompressionAlgoBackend

            self._backend_entity = OVWeightCompressionAlgoBackend(model)
        elif model_backend == BackendType.TORCH:
            from nncf.quantization.algorithms.weight_compression.torch_backend import PTWeightCompressionAlgoBackend

            self._backend_entity = PTWeightCompressionAlgoBackend()
        else:
            raise nncf.UnsupportedBackendError(
                "Cannot return backend-specific entity because {} is not supported!".format(model_backend.value)
            )

    def _get_nodes_to_compress(self, nncf_graph: NNCFGraph) -> List[NNCFNode]:
        """
        Collects nodes in the model's graph corresponding to the layers for weight compression.

        :param nncf_graph: NNCFGraph instance.
        :return: List with the data for each layer.
        """
        weighted_metatypes = self._backend_entity.matmul_metatypes + self._backend_entity.embedding_metatypes
        ordered_nodes_to_compress = []
        ignored_names = get_ignored_node_names_from_ignored_scope(
            self._ignored_scope, nncf_graph, strict=self._ignored_scope.validate
        )
        for node in nncf_graph.topological_sort():
            is_node_with_weights = self._backend_entity.is_node_with_weights(node, nncf_graph)
            is_within_scope = should_consider_scope(node.node_name, ignored_names)
            if node.metatype in weighted_metatypes and is_node_with_weights and is_within_scope:
                ordered_nodes_to_compress.append(node)
        return ordered_nodes_to_compress

    def _get_ratio_defining_params(
        self, all_weight_params: List[WeightCompressionParameters], is_last_layer_shared: bool
    ) -> List[WeightCompressionParameters]:
        """
        Returns the information about weights that are used for ratio calculation between primary
        and backup precisions.

        :param all_weight_params: List of all weight parameters.
        :param is_last_layer_shared: Indicates whether the last layer which shares the weight
            should be quantized or not.
        :return: Information about each weight node that is considered for mixed precision.
        """
        if self._mode in [CompressWeightsMode.INT8_SYM, CompressWeightsMode.INT8_ASYM]:
            return all_weight_params

        if self._all_layers:
            return list(filter(lambda wp: len(wp.reduction_axis) == 1, all_weight_params))

        ratio_defining_params = list(
            filter(
                lambda wp: wp.node_with_weight.metatype not in self._backend_entity.embedding_metatypes,
                all_weight_params,
            )
        )
        if not is_last_layer_shared:
            ratio_defining_params = ratio_defining_params[:-1]
        return ratio_defining_params

    def _set_weight_compression_config(
        self,
        ratio_defining_params: List[WeightCompressionParameters],
        model: TModel,
        graph: NNCFGraph,
        activations: Optional[Dict[str, List[Tensor]]] = None,
    ) -> None:
        """
        Sets the appropriate compression configuration for weights based on some criteria.

        :param ratio_defining_params: Information about weights that are used for calculating ratio between primary and
            backup precisions.
        :param model: The model.
        :param graph: The model graph associated with the model.
        :param activations: The input activations of the layers considered for compression.
        """
        primary_config = WeightCompressionConfig(mode=self._mode, group_size=self._group_size)
        if self._ratio == 1:
            for weight_param in ratio_defining_params:
                weight_param.compression_config = primary_config
        else:
            criterion_cls = MIXED_PRECISION_CRITERIA.get(self._sensitivity_metric)
            criterion = criterion_cls(
                model, graph, self._backend_entity, ratio_defining_params, primary_config, self._ratio, activations
            )
            criterion.assign_mixed_precision()

    @staticmethod
    def _proportion_str(num_weights_list: List[int], total_num_weights: int, total_num_params: int) -> str:
        """
        Generates a string with proportion between target parameters and all model parameters by number of weights.

        :param num_weights_list: List of number of weights of target model parameters.
        :param total_num_weights: The total number of weights.
        :param total_num_params: The total number of model parameters.
        :return: The string with proportion between target parameters and all model parameters by number of weights.
        """
        percentage = sum(num_weights_list) / max(total_num_weights, 1) * 100
        return f"{percentage:.0f}% ({len(num_weights_list)} / {total_num_params})"

    def _get_bitwidth_distribution_str(
        self, all_params: List[WeightCompressionParameters], ratio_defining_params: List[WeightCompressionParameters]
    ) -> str:
        """
        Generates a table that shows the ratio of weights quantized to different number of bits.

        :param all_params: Information about each weight node.
        :param ratio_defining_params: Information about weights that are used for calculating ratio between primary and
            backup precisions.
        :return: A string containing the table.
        """
        num_bits_vs_num_weights_map = {}
        ratio_defining_weight_names = set(wp.weight_name for wp in ratio_defining_params)
        for data in all_params:
            num_bits = data.compression_config.num_bits
            n_total, n_ratio_defining = num_bits_vs_num_weights_map.get(num_bits, ([], []))
            if data.weight_name in ratio_defining_weight_names:
                n_ratio_defining.append(data.num_weights)
            n_total.append(data.num_weights)
            num_bits_vs_num_weights_map[num_bits] = (n_total, n_ratio_defining)

        num_ratio_defining_weights = sum(ws.num_weights for ws in ratio_defining_params)
        num_ratio_defining_params = len(ratio_defining_params)
        num_total_weights = sum(ws.num_weights for ws in all_params)
        num_params = len(all_params)
        num_bits_vs_num_weights_map = OrderedDict(sorted(num_bits_vs_num_weights_map.items(), reverse=True))
        # Table creation
        header = ["Num bits (N)", "% all parameters (layers)", "% ratio-defining parameters (layers)"]
        rows = []
        for bitwidth, (n_total, n_ratio_defining) in num_bits_vs_num_weights_map.items():
            rows.append(
                [
                    bitwidth,
                    self._proportion_str(n_total, num_total_weights, num_params),
                    self._proportion_str(n_ratio_defining, num_ratio_defining_weights, num_ratio_defining_params),
                ]
            )

        table = create_table(header, rows)
        pretty_string = f"Statistics of the bitwidth distribution:\n{table}"
        return pretty_string

    def apply(
        self,
        model: TModel,
        graph: NNCFGraph,
        statistic_points: Optional[StatisticPointsContainer] = None,
        dataset: Optional[Dataset] = None,
    ) -> TModel:
        self._set_backend_entity(model)
        nodes_to_compress = self._get_nodes_to_compress(graph)

        activations = {}
        if dataset is not None and self._sensitivity_metric != SensitivityMetric.WEIGHT_QUANTIZATION_ERROR:
            activations = self._get_activations(dataset, nodes_to_compress, graph, model)

        transformed_model = self.do_compression(model, graph, nodes_to_compress, activations)
        return transformed_model

    def do_compression(
        self,
        model: TModel,
        graph: NNCFGraph,
        nodes_to_compress: List[NNCFNode],
        activations: Optional[Dict[str, List[Tensor]]] = None,
    ) -> TModel:
        all_weight_params: List[WeightCompressionParameters] = []
        weight_names = set()

        is_last_layer_shared = False
        n = len(nodes_to_compress)
        for i, node in enumerate(nodes_to_compress):
            for weight_name, weight_port_id in self._backend_entity.get_weight_names_and_port_ids(node, graph):
                if weight_name in weight_names:
                    if i == n - 1:
                        is_last_layer_shared = True
                    continue

                weight = self._backend_entity.get_weight(node, weight_port_id, model, graph)
                if weight.dtype not in [TensorDataType.float32, TensorDataType.float16, TensorDataType.float64]:
                    continue
<<<<<<< HEAD
                reduction_axes = self._backend_entity.get_reduction_axes(node, weight_port_id, graph)
                if isinstance(reduction_axes, tuple) and len(reduction_axes) != 1:
=======
                reduction_axes = self._backend_entity.get_channel_agnostic_reduction_axes(node, weight_port_id, graph)
                if (
                    self._group_size != -1
                    and self._all_layers
                    and node.metatype in self._backend_entity.embedding_metatypes
                    and isinstance(reduction_axes, tuple)
                    and len(reduction_axes) != 1
                ):
                    # NNCF supports multiple reduction axes only for ops with group_size != -1.
                    # Embedding layers are quantized to 4-bits only if all_layers=True.
                    # MatMul ops can't have multiple reduction axes.
>>>>>>> 5bbf12b8
                    nncf_logger.warning(
                        f"Weight compression expects a single reduction axis, but {len(reduction_axes)} given. "
                        f"Weight shape: {weight.shape}, reduction axes: {reduction_axes}, "
                        f"node name: {node.node_name}. The node will be asymmetrically quantized to 8 bits."
                    )

                weight_params = WeightCompressionParameters(
                    weight_name, node, weight_port_id, weight.size, reduction_axes
                )
                all_weight_params.append(weight_params)
                weight_names.add(weight_name)

        ratio_defining_params = self._get_ratio_defining_params(all_weight_params, is_last_layer_shared)
        self._set_weight_compression_config(ratio_defining_params, model, graph, activations)
        nncf_logger.info(self._get_bitwidth_distribution_str(all_weight_params, ratio_defining_params))

        if self._awq and activations is not None and self._mode != CompressWeightsMode.NF4:
            awq_algo = AWQ(
                model, self._backend_entity.name_to_node_mapping, all_weight_params, nodes_to_compress, activations
            )
            awq_algo.apply(model, graph)

        # Compress model using weight compression parameters
        transformed_model = self._backend_entity.transform_model(
            model, graph, track(all_weight_params, description="Applying Weight Compression")
        )

        self._backend_entity.dump_parameters(
            model,
            parameters={
                "mode": self._mode.value,
                "group_size": self._group_size,
                "ratio": self._ratio,
                "all_layers": self._all_layers,
                "ignored_scope": self._ignored_scope,
                "sensitivity_metric": self._sensitivity_metric.value,
                "awq": self._awq,
            },
            algo_name="weight_compression",
        )
        return transformed_model

    def get_statistic_points(self, model: TModel, graph: NNCFGraph, dataset: Dataset) -> StatisticPointsContainer:
        pass

    def _get_activation_node_and_port(self, node: NNCFNode, nncf_graph: NNCFGraph) -> Tuple[NNCFNode, int]:
        """
        This method returns the activation layer and corresponding port id for the node.

        :param node: NNCFGraph node for which the activation is sought.
        :param nncf_graph: NNCFGraph instance with the node.
        :return: Tuple with the activation node and port id.
        """
        activation_port = self._backend_entity.get_activation_port_id(node, nncf_graph)
        activation_edge = nncf_graph.get_input_edges(node)[activation_port]
        activation_node = activation_edge.from_node
        port_id = activation_edge.output_port_id
        return activation_node, port_id

    def _get_fp_inputs(self, statistic_points: StatisticPointsContainer, node_name: str, port_id: int) -> List[Tensor]:
        """
        Collects floating-point statistics for the given node and port id.

        :param statistic_points: Filled StatisticPointsContainer.
        :param node_name: Name of the current layer.
        :param port_id: Port id for statistics collection.
        :return: Collected list of tensor data.
        """

        def input_filter_func(point):
            # For the floating-point statistics collected in POST_LAYER style,
            # we also need to determine the output port id.
            # For the cases when the layer has more than one (0) output port.
            return (
                self._algorithm_key in point.algorithm_to_tensor_collectors
                and point.target_point.type == TargetType.POST_LAYER_OPERATION
                and point.target_point.port_id == port_id
            )

        input_id = (node_name, port_id)
        if input_id in self._fp_inputs:
            return self._fp_inputs[input_id]

        input_fp = []
        for tensor_collector in statistic_points.get_algo_statistics_for_node(
            node_name, input_filter_func, self._algorithm_key
        ):
            for value in tensor_collector.get_statistics().values:
                input_fp.append(Tensor(value))
        self._fp_inputs[input_id] = input_fp
        return self._fp_inputs[input_id]

    def _get_activations(
        self, dataset: Dataset, nodes_to_compress: List[NNCFNode], graph: NNCFGraph, model: TModel
    ) -> Dict[str, List[Tensor]]:
        """
        Collects input activations for the given nodes on the dataset.

        :param dataset: Dataset to collect values.
        :param nodes_to_compress: List of nodes, whose inputs are collected.
        :param model: Model for statistics collection.
        :param graph: Model graph.
        :return: statistics values itself per node name.
        """
        subset_size = 128

        activations = {}
        _collected_stat_inputs_map = {}
        statistic_container = StatisticPointsContainer()
        all_act_nodes = set()
        act_vs_shared_node_names_mapping = defaultdict(list)
        matmul_metatypes = self._backend_entity.matmul_metatypes
        filtered_nodes = filter(lambda node: node.metatype in matmul_metatypes, nodes_to_compress)
        for node in filtered_nodes:
            act_node, output_port_id = self._get_activation_node_and_port(node, graph)
            act_node_name = act_node.node_name
            if act_node_name in all_act_nodes:
                act_vs_shared_node_names_mapping[act_node_name].append(node.node_name)
                continue
            all_act_nodes.add(act_node_name)
            output_id = (act_node_name, output_port_id)
            _collected_stat_inputs_map[node.node_name] = output_id

            statistic_point = self._backend_entity.target_point(
                TargetType.POST_LAYER_OPERATION, act_node_name, port_id=output_port_id
            )
            stat_collector = self._backend_entity.raw_statistic_collector(num_samples=subset_size)
            statistic_container.add_statistic_point(
                StatisticPoint(
                    target_point=statistic_point, tensor_collector=stat_collector, algorithm=self._algorithm_key
                )
            )

        statistics_aggregator = StatisticsAggregatorFactory.create(model, dataset)
        statistics_aggregator.register_statistic_points(statistic_container)
        statistics_aggregator.collect_statistics(model, graph)

        for node_name, output_id in _collected_stat_inputs_map.items():
            act_node_name, output_port_id = output_id
            x_fp = self._get_fp_inputs(statistic_container, node_name=act_node_name, port_id=output_port_id)
            x_fp = [i.squeeze() for i in x_fp]  # List[tensor(seq_length, hidden_dim)]
            activations[node_name] = x_fp

            for shared_node_name in act_vs_shared_node_names_mapping[act_node_name]:
                activations[shared_node_name] = x_fp

        return activations<|MERGE_RESOLUTION|>--- conflicted
+++ resolved
@@ -300,11 +300,7 @@
                 weight = self._backend_entity.get_weight(node, weight_port_id, model, graph)
                 if weight.dtype not in [TensorDataType.float32, TensorDataType.float16, TensorDataType.float64]:
                     continue
-<<<<<<< HEAD
                 reduction_axes = self._backend_entity.get_reduction_axes(node, weight_port_id, graph)
-                if isinstance(reduction_axes, tuple) and len(reduction_axes) != 1:
-=======
-                reduction_axes = self._backend_entity.get_channel_agnostic_reduction_axes(node, weight_port_id, graph)
                 if (
                     self._group_size != -1
                     and self._all_layers
@@ -315,7 +311,6 @@
                     # NNCF supports multiple reduction axes only for ops with group_size != -1.
                     # Embedding layers are quantized to 4-bits only if all_layers=True.
                     # MatMul ops can't have multiple reduction axes.
->>>>>>> 5bbf12b8
                     nncf_logger.warning(
                         f"Weight compression expects a single reduction axis, but {len(reduction_axes)} given. "
                         f"Weight shape: {weight.shape}, reduction axes: {reduction_axes}, "
