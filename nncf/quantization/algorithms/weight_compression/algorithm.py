# Copyright (c) 2023 Intel Corporation
# Licensed under the Apache License, Version 2.0 (the "License");
# you may not use this file except in compliance with the License.
# You may obtain a copy of the License at
#      http://www.apache.org/licenses/LICENSE-2.0
# Unless required by applicable law or agreed to in writing, software
# distributed under the License is distributed on an "AS IS" BASIS,
# WITHOUT WARRANTIES OR CONDITIONS OF ANY KIND, either express or implied.
# See the License for the specific language governing permissions and
# limitations under the License.
# Copyright (c) 2023 Intel Corporation
# Licensed under the Apache License, Version 2.0 (the "License");
# you may not use this file except in compliance with the License.
# You may obtain a copy of the License at
#      http://www.apache.org/licenses/LICENSE-2.0
# Unless required by applicable law or agreed to in writing, software
# distributed under the License is distributed on an "AS IS" BASIS,
# WITHOUT WARRANTIES OR CONDITIONS OF ANY KIND, either express or implied.
# See the License for the specific language governing permissions and
# limitations under the License.

from typing import List, Optional, TypeVar

from nncf import Dataset
from nncf.common.graph.graph import NNCFGraph
from nncf.common.graph.graph import NNCFNode
from nncf.common.scopes import should_consider_scope
from nncf.common.tensor_statistics.statistic_point import StatisticPointsContainer
from nncf.common.utils.backend import BackendType
from nncf.common.utils.backend import get_backend
from nncf.parameters import CompressWeightsMode
from nncf.quantization.algorithms.algorithm import Algorithm
from nncf.scopes import IgnoredScope
from nncf.scopes import get_ignored_node_names_from_ignored_scope

TModel = TypeVar("TModel")
TTensor = TypeVar("TTensor")


class WeightCompression(Algorithm):
    """
    Post-training Weight Compression algorithm implementation.

    Compresses weights of Linear and Embedding layers to 8-bit integer or
    to nf4 depending on mode, ratio and group size.
    """

    def __init__(
        self,
        mode: CompressWeightsMode,
        ratio: float = None,
        group_size: int = None,
        ignored_scope: Optional[IgnoredScope] = None,
        all_layers: Optional[bool] = False,
    ):
        """
        :param mode: Defines a mode for weight compression.
            INT8_SYM stands for 8-bit integer symmetric quantization of all weights.
                Weights are quantized symmetrically with a fixed zero point equals to 128.
            INT8_ASYM is the same as INT8_SYM mode, but weights are quantized to a primary precision asymmetrically
                with a typical non-fixed zero point.
            INT4_SYM stands for a mixed-precision weights quantization with 4-bit integer as a primary precision.
                Weights are quantized to a primary precision symmetrically with a fixed zero point equals to 8.
                All embeddings and the last layer are always compressed to a backup precision, which is INT8_ASYM,
                by default. All others are quantized whether to 4-bit integer or to a backup precision depending on
                criteria and the given ratio.
            INT4_ASYM is the same as INT4_SYM mode, but weights are quantized to a primary precision asymmetrically
                with a typical non-fixed zero point.
            NF4 is the same as INT4_SYM mode, but primary precision is NF4 data type without zero point.
        :param ratio: the ratio between baseline and backup precisions (e.g. 0.9 means 90% of layers quantized to NF4
            and the rest to INT8_ASYM).
        :param group_size: number of weights (e.g. 128) in the channel dimension
            that share quantization parameters (scale). The value -1 means no grouping.
        :param ignored_scope: An ignored scope that defined the list of model control
            flow graph nodes to be ignored during quantization.
        :param all_layers: Indicates whether embeddings and last layers should be compressed to a primary
            precision. By default, the backup precision is assigned for the embeddings and last layers.
        """
        super().__init__()
        self._mode = mode
        self._group_size = group_size
        self._ratio = ratio
        self._ignored_scope = IgnoredScope() if ignored_scope is None else ignored_scope
        self._backend_entity = None
        self._algorithm_key = f"CW_{hash(self)}"
        self._all_layers = all_layers

    @property
    def available_backends(self) -> List[BackendType]:
        return [BackendType.OPENVINO]

    def _set_backend_entity(self, model: TModel) -> None:
        """
        Creates a helper class with a backed-specific logic of the algorithm.

        :param model: Backend-specific input model.
        """
        model_backend = get_backend(model)
        if model_backend == BackendType.OPENVINO:
            from nncf.quantization.algorithms.weight_compression.openvino_backend import OVWeightCompressionAlgoBackend

            self._backend_entity = OVWeightCompressionAlgoBackend()
        else:
            raise RuntimeError(
                "Cannot return backend-specific entity because {} is not supported!".format(model_backend.value)
            )

    def apply(
        self,
        model: TModel,
        graph: NNCFGraph,
        statistic_points: Optional[StatisticPointsContainer] = None,
        dataset: Optional[Dataset] = None,
    ) -> TModel:
        self._set_backend_entity(model)
        self._backend_entity.validate_params(self._mode, self._ignored_scope)
        nodes_to_compress = self._get_nodes_to_compress(graph)
        transformed_model = self._backend_entity.do_compression(
<<<<<<< HEAD
            model, nodes_to_compress, self._mode, self._ratio, self._group_size, graph=graph, dataset=dataset
=======
            model, nodes_to_compress, self._mode, self._ratio, self._group_size, self._all_layers
>>>>>>> 4660729f
        )
        return transformed_model

    def _get_nodes_to_compress(self, nncf_graph: NNCFGraph) -> List[NNCFNode]:
        """
        Collects nodes in the model's graph corresponding to the layers for weight compression.

        :param nncf_graph: NNCFGraph instance.
        :return: List with the data for each layer.
        """
        weighted_metatypes = self._backend_entity.weighted_metatypes
        ordered_nodes_to_compress = []
        ignored_names = list(
            get_ignored_node_names_from_ignored_scope(
                self._ignored_scope, nncf_graph, strict=self._ignored_scope.validate
            )
        )
        for node in nncf_graph.topological_sort():
            is_node_with_weights = self._backend_entity.is_node_with_weights(node)
            is_within_scope = should_consider_scope(node.node_name, ignored_names)
            if node.metatype in weighted_metatypes and is_node_with_weights and is_within_scope:
                ordered_nodes_to_compress.append(node)
        return ordered_nodes_to_compress

    def get_statistic_points(self, model: TModel, graph: NNCFGraph) -> StatisticPointsContainer:
        """
        Returns statistic points, for which StatisticsCollector should collect statistics.

        :param model: Model for statistics collection.
        :param graph: Model graph.
        :return: Statistic points, for which StatisticsCollector should collect statistics.
        """<|MERGE_RESOLUTION|>--- conflicted
+++ resolved
@@ -116,11 +116,7 @@
         self._backend_entity.validate_params(self._mode, self._ignored_scope)
         nodes_to_compress = self._get_nodes_to_compress(graph)
         transformed_model = self._backend_entity.do_compression(
-<<<<<<< HEAD
-            model, nodes_to_compress, self._mode, self._ratio, self._group_size, graph=graph, dataset=dataset
-=======
-            model, nodes_to_compress, self._mode, self._ratio, self._group_size, self._all_layers
->>>>>>> 4660729f
+            model, nodes_to_compress, self._mode, self._ratio, self._group_size, self._all_layers, graph=graph, dataset=dataset
         )
         return transformed_model
 
