--- conflicted
+++ resolved
@@ -703,12 +703,6 @@
         """
         matmul_input_to_output_nodes_map = defaultdict(list)
         for node in matmul_nodes:
-<<<<<<< HEAD
-            if node.layer_attributes.input_attributes["transpose"]:  # It works only for OV
-                msg = "Transposed input is not supported"
-                raise nncf.UnsupportedModelError(msg)
-=======
->>>>>>> f0cb70c6
             act_node, output_port_id = self._get_activation_node_and_port(node, graph)
             matmul_input_to_output_nodes_map[(act_node, output_port_id)].append(node)
         return matmul_input_to_output_nodes_map
