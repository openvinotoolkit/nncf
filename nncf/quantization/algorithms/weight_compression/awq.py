# Copyright (c) 2025 Intel Corporation
# Licensed under the Apache License, Version 2.0 (the "License");
# you may not use this file except in compliance with the License.
# You may obtain a copy of the License at
#      http://www.apache.org/licenses/LICENSE-2.0
# Unless required by applicable law or agreed to in writing, software
# distributed under the License is distributed on an "AS IS" BASIS,
# WITHOUT WARRANTIES OR CONDITIONS OF ANY KIND, either express or implied.
# See the License for the specific language governing permissions and
# limitations under the License.

from copy import deepcopy
from dataclasses import dataclass
from typing import Optional, TypeVar

import nncf
from nncf import nncf_logger
from nncf.common.factory import ModelTransformerFactory
from nncf.common.graph.graph import NNCFGraph
from nncf.common.graph.graph import NNCFNode
from nncf.common.graph.graph_matching import find_subgraphs_matching_pattern
from nncf.common.graph.transformations.layout import TransformationLayout
from nncf.common.logging.track_progress import track
from nncf.common.tensor_statistics.statistic_point import StatisticPointsContainer
from nncf.common.utils.backend import BackendType
from nncf.common.utils.backend import get_backend
from nncf.experimental.common.tensor_statistics.statistics import WCTensorStatistic
from nncf.parameters import CompressWeightsMode
from nncf.quantization.algorithms.algorithm import Algorithm
from nncf.quantization.algorithms.weight_compression.activation_stats import process_stats
from nncf.quantization.algorithms.weight_compression.backend import WeightCompressionAlgoBackend
from nncf.quantization.algorithms.weight_compression.config import WeightCompressionParameters
from nncf.quantization.algorithms.weight_compression.weight_lowering import float_quantize_dequantize_weight
from nncf.quantization.algorithms.weight_compression.weight_lowering import integer_quantize_dequantize_weight
from nncf.quantization.passes import transform_to_inference_graph
from nncf.tensor import TensorDataType
from nncf.tensor import functions as fns

TModel = TypeVar("TModel")
TTensor = TypeVar("TTensor")
TWeightType = TypeVar("TWeightType")


@dataclass
class AWQCompressionInfo:
    """
    Information on AWQ nodes.
    """

    weight_params: WeightCompressionParameters = None
    target_node: NNCFNode = None
    merge_node: NNCFNode = None


class AWQ(Algorithm):
    """
    Modified AWQ algorithm implementation.
    """

    def __init__(
        self,
        subset_size: int = 32,
        percent_to_apply: float = 0.002,
        alpha_min: float = 0.0,
        alpha_max: float = 1.0,
        steps: int = 100,
        prefer_data_aware_scaling: bool = True,
    ):
        """
        :param subset_size: The number of samples for AWQ.
        :param percent_to_apply: The percent of outliers for correction.
        :param alpha_min: Minimum value of smoothness parameter for grid search.
        :param alpha_max: Maximal value of smoothness parameter for grid search.
        :param steps: The number of the steps in grid search.
        :param prefer_data_aware_scaling: Determines whether to use activations to calculate scales.
        """
        super().__init__()
        self._subset_size = subset_size
        self._percent_to_apply = percent_to_apply
        self._alpha_min = alpha_min
        self._alpha_max = alpha_max
        self._steps = steps
        self._prefer_data_aware_scaling = prefer_data_aware_scaling
        self._backend_entity = None
        self._patterns = None
        self._scale_per_target_node = {}

    @property
    def available_backends(self) -> list[BackendType]:
        return [BackendType.OPENVINO, BackendType.TORCH]

    def _set_backend_entity(
        self, model: TModel, wc_backend_entity: Optional[WeightCompressionAlgoBackend] = None
    ) -> None:
        """
        Creates a helper class with a backed-specific logic of the algorithm.

        :param model: Backend-specific input model.
        :param wc_backend_entity: Weight compression algorithm backend.
        """
        model_backend = get_backend(model)
        if model_backend == BackendType.OPENVINO:
            from nncf.quantization.algorithms.weight_compression.openvino_backend import OVAWQAlgoAlgoBackend

            self._backend_entity = OVAWQAlgoAlgoBackend(model, wc_backend_entity.name_to_node_mapping)
        elif model_backend == BackendType.TORCH:
            from nncf.quantization.algorithms.weight_compression.torch_backend import PTAWQAlgoAlgoBackend

            self._backend_entity = PTAWQAlgoAlgoBackend()
        elif model_backend == BackendType.TORCH_FX:
            from nncf.quantization.algorithms.weight_compression.torch_fx_backend import FXAWQAlgoAlgoBackend

            self._backend_entity = FXAWQAlgoAlgoBackend()
        else:
            msg = f"Cannot return backend-specific AWQ entity because {model_backend.value} is not supported!"
            raise nncf.UnsupportedBackendError(msg)
        self._patterns = self._backend_entity.get_awq_patterns()

    def apply(
        self,
        model: TModel,
        graph: NNCFGraph,
        all_weight_params: list[WeightCompressionParameters],
        nodes_to_compress: list[NNCFNode],
        statistics: Optional[dict[str, WCTensorStatistic]] = None,
        wc_backend_entity: Optional[WeightCompressionAlgoBackend] = None,
    ) -> TModel:
        """
        Applies the algorithm to the model.
        :param model: Model for applying algorithm.
        :param graph: Model graph.
        :param all_weight_params: List of all weight parameters.
        :param nodes_to_compress: List of nodes for processing.
        :param statistics: Input activation statistics for each node.
        :param wc_backend_entity: Weight compression algorithm backend.
        :return: A resulting model.
        """
        self._set_backend_entity(model, wc_backend_entity)

        awq_data = self._get_awq_data(graph, all_weight_params, nodes_to_compress)
        if len(awq_data) == 0:
            return model

        transformation_layout = TransformationLayout()
        model_transformer = ModelTransformerFactory.create(model, inplace=True)

        is_data_free = statistics is None or not self._prefer_data_aware_scaling

        description = "Applying data-free AWQ" if is_data_free else "Applying data-aware AWQ"

        for k, awq_data_item in track(awq_data.items(), description=description):
            wp = awq_data_item.weight_params
            merge_node = awq_data_item.merge_node
            weight_data = self._backend_entity.get_weight_names_and_port_ids(wp.node_with_weight, graph)
            if len(weight_data) != 1:  # not supported by the algorithm
                continue

            nncf_logger.debug(f"{description} for: {wp.node_with_weight.node_name}")

            _, weight_port_id = weight_data[0]
            weight = self._backend_entity.get_weight(
                wp.node_with_weight, weight_port_id, model, graph
            )  # get_const_value(wp.weight_node)
            weight_dtype = weight.dtype
            weight = weight.astype(TensorDataType.float32)
<<<<<<< HEAD
            assert isinstance(wp.reduction_axes, tuple) and len(wp.reduction_axes) == 1
            reduction_axis = wp.reduction_axes[0]

            if reduction_axis == 0:
                weight = fns.transpose(weight)
                reduction_axis = 1

            shape_vector = fns.mean(X, axis=1)
            scale = fns.ones_like(shape_vector)

            awq_config = deepcopy(config)
            awq_config.group_size = -1

            for gi in groups_to_correct:
                offset = gi * group_size
                gscale = s[offset : offset + group_size]

                a_min = fns.astype(fns.quantile(gscale, 0.1), TensorDataType.float32)
                a_max = 1e2
                gscale = fns.clip(gscale, a_min=a_min, a_max=a_max)

                gweight = weight[:, offset : offset + group_size]
                gacts = X[offset : offset + group_size, :]

                fp32_out = fns.matmul(gweight, gacts)
                min_diff = fns.max(fns.abs(fp32_out))
                best_scale = None

                alpha = self._alpha_min
                for _ in range(self._steps):
                    cur_scale = gscale**alpha
                    weights_to_fake_quantize = gweight * cur_scale
                    if config.mode == CompressWeightsMode.NF4:
                        g_decompressed_weighs = float_quantize_dequantize_weight(
                            weights_to_fake_quantize, awq_config, reduction_axis
                        )
                    else:
                        g_decompressed_weighs = integer_quantize_dequantize_weight(
                            weights_to_fake_quantize, awq_config, reduction_axis
                        )
                    sacts = gacts / fns.unsqueeze(cur_scale, 1)

                    cur_out = fns.matmul(g_decompressed_weighs, sacts)
                    cur_diff = fns.mean(fns.abs(cur_out - fp32_out))
                    if cur_diff < min_diff:
                        min_diff = cur_diff
                        best_scale = cur_scale
                    alpha += alpha_step

                if best_scale is not None:
                    scale.data[offset : offset + group_size] = best_scale.data

            a_scale = scale
            w_scale = scale
            if wp.reduction_axes[0] == 0:
                w_scale = fns.unsqueeze(w_scale, 1)
                a_scale = fns.unsqueeze(1.0 / a_scale, 0)
=======

            if is_data_free:
                scale = self._data_free_step(weight)
>>>>>>> 55325d18
            else:
                scale = self._data_aware_step(wp, weight, statistics[k])

            w_scale = fns.unsqueeze(scale, 1 - wp.reduction_axes[0])
            a_scale = fns.unsqueeze(1.0 / scale, wp.reduction_axes[0])

            scaled_weight = (weight * w_scale).astype(weight_dtype)
            self._backend_entity.set_weight(wp.node_with_weight, weight_port_id, model, graph, scaled_weight)

            if self._backend_entity.is_node_with_weights(
                merge_node, graph
            ):  # for MatMul->Multiply->MatMul pattern scale merged to first MatMul
                for _, port_id in self._backend_entity.get_weight_names_and_port_ids(merge_node, graph):
                    merge_weight = self._backend_entity.get_weight(merge_node, port_id, model, graph)
                    merge_weight = (merge_weight * a_scale).astype(weight_dtype)
                    self._backend_entity.set_weight(merge_node, port_id, model, graph, merge_weight)
                a_scale = fns.transpose(a_scale)
            else:  # for Act->Multiply->MatMul and Act->MatMul patterns scale inserted after Act as extra node
                a_scale = fns.transpose(a_scale).astype(weight_dtype)
                next_nodes = graph.get_next_nodes(merge_node)
                source_node_output_port = graph.get_output_edges(merge_node)[0].output_port_id
                scale_insertion_command = self._backend_entity.scale_insertion_command(
                    merge_node, next_nodes, source_node_output_port, a_scale.data
                )
                transformation_layout.register(scale_insertion_command)

            self._scale_per_target_node[k] = a_scale

        transformed_model = model_transformer.transform(transformation_layout)

        return transformed_model

    def _data_aware_step(self, wp, weight, statistics):
        alpha_step = (self._alpha_max - self._alpha_min) / self._steps
        config = wp.compression_config
        s, X = process_stats(statistics, self._subset_size)
        s = s.astype(TensorDataType.float32)
        X = X.astype(TensorDataType.float32)

        top_k = max(int(s.shape[0] * self._percent_to_apply), 1)
        topk_idxs = fns.argsort(-s)[:top_k]

        group_size = config.group_size
        if group_size == -1:
            group_size = s.shape[0]

        groups_to_correct = set()
        for idx in topk_idxs:
            groups_to_correct.add(idx.data // group_size)

        groups_to_correct = list(groups_to_correct)

        assert isinstance(wp.reduction_axes, tuple) and len(wp.reduction_axes) == 1
        reduction_axis = wp.reduction_axes[0]

        if reduction_axis == 0:
            weight = fns.transpose(weight)
            reduction_axis = 1

        shape_vector = fns.mean(X, axis=1)
        scale = fns.ones_like(shape_vector)

        awq_config = deepcopy(config)
        awq_config.group_size = -1

        for gi in groups_to_correct:
            offset = gi * group_size
            gscale = s[offset : offset + group_size]

            a_min = fns.astype(fns.quantile(gscale, 0.1), TensorDataType.float32)
            a_max = 1e2
            gscale = fns.clip(gscale, a_min=a_min, a_max=a_max)

            gweight = weight[:, offset : offset + group_size]
            gacts = X[offset : offset + group_size, :]

            fp32_out = fns.matmul(gweight, gacts)
            min_diff = fns.max(fns.abs(fp32_out))
            best_scale = None

            alpha = self._alpha_min
            for _ in range(self._steps):
                cur_scale = gscale**alpha
                weights_to_fake_quantize = gweight * cur_scale
                if config.mode == CompressWeightsMode.NF4:
                    g_c_scale = calculate_nf4_scale(weights_to_fake_quantize, reduction_axis)
                    g_compressed_weighs = do_nf4_quantization(weights_to_fake_quantize, g_c_scale)
                    g_decompressed_weighs = do_nf4_dequantization(g_compressed_weighs, g_c_scale)
                else:
                    g_decompressed_weighs = quantize_dequantize_weight(
                        weights_to_fake_quantize, awq_config, reduction_axis
                    )
                sacts = gacts / fns.unsqueeze(cur_scale, 1)

                cur_out = fns.matmul(g_decompressed_weighs, sacts)
                cur_diff = fns.mean(fns.abs(cur_out - fp32_out))
                if cur_diff < min_diff:
                    min_diff = cur_diff
                    best_scale = cur_scale
                alpha += alpha_step

            if best_scale is not None:
                scale.data[offset : offset + group_size] = best_scale.data

        return scale

    def _data_free_step(self, weight):
        eps = fns.finfo(weight).eps
        scale = fns.maximum(fns.mean(fns.abs(weight), axis=0), eps)
        return 1 / scale

    def _get_awq_data(
        self, graph: NNCFGraph, all_weight_params: list[WeightCompressionParameters], nodes_to_compress: list[NNCFNode]
    ) -> dict[str, AWQCompressionInfo]:
        """
        Finds awq patterns in graph and returns it.
        :param graph: Model graph.
        :param all_weight_params: list of all weight parameters.
        :param nodes_to_compress: list of nodes for processing.
        :return: A dict with node names and matched AWQ patterns.
        """
        matches = []
        inference_nncf_graph = transform_to_inference_graph(deepcopy(graph), [], [], [], [])
        nx_graph = inference_nncf_graph.get_nx_graph_copy()
        for pattern_graph in self._patterns.values():
            matches.extend(find_subgraphs_matching_pattern(nx_graph, pattern_graph(), strict=False))

        if len(matches) == 0:
            nncf_logger.info("No matching patterns were found for applying AWQ algorithm, it will be skipped.")
            return {}

        awq_data = {}
        name_mapping = {wp.weight_name: idx for idx, wp in enumerate(all_weight_params)}

        for match in matches:
            nncf_node = graph.get_node_by_key(match[-1])
            if not self._backend_entity.is_node_with_weights(nncf_node, graph):
                continue

            target_node_names = []
            for weight_op_friendly_name, _ in self._backend_entity.get_weight_names_and_port_ids(nncf_node, graph):
                target_node_names.append(weight_op_friendly_name)

            # skip node if it is in IgnoredScope or should not be compressed
            if target_node_names[-1] not in name_mapping:
                continue

            weight_params = all_weight_params[name_mapping[target_node_names[-1]]]

            if weight_params.compression_config.num_bits != 4:
                continue
            target_node = nodes_to_compress[name_mapping[target_node_names[-1]]]

            # avoid matching different patterns for the same node
            if target_node.node_name in awq_data:
                continue

            nncf_node = graph.get_node_by_key(match[0])

            if self._backend_entity.is_node_with_weights(nncf_node, graph):  # pattern MatMul->Multiply->MatMul
                merge_node_names = []
                for weight_op_friendly_name, _ in self._backend_entity.get_weight_names_and_port_ids(nncf_node, graph):
                    merge_node_names.append(weight_op_friendly_name)
                merge_node = nodes_to_compress[name_mapping[merge_node_names[-1]]]
            else:  # pattern Act->MatMul or Act->Multiply->MatMul
                merge_node = nncf_node

            awq_data[target_node.node_name] = AWQCompressionInfo(weight_params, target_node, merge_node)
        return awq_data

    def update_statistics(self, statistics):
        if not statistics:
            return statistics

        # Multiply activations by the computed scales
        for node_name, scale in self._scale_per_target_node.items():
            for mean_stat in statistics[node_name].mean_values:
                mean_stat *= fns.squeeze(scale)
        return statistics

    def get_statistic_points(self, model: TModel, graph: NNCFGraph) -> StatisticPointsContainer:
        """
        Returns statistic points, for which StatisticsCollector should collect statistics.

        :param model: Model for statistics collection.
        :param graph: Model graph.
        :return: Statistic points, for which StatisticsCollector should collect statistics.
        """
        return StatisticPointsContainer()<|MERGE_RESOLUTION|>--- conflicted
+++ resolved
@@ -163,69 +163,9 @@
             )  # get_const_value(wp.weight_node)
             weight_dtype = weight.dtype
             weight = weight.astype(TensorDataType.float32)
-<<<<<<< HEAD
-            assert isinstance(wp.reduction_axes, tuple) and len(wp.reduction_axes) == 1
-            reduction_axis = wp.reduction_axes[0]
-
-            if reduction_axis == 0:
-                weight = fns.transpose(weight)
-                reduction_axis = 1
-
-            shape_vector = fns.mean(X, axis=1)
-            scale = fns.ones_like(shape_vector)
-
-            awq_config = deepcopy(config)
-            awq_config.group_size = -1
-
-            for gi in groups_to_correct:
-                offset = gi * group_size
-                gscale = s[offset : offset + group_size]
-
-                a_min = fns.astype(fns.quantile(gscale, 0.1), TensorDataType.float32)
-                a_max = 1e2
-                gscale = fns.clip(gscale, a_min=a_min, a_max=a_max)
-
-                gweight = weight[:, offset : offset + group_size]
-                gacts = X[offset : offset + group_size, :]
-
-                fp32_out = fns.matmul(gweight, gacts)
-                min_diff = fns.max(fns.abs(fp32_out))
-                best_scale = None
-
-                alpha = self._alpha_min
-                for _ in range(self._steps):
-                    cur_scale = gscale**alpha
-                    weights_to_fake_quantize = gweight * cur_scale
-                    if config.mode == CompressWeightsMode.NF4:
-                        g_decompressed_weighs = float_quantize_dequantize_weight(
-                            weights_to_fake_quantize, awq_config, reduction_axis
-                        )
-                    else:
-                        g_decompressed_weighs = integer_quantize_dequantize_weight(
-                            weights_to_fake_quantize, awq_config, reduction_axis
-                        )
-                    sacts = gacts / fns.unsqueeze(cur_scale, 1)
-
-                    cur_out = fns.matmul(g_decompressed_weighs, sacts)
-                    cur_diff = fns.mean(fns.abs(cur_out - fp32_out))
-                    if cur_diff < min_diff:
-                        min_diff = cur_diff
-                        best_scale = cur_scale
-                    alpha += alpha_step
-
-                if best_scale is not None:
-                    scale.data[offset : offset + group_size] = best_scale.data
-
-            a_scale = scale
-            w_scale = scale
-            if wp.reduction_axes[0] == 0:
-                w_scale = fns.unsqueeze(w_scale, 1)
-                a_scale = fns.unsqueeze(1.0 / a_scale, 0)
-=======
 
             if is_data_free:
                 scale = self._data_free_step(weight)
->>>>>>> 55325d18
             else:
                 scale = self._data_aware_step(wp, weight, statistics[k])
 
@@ -311,11 +251,11 @@
                 cur_scale = gscale**alpha
                 weights_to_fake_quantize = gweight * cur_scale
                 if config.mode == CompressWeightsMode.NF4:
-                    g_c_scale = calculate_nf4_scale(weights_to_fake_quantize, reduction_axis)
-                    g_compressed_weighs = do_nf4_quantization(weights_to_fake_quantize, g_c_scale)
-                    g_decompressed_weighs = do_nf4_dequantization(g_compressed_weighs, g_c_scale)
+                    g_decompressed_weighs = float_quantize_dequantize_weight(
+                        weights_to_fake_quantize, awq_config, reduction_axis
+                    )
                 else:
-                    g_decompressed_weighs = quantize_dequantize_weight(
+                    g_decompressed_weighs = integer_quantize_dequantize_weight(
                         weights_to_fake_quantize, awq_config, reduction_axis
                     )
                 sacts = gacts / fns.unsqueeze(cur_scale, 1)
