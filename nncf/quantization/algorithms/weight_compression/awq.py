# Copyright (c) 2024 Intel Corporation
# Licensed under the Apache License, Version 2.0 (the "License");
# you may not use this file except in compliance with the License.
# You may obtain a copy of the License at
#      http://www.apache.org/licenses/LICENSE-2.0
# Unless required by applicable law or agreed to in writing, software
# distributed under the License is distributed on an "AS IS" BASIS,
# WITHOUT WARRANTIES OR CONDITIONS OF ANY KIND, either express or implied.
# See the License for the specific language governing permissions and
# limitations under the License.

from copy import deepcopy
from dataclasses import dataclass
from typing import Any, Dict, List, Optional, TypeVar

from nncf import Dataset
from nncf import nncf_logger
from nncf.common.graph.graph import NNCFGraph
from nncf.common.graph.graph import NNCFNode
from nncf.common.graph.graph_matching import find_subgraphs_matching_pattern
from nncf.common.logging.track_progress import track
from nncf.common.tensor_statistics.statistic_point import StatisticPointsContainer
from nncf.common.utils.backend import BackendType
from nncf.common.utils.backend import get_backend
from nncf.experimental.tensor import functions as fns
from nncf.quantization.algorithms.algorithm import Algorithm
from nncf.quantization.algorithms.weight_compression.config import WeightCompressionParameters
from nncf.quantization.algorithms.weight_compression.weight_lowering import do_dequantization
from nncf.quantization.algorithms.weight_compression.weight_lowering import do_integer_quantization
from nncf.quantization.passes import transform_to_inference_graph

TModel = TypeVar("TModel")
TTensor = TypeVar("TTensor")
TWeightType = TypeVar("TWeightType")


@dataclass
class AWQCompressionInfo:
    """
    Information on AWQ nodes.
    """

    weight_params: WeightCompressionParameters = None
    target_node: NNCFNode = None
    merge_node: NNCFNode = None


class AWQ(Algorithm):
    """
    Modified AWQ algorithm implementation.
    """

    def __init__(
        self,
        model: TModel,
        name_to_node_mapping: Dict[str, Any],
        all_weight_params: List[WeightCompressionParameters],
        nodes_to_compress: List[NNCFNode],
        activations: Optional[Dict[str, TTensor]] = None,
        subset_size: int = 32,
        percent_to_apply=0.002,
        alpha_min=0.0,
        alpha_max=1.0,
        steps=100,
    ):
        """
        :param model: Model for applying algorithm.
        :param name_to_node_mapping: Name to node mapping for updating node weights.
        :param all_weight_params: List of all weight parameters.
        :param nodes_to_compress: List of nodes for processing.
        :param activations: The input activations of the layers considered for compression.
        :param subset_size: The number of samples for AWQ.
        :param percent_to_apply: The percent of outliers for correction.
        :param alpha_min: Minimum value of smoothness parameter for grid search.
        :param alpha_max: Maximal value of smoothness parameter for grid search.
        :param steps: The number of the steps in grid search.
        """
        super().__init__()
        self.name_to_node_mapping = name_to_node_mapping
        self._all_weight_params = all_weight_params
        self._nodes_to_compress = nodes_to_compress
        self._activations = activations
        self._subset_size = subset_size
        self._percent_to_apply = percent_to_apply
        self._alpha_min = alpha_min
        self._alpha_max = alpha_max
        self._steps = steps
        self._backend_entity = None
        self._patterns = None

        self._set_backend_entity(model)

    @property
    def available_backends(self) -> List[BackendType]:
        return [BackendType.OPENVINO]

    def _set_backend_entity(self, model: TModel) -> None:
        """
        Creates a helper class with a backed-specific logic of the algorithm.

        :param model: Backend-specific input model.
        :param all_weight_params: List of all weight parameters.
        :param nodes_to_compress: List of nodes for processing.
        :param activations: The input activations of the layers considered for compression.
        """

        model_backend = get_backend(model)
        if model_backend == BackendType.OPENVINO:
            from nncf.quantization.algorithms.weight_compression.openvino_backend import OVAWQAlgoAlgoBackend

            self._backend_entity = OVAWQAlgoAlgoBackend(model, self.name_to_node_mapping)
            self._patterns = self._backend_entity.get_awq_patterns()
        else:
            raise RuntimeError(
                "Cannot return backend-specific AWQ entity because {} is not supported!".format(model_backend.value)
            )

    def apply(
        self,
        model: TModel,
        graph: NNCFGraph,
        statistic_points: Optional[StatisticPointsContainer] = None,
        dataset: Optional[Dataset] = None,
    ) -> TModel:
        """
        Applies the algorithm to the model.

        :param model: Model for applying algorithm.
        :param graph: Model graph.
        :param statistic_points: Statistic points with collected statistics values.
        :param dataset: A representative dataset for the calibration process.
        :return: A resulting model.
        """
        matches = []

        inference_nncf_graph = transform_to_inference_graph(deepcopy(graph), [], [], [])
        nx_graph = inference_nncf_graph.get_nx_graph_copy()
        for _, pattern_graph in self._patterns.items():
            matches.extend(find_subgraphs_matching_pattern(nx_graph, pattern_graph(), strict=False))

<<<<<<< HEAD
=======
        if len(matches) == 0:
            nncf_logger.info("No matching patterns were found for applying AWQ algorithm, it will be skipped.")
            return model

        target_node_names = []
        merge_node_names = []
>>>>>>> 7b01c262
        awq_data = {}
        name_mapping = {wp.weight_name: idx for idx, wp in enumerate(self._all_weight_params)}

        for match in matches:
            nncf_node = graph.get_node_by_key(match[-1])
            if not self._backend_entity.is_node_with_weights(nncf_node, graph):
                continue

            target_node_names = []
            for weight_op_friendly_name, _ in self._backend_entity.get_weight_names_and_port_ids(nncf_node, graph):
                target_node_names.append(weight_op_friendly_name)

            weight_params = self._all_weight_params[name_mapping[target_node_names[-1]]]

            if weight_params.compression_config.num_bits != 4:
                continue
            target_node = self._nodes_to_compress[name_mapping[target_node_names[-1]]]

            # avoid matching different patterns for the same node
            if target_node.node_name in awq_data:
                continue

            nncf_node = graph.get_node_by_key(match[0])

            if self._backend_entity.is_node_with_weights(nncf_node, graph):  # pattern MatMul->Multiply->MatMul
                merge_node_names = []
                for weight_op_friendly_name, _ in self._backend_entity.get_weight_names_and_port_ids(nncf_node, graph):
                    merge_node_names.append(weight_op_friendly_name)
                merge_node = self._nodes_to_compress[name_mapping[merge_node_names[-1]]]
            else:  # pattern Act->MatMul or Act->Multiply->MatMul
                merge_node = nncf_node

            awq_data[target_node.node_name] = AWQCompressionInfo(weight_params, target_node, merge_node)

        alpha_step = (self._alpha_max - self._alpha_min) / self._steps

        for k, awq_data_item in track(awq_data.items(), description="Applying AWQ"):
            wp = awq_data_item.weight_params
            target_node = awq_data_item.target_node
            merge_node = awq_data_item.merge_node
            weight_data = self._backend_entity.get_weight_names_and_port_ids(wp.node_with_weight, graph)
            if len(weight_data) != 1:  # not supported by the algorithm
                continue
            _, weight_port_id = weight_data[0]

            config = wp.compression_config

            stats = self._activations[k]
            X = fns.stack([fns.mean(stat, axis=0) for stat in stats])
            X = fns.transpose(X)

            s = fns.max(fns.abs(X), axis=1)

            if X.shape[1] > self._subset_size:
                lens = [stat.shape[0] for stat in stats]
                step = X.shape[1] // self._subset_size
                idxs = [i[0] for i in sorted(enumerate(lens), key=lambda x: -x[1])][::step]
                X = X[:, idxs]

            top_k = max(int(s.shape[0] * self._percent_to_apply), 1)
            topk_idxs = fns.argsort(-s)[:top_k]

            group_size = config.group_size
            if group_size == -1:
                group_size = s.shape[0]

            groups_to_correct = set()
            for idx in topk_idxs:
                groups_to_correct.add(idx.data // group_size)

            groups_to_correct = list(groups_to_correct)

            weight = self._backend_entity.get_weight(
                wp.node_with_weight, weight_port_id, model, graph
            )  # get_const_value(wp.weight_node)
            assert isinstance(wp.reduction_axes, tuple) and len(wp.reduction_axes) == 1
            reduction_axis = wp.reduction_axes[0]

            if reduction_axis == 0:
                weight = fns.transpose(weight)
                reduction_axis = 1

            shape_vector = fns.mean(X, axis=1)
            scale = fns.ones_like(shape_vector)

            awq_config = deepcopy(config)
            awq_config.group_size = -1

            for gi in groups_to_correct:
                offset = gi * group_size
                gscale = s[offset : offset + group_size]

                a_min = fns.quantile(gscale, 0.1)
                a_max = 1e2
                gscale = fns.clip(gscale, a_min=a_min, a_max=a_max)

                gweight = weight[:, offset : offset + group_size]
                gacts = X[offset : offset + group_size, :]

                fp32_out = fns.matmul(gweight, gacts)
                min_diff = fns.max(fns.abs(fp32_out))
                best_scale = None

                alpha = self._alpha_min
                for _ in range(self._steps):
                    cur_scale = gscale**alpha

                    g_compressed_weighs, g_c_scale, g_c_zp = do_integer_quantization(
                        gweight * cur_scale, reduction_axis, awq_config
                    )
                    g_decompressed_weighs = do_dequantization(g_compressed_weighs, g_c_scale, g_c_zp)
                    sacts = gacts / fns.unsqueeze(cur_scale, 1)

                    cur_out = fns.matmul(g_decompressed_weighs, sacts)
                    cur_diff = fns.mean(fns.abs(cur_out - fp32_out))
                    if cur_diff < min_diff:
                        min_diff = cur_diff
                        best_scale = cur_scale
                    alpha += alpha_step

                if best_scale is not None:
                    scale.data[offset : offset + group_size] = best_scale.data

            a_scale = scale
            w_scale = scale
            if wp.reduction_axes[0] == 0:
                w_scale = fns.unsqueeze(w_scale, 1)
                a_scale = fns.unsqueeze(1.0 / a_scale, 0)
            else:
                w_scale = fns.unsqueeze(w_scale, 0)
                a_scale = fns.unsqueeze(1.0 / a_scale, 1)

            scaled_weight = weight * w_scale
            self._backend_entity.set_weight(wp.node_with_weight, weight_port_id, model, graph, scaled_weight)

            if merge_node.node_type == "MatMul":  # for MatMul->Multiply->MatMul pattern scale merged to first MatMul
                for _, port_id in self._backend_entity.get_weight_names_and_port_ids(merge_node, graph):
                    merge_weight = self._backend_entity.get_weight(merge_node, port_id, model, graph)
                    merge_weight = merge_weight * a_scale
                    self._backend_entity.set_weight(merge_node, port_id, model, graph, merge_weight)
                a_scale = fns.transpose(a_scale)
            else:  # for Act->Multiply->MatMul and Act->MatMul patterns scale inserted after Act as extra node
                a_scale = fns.transpose(a_scale)
                nonlinear_node = self.name_to_node_mapping[merge_node.node_name]
                self._backend_entity.insert_scale_after_node(nonlinear_node, a_scale.data, merge_node.node_name)

            # update activations for next usage
            for i, stat in enumerate(self._activations[k]):
                stat = stat * a_scale
                self._activations[k][i] = stat

        return model

    def get_statistic_points(self, model: TModel, graph: NNCFGraph) -> StatisticPointsContainer:
        """
        Returns statistic points, for which StatisticsCollector should collect statistics.

        :param model: Model for statistics collection.
        :param graph: Model graph.
        :return: Statistic points, for which StatisticsCollector should collect statistics.
        """
        return StatisticPointsContainer()<|MERGE_RESOLUTION|>--- conflicted
+++ resolved
@@ -138,15 +138,10 @@
         for _, pattern_graph in self._patterns.items():
             matches.extend(find_subgraphs_matching_pattern(nx_graph, pattern_graph(), strict=False))
 
-<<<<<<< HEAD
-=======
         if len(matches) == 0:
             nncf_logger.info("No matching patterns were found for applying AWQ algorithm, it will be skipped.")
             return model
 
-        target_node_names = []
-        merge_node_names = []
->>>>>>> 7b01c262
         awq_data = {}
         name_mapping = {wp.weight_name: idx for idx, wp in enumerate(self._all_weight_params)}
 
