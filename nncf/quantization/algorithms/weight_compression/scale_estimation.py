# Copyright (c) 2025 Intel Corporation
# Licensed under the Apache License, Version 2.0 (the "License");
# you may not use this file except in compliance with the License.
# You may obtain a copy of the License at
#      http://www.apache.org/licenses/LICENSE-2.0
# Unless required by applicable law or agreed to in writing, software
# distributed under the License is distributed on an "AS IS" BASIS,
# WITHOUT WARRANTIES OR CONDITIONS OF ANY KIND, either express or implied.
# See the License for the specific language governing permissions and
# limitations under the License.

from copy import deepcopy
from typing import Dict, List, Optional, Tuple, TypeVar

import nncf
from nncf.common.graph.graph import NNCFGraph
from nncf.common.logging.track_progress import track
from nncf.common.utils.backend import BackendType
from nncf.common.utils.backend import get_backend
from nncf.experimental.common.tensor_statistics.statistics import WCTensorStatistic
from nncf.parameters import CompressWeightsMode
from nncf.quantization.algorithms.weight_compression.activation_stats import process_stats
from nncf.quantization.algorithms.weight_compression.backend import WeightCompressionAlgoBackend
from nncf.quantization.algorithms.weight_compression.config import WeightCompressionConfig
from nncf.quantization.algorithms.weight_compression.config import WeightCompressionParameters
from nncf.quantization.algorithms.weight_compression.weight_lowering import calculate_normalized_weight_and_fp4_scale
from nncf.quantization.algorithms.weight_compression.weight_lowering import do_int_quantization
from nncf.quantization.algorithms.weight_compression.weight_lowering import do_nf4_dequantization
from nncf.quantization.algorithms.weight_compression.weight_lowering import do_nf4_quantization
from nncf.quantization.algorithms.weight_compression.weight_lowering import quantize_dequantize_weight
from nncf.quantization.algorithms.weight_compression.weight_lowering import reshape_weight_for_grouped_quantization
from nncf.tensor import Tensor
from nncf.tensor import TensorDataType
from nncf.tensor import functions as fns

TModel = TypeVar("TModel")


class ScaleEstimation:
    """
    Scale estimation algorithm implementation.
    """

    def __init__(
        self,
        subset_size: int = 32,
        initial_steps: int = 5,
        scale_steps: int = 10,
        weight_penalty: float = -1.0,
    ):
        """
        :param subset_size: The number of samples for scale estimation.
        :param initial_steps: The number of the steps for absmax scale rectification.
        :param scale_steps: The number of the steps for grid search scale rectification
                            from 1.0 to 1.0 - 0.05 * scale_step.
        :param weight_penalty: coefficient for penalty between fp and compressed weights. If -1 then doesn't apply.
        """
        super().__init__()
        self._subset_size = subset_size
        self._initial_steps = initial_steps
        self._scale_steps = scale_steps
        self._weight_penalty = weight_penalty

    @property
    def available_backends(self) -> List[BackendType]:
        return [BackendType.OPENVINO, BackendType.TORCH]

    def _set_backend_entity(self, model: TModel) -> None:
        """
        Creates a helper class with a backed-specific logic of the algorithm.

        :param model: Backend-specific input model.
        """
        model_backend = get_backend(model)
        if model_backend == BackendType.OPENVINO:
            from nncf.quantization.algorithms.weight_compression.openvino_backend import OVWeightCompressionAlgoBackend

            self._backend_entity = OVWeightCompressionAlgoBackend(model)
        elif model_backend == BackendType.TORCH:
            from nncf.quantization.algorithms.weight_compression.torch_backend import PTWeightCompressionAlgoBackend

            self._backend_entity = PTWeightCompressionAlgoBackend()
        else:
<<<<<<< HEAD
            msg = f"Cannot return backend-specific AWQ entity because {model_backend.value} is not supported!"
            raise nncf.UnsupportedBackendError(msg)
=======
            raise nncf.UnsupportedBackendError(
                "Cannot return backend-specific Scale Estimation entity because {} is not supported!".format(
                    model_backend.value
                )
            )
>>>>>>> f0cb70c6

    def apply(
        self,
        model: TModel,
        graph: NNCFGraph,
        all_weight_params: List[WeightCompressionParameters],
        statistics: Dict[str, WCTensorStatistic],
        backend_entity: Optional[WeightCompressionAlgoBackend] = None,
    ) -> Tuple[Dict[str, Tensor], Dict[str, Tensor]]:
        """
        Estimates better scale for the int4 nodes in the model.
        Minimizes per-group difference between floating point MatMul and
        MatMul with compressed weights.
        The algorithm computes weighted scale for the group of weights in MatMul, which
        shared the same scale.

        :param model: Model for applying algorithm.
        :param graph: Model graph.
        :param all_weight_params: List of all weight parameters.
        :param statistics: Input activation statistics for each node.
        :param statistic_points: Statistic points with collected statistics values.
        :param dataset: A representative dataset for the calibration process.
        :param backend_entity: Weight compression algorithm backend.
        :return: Two dictionaries for estimated scales and zero points for each weight name.
        """
        self._backend_entity = backend_entity
        if self._backend_entity is None:
            self._set_backend_entity(model)
        scales, zero_points = dict(), dict()

        for wp in track(all_weight_params, description="Applying Scale Estimation"):
            weight_name = wp.weight_name
            node_name = wp.node_with_weight.node_name
            config = wp.compression_config

            if config.num_bits != 4 or node_name not in statistics:
                scales[weight_name] = None
                continue

            stats = statistics[node_name]

            weight_data = self._backend_entity.get_weight_names_and_port_ids(wp.node_with_weight, graph)
            if len(weight_data) != 1:  # not supported by the algorithm
                continue
            _, weight_port_id = weight_data[0]

            weight = self._backend_entity.get_weight(wp.node_with_weight, weight_port_id, model, graph)

            scales[weight_name], zero_points[weight_name] = self.calculate_quantization_params(
                stats,
                weight,
                wp.reduction_axes,
                config,
                self._subset_size,
                self._initial_steps,
                self._scale_steps,
                self._weight_penalty,
            )

        return scales, zero_points

    @staticmethod
    def calculate_quantization_params(
        statistics: WCTensorStatistic,
        weight: Tensor,
        reduction_axes: Tuple[int, ...],
        config: WeightCompressionConfig,
        subset_size: int = 32,
        initial_steps: int = 5,
        scale_steps: int = 10,
        weight_penalty: float = -1.0,
    ) -> Tensor:
        """
        Calculates the quantization parameters for a given set of weights and activations.
        This function estimates the optimal quantization scale for weight compression by
        minimizing the difference between floating-point operations and operations with
        quantized weights.

        The function uses an iterative process:
        1. Initial scale rectification based on activation statistics.
        2. A grid search to further refine the scale parameters.

        :param statistics: The input activations of the layer reduced over batch and sequence length dimensions,
            together with original activation tensor shapes.
        :param weight: The weight tensor that is being quantized.
        :param reduction_axes: Tuple specifying the axes along which the reduction is performed for quantization.
        :param config: Configuration parameters for the weight compression, including quantization settings.
        :param subset_size: The number of samples to use for scale estimation. Defaults to 32.
        :param initial_steps: The number of steps for initial scale rectification using activation statistics.
            Defaults to 5.
        :param scale_steps: The number of steps for refining the scale using a grid search. Defaults to 10.
        :param weight_penalty: Penalty coefficient applied to the difference between floating-point
            and quantized weights. A value of -1 disables the penalty. Defaults to -1.0.
        :return: A tensor containing the calculated quantization scales and zero points if applicable.
        """
        reduction_axis = reduction_axes[0]

        s, X = process_stats(statistics, subset_size)

        weight = weight.astype(TensorDataType.float32)
        eps = fns.finfo(weight).eps

        if reduction_axis == 0:
            weight = fns.transpose(weight)
            reduction_axis = 1

        group_size = config.group_size if config.group_size != -1 else weight.shape[reduction_axis]
        cur_config = deepcopy(config)
        cur_config.group_size = group_size

        original_weight = fns.zeros_like(weight) + weight
        if config.mode == CompressWeightsMode.NF4:
            norm_weight, scale = calculate_normalized_weight_and_fp4_scale(
                original_weight, reduction_axis, cur_config.group_size
            )
            compressed_weights = do_nf4_quantization(norm_weight, scale, is_normalized_weight=True)
            q_weights = do_nf4_dequantization(compressed_weights, scale, reduction_axis)
            q_weights, _ = reshape_weight_for_grouped_quantization(q_weights, reduction_axis, group_size)
            zp = None
        else:
            q_weights, compressed_weights, scale, zp = quantize_dequantize_weight(
                original_weight, cur_config, reduction_axis, return_compressed_weight=True
            )
            if zp is not None:
                zp = zp.astype(scale.dtype)

        s = fns.unsqueeze(s, 0)
        s, _ = reshape_weight_for_grouped_quantization(s, reduction_axis, group_size)

        original_weight, _ = reshape_weight_for_grouped_quantization(original_weight, reduction_axis, group_size)

        # all weight in group has importance based on corresponding input activations
        importance = fns.ones_like(original_weight)
        importance = importance * s

        target, zero_mask = get_target_zero_mask(compressed_weights, zp)
        importance = fns.where(zero_mask, 0.0, importance)

        # normalize importances for every group of weights to make sum of them equal to 1.0
        denum = fns.sum(importance, axis=2, keepdims=True)
        importance = importance / (denum + eps)

        X, _ = reshape_weight_for_grouped_quantization(X, 0, group_size)
        best_diffs = None
        result_scale = None

        fp_outs = fns.matmul(fns.transpose(original_weight, (1, 0, 2)), X)
        q_outs = fns.matmul(fns.transpose(q_weights, (1, 0, 2)), X)

        # metric for minimization with shape [C_OUT, N_GROUPS], N_GROUPS = C_IN / GROUP_SIZE
        min_max_scale_diffs = fns.mean((fp_outs - q_outs) ** 2, axis=-1)
        min_max_scale_diffs = fns.transpose(min_max_scale_diffs, (1, 0))
        if weight_penalty > 0.0:
            min_max_scale_diffs += weight_penalty * fns.mean((q_weights - original_weight) ** 2, axis=-1)

        scale_sign = scale / fns.abs(scale)
        zero_scale = 0.001
        zero_mask = zero_scale * zero_mask.astype(original_weight.dtype)

        # This is required for alignment with a previous OpenVINO models implementation
        # TODO(Nikita Savelyev): remove this
        opt_fns_kwargs = dict(dynamic_shapes=False, convertable_division=True)

        # iterative rectification of initial scale
        for i in range(initial_steps):
            near_to_ideal_scale = estimate_scales(original_weight, target, zero_mask, importance)
            near_to_ideal_scale = near_to_ideal_scale * scale_sign

            if config.mode == CompressWeightsMode.NF4:
                g_compressed_weighs = do_nf4_quantization(original_weight, near_to_ideal_scale)
                out = do_nf4_dequantization(g_compressed_weighs, near_to_ideal_scale)
            else:
                out = quantize_dequantize_weight(
                    original_weight,
                    config,
                    precomputed_scale=near_to_ideal_scale,
                    precomputed_zero_point=zp,
                    **opt_fns_kwargs,
                )

            q_weights_ = fns.zeros_like(original_weight) + out
            q_outs = fns.matmul(fns.transpose(q_weights_, (1, 0, 2)), X)

            ideal_scale_diffs = fns.mean((fp_outs - q_outs) ** 2, axis=-1)
            ideal_scale_diffs = fns.transpose(ideal_scale_diffs, (1, 0))
            if weight_penalty > 0.0:
                ideal_scale_diffs += weight_penalty * fns.mean((q_weights_ - original_weight) ** 2, axis=-1)

            if best_diffs is None:
                best_diffs = min_max_scale_diffs

            mask = (ideal_scale_diffs > best_diffs).astype(best_diffs.dtype)

            best_diffs = mask * best_diffs + (1.0 - mask) * ideal_scale_diffs

            mask = fns.unsqueeze(mask, axis=2)

            if result_scale is None:
                near_to_ideal_scale = mask * scale + (1.0 - mask) * near_to_ideal_scale
            else:
                near_to_ideal_scale = mask * result_scale + (1.0 - mask) * near_to_ideal_scale
            result_scale = near_to_ideal_scale

            if i < initial_steps - 1:
                if config.mode == CompressWeightsMode.NF4:
                    out = do_nf4_quantization(original_weight, near_to_ideal_scale)
                else:
                    out, _, _ = do_int_quantization(
                        original_weight,
                        config,
                        precomputed_scale=near_to_ideal_scale,
                        precomputed_zero_point=zp,
                        **opt_fns_kwargs,
                    )
                compressed_weights = fns.zeros_like(original_weight) + out
                target, zero_mask = get_target_zero_mask(compressed_weights, zp)
                zero_mask = zero_scale * zero_mask.astype(original_weight.dtype)

        # iterative rectification of scale based on grid search
        for scale_step in range(scale_steps):
            factor = 1.0 - 0.05 * scale_step
            scaled_scale = factor * scale

            if config.mode == CompressWeightsMode.NF4:
                out = do_nf4_quantization(original_weight, scaled_scale)
            else:
                out, _, _ = do_int_quantization(
                    original_weight,
                    config,
                    precomputed_scale=scaled_scale,
                    precomputed_zero_point=zp,
                    **opt_fns_kwargs,
                )
            compressed_weights = fns.zeros_like(original_weight) + out

            target, zero_mask = get_target_zero_mask(compressed_weights, zp)
            zero_mask = zero_scale * zero_mask.astype(original_weight.dtype)
            near_to_ideal_scale = estimate_scales(original_weight, target, zero_mask, importance)
            near_to_ideal_scale = near_to_ideal_scale * scale_sign

            if config.mode == CompressWeightsMode.NF4:
                g_compressed_weighs = do_nf4_quantization(original_weight, near_to_ideal_scale)
                out = do_nf4_dequantization(g_compressed_weighs, near_to_ideal_scale)
            else:
                out = quantize_dequantize_weight(
                    original_weight,
                    config,
                    precomputed_scale=near_to_ideal_scale,
                    precomputed_zero_point=zp,
                    **opt_fns_kwargs,
                )
            q_weights_ = fns.zeros_like(original_weight) + out

            q_outs = fns.matmul(fns.transpose(q_weights_, (1, 0, 2)), X)
            ideal_scale_diffs = fns.mean((fp_outs - q_outs) ** 2, axis=-1)
            ideal_scale_diffs = fns.transpose(ideal_scale_diffs, (1, 0))
            if weight_penalty > 0.0:
                ideal_scale_diffs += weight_penalty * fns.mean((q_weights_ - original_weight) ** 2, axis=-1)

            mask = (ideal_scale_diffs > best_diffs).astype(best_diffs.dtype)

            best_diffs = mask * best_diffs + (1.0 - mask) * ideal_scale_diffs

            mask = fns.unsqueeze(mask, axis=2)

            if result_scale is None:
                near_to_ideal_scale = mask * scale + (1.0 - mask) * near_to_ideal_scale
            else:
                near_to_ideal_scale = mask * result_scale + (1.0 - mask) * near_to_ideal_scale
            result_scale = near_to_ideal_scale

        if config.group_size == -1:
            result_scale = fns.squeeze(result_scale, axis=1)
        if zp is not None and config.group_size == -1:
            zp = fns.squeeze(zp, axis=1)

        return result_scale, zp

    @staticmethod
    def activations_to_wc_statistics(activations: List[Tensor]) -> WCTensorStatistic:
        """
        Mimic the activation reducing logic from WeightCompression.get_statistic_points.

        :param activations: List of raw activations.
        :return: Instance of WCTensorStatistic class containing reduced activations and shapes.
        """
        mean_values = []
        shapes = []
        for act in activations:
            shapes.append(act.shape)
            reduction_shape = tuple(range(act.ndim - 1))
            mean_values.append(fns.mean(act, axis=reduction_shape))
        wc_statistics = WCTensorStatistic(mean_values, shapes)
        return wc_statistics


def get_target_zero_mask(compressed_weights: Tensor, zp: Optional[Tensor] = None) -> Tuple[Tensor, Tensor]:
    """
    Computes the target values and a mask indicating zero values in the target.

    :param compressed_weights: The compressed weights tensor.
    :param zp: The zero point tensor.
    :return: The compressed weights optionally adjusted by the zero point and
        a boolean mask indicating positions in the target that are close to zero.
    """
    target = compressed_weights
    if zp is not None:
        target = target.astype(dtype=zp.dtype) - zp
    zero_mask = fns.isclose(target, 0)
    return target, zero_mask


def estimate_scales(weight: Tensor, target: Tensor, zero_mask: Tensor, importance: Tensor) -> Tensor:
    """
    Estimates scales for the given weight, target, zero mask, and importance.

    :param weight: The weights tensor.
    :param target: The target values tensor.
    :param zero_mask: A boolean mask indicating positions in the target that are close to zero.
    :param importance: The importance values tensor.
    :return: The estimated scales
    """
    ideal_scale = fns.abs(weight) / (fns.abs(target) + zero_mask)
    weighted_scale = ideal_scale * importance
    near_to_ideal_scale = fns.sum(weighted_scale, axis=2, keepdims=True)
    return near_to_ideal_scale<|MERGE_RESOLUTION|>--- conflicted
+++ resolved
@@ -81,16 +81,11 @@
 
             self._backend_entity = PTWeightCompressionAlgoBackend()
         else:
-<<<<<<< HEAD
-            msg = f"Cannot return backend-specific AWQ entity because {model_backend.value} is not supported!"
+            msg = (
+                "Cannot return backend-specific Scale Estimation entity because"
+                f" {model_backend.value} is not supported!"
+            )
             raise nncf.UnsupportedBackendError(msg)
-=======
-            raise nncf.UnsupportedBackendError(
-                "Cannot return backend-specific Scale Estimation entity because {} is not supported!".format(
-                    model_backend.value
-                )
-            )
->>>>>>> f0cb70c6
 
     def apply(
         self,
