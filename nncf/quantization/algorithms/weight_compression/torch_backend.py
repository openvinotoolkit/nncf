# Copyright (c) 2025 Intel Corporation
# Licensed under the Apache License, Version 2.0 (the "License");
# you may not use this file except in compliance with the License.
# You may obtain a copy of the License at
#      http://www.apache.org/licenses/LICENSE-2.0
# Unless required by applicable law or agreed to in writing, software
# distributed under the License is distributed on an "AS IS" BASIS,
# WITHOUT WARRANTIES OR CONDITIONS OF ANY KIND, either express or implied.
# See the License for the specific language governing permissions and
# limitations under the License.

from typing import Callable, Dict, Iterable, List, Optional, Tuple

import torch

import nncf
from nncf.common.graph.definitions import NNCFGraphNodeType
from nncf.common.graph.graph import NNCFGraph
from nncf.common.graph.graph import NNCFNode
from nncf.common.graph.operator_metatypes import CONST_NOOP_METATYPES
from nncf.common.graph.operator_metatypes import OperatorMetatype
from nncf.common.graph.transformations.commands import TargetType
from nncf.common.graph.transformations.layout import TransformationLayout
from nncf.common.tensor_statistics.statistic_point import StatisticPoint
from nncf.experimental.common.tensor_statistics.collectors import MaxVarianceReducer
from nncf.experimental.common.tensor_statistics.collectors import MeanAbsMaxReducer
from nncf.experimental.common.tensor_statistics.collectors import MeanAggregator
from nncf.experimental.common.tensor_statistics.collectors import MeanReducer
from nncf.experimental.common.tensor_statistics.collectors import MeanVarianceReducer
from nncf.experimental.common.tensor_statistics.collectors import NoopAggregator
from nncf.experimental.common.tensor_statistics.collectors import ShapeReducer
from nncf.experimental.common.tensor_statistics.collectors import TensorCollector
from nncf.experimental.common.tensor_statistics.statistics import MaxVarianceTensorStatistic
from nncf.experimental.common.tensor_statistics.statistics import MeanMagnitudeTensorStatistic
from nncf.experimental.common.tensor_statistics.statistics import MeanVarianceTensorStatistic
from nncf.experimental.common.tensor_statistics.statistics import WCTensorStatistic
from nncf.parameters import CompressWeightsMode
from nncf.quantization.algorithms.weight_compression.backend import MixedPrecisionAlgoBackend
from nncf.quantization.algorithms.weight_compression.backend import WeightCompressionAlgoBackend
from nncf.quantization.algorithms.weight_compression.config import WeightCompressionParameters
from nncf.quantization.algorithms.weight_compression.lora_correction import LoraCorrectionAlgorithm
from nncf.quantization.algorithms.weight_compression.weight_lowering import compress_weight
from nncf.tensor import Tensor
from nncf.tensor.definitions import TensorDataType
from nncf.torch.dynamic_graph.scope import Scope
from nncf.torch.graph import operator_metatypes as om
from nncf.torch.graph.transformations.commands import PTSharedFnInsertionCommand
from nncf.torch.graph.transformations.commands import PTTargetPoint
from nncf.torch.model_graph_manager import find_const_node_in_constant_subgraph
from nncf.torch.model_graph_manager import get_const_data
from nncf.torch.model_graph_manager import get_const_node
from nncf.torch.model_graph_manager import get_module_by_name
from nncf.torch.model_graph_manager import split_const_name
from nncf.torch.model_transformer import PTModelTransformer
from nncf.torch.nncf_network import NNCFNetwork
from nncf.torch.quantization.layers import INT4AsymmetricWeightsDecompressor
from nncf.torch.quantization.layers import INT4SymmetricWeightsDecompressor
from nncf.torch.quantization.layers import INT8AsymmetricWeightsDecompressor
from nncf.torch.quantization.layers import INT8SymmetricWeightsDecompressor


class PTWeightCompressionAlgoBackend(WeightCompressionAlgoBackend):
    TARGET_TYPE_TO_PT_INS_TYPE_MAP = {
        TargetType.PRE_LAYER_OPERATION: TargetType.OPERATOR_PRE_HOOK,
        TargetType.POST_LAYER_OPERATION: TargetType.OPERATOR_POST_HOOK,
    }
    MATMUL_METATYPES = [om.PTLinearMetatype, om.PTMatMulMetatype, om.PTAddmmMetatype]
    EMBEDDING_METATYPES = [om.PTEmbeddingMetatype, om.PTAtenEmbeddingMetatype]
    CONVOLUTION_METATYPES = [
        om.PTConv1dMetatype,
        om.PTConv2dMetatype,
        om.PTConv3dMetatype,
        om.PTDepthwiseConv1dSubtype,
        om.PTDepthwiseConv2dSubtype,
        om.PTDepthwiseConv3dSubtype,
        om.PTConvTranspose1dMetatype,
        om.PTConvTranspose2dMetatype,
        om.PTConvTranspose3dMetatype,
    ]

    @property
    def matmul_metatypes(self) -> List[OperatorMetatype]:
        return PTWeightCompressionAlgoBackend.MATMUL_METATYPES

    @property
    def embedding_metatypes(self) -> List[OperatorMetatype]:
        return PTWeightCompressionAlgoBackend.EMBEDDING_METATYPES

    @property
    def convolution_metatypes(self) -> List[OperatorMetatype]:
        return PTWeightCompressionAlgoBackend.CONVOLUTION_METATYPES

    @staticmethod
    def is_node_with_weights(node: NNCFNode, graph: NNCFGraph) -> bool:
        if (
            node.metatype not in PTWeightCompressionAlgoBackend.MATMUL_METATYPES
            and node.metatype not in PTWeightCompressionAlgoBackend.EMBEDDING_METATYPES
            and node.metatype not in PTWeightCompressionAlgoBackend.CONVOLUTION_METATYPES
        ):
            return False
        for prev_node in graph.get_previous_nodes(node):
            edge = graph.get_edge(prev_node, node)
            if edge.input_port_id not in node.metatype.weight_port_ids:
                continue
            weight_node = find_const_node_in_constant_subgraph(prev_node, graph)
            if weight_node is not None:
                return True
        return False

    @staticmethod
    def get_weight_names_and_port_ids(node: NNCFNode, graph: NNCFGraph) -> List[Tuple[str, int]]:
        weight_port_ids = []
        for prev_node in graph.get_previous_nodes(node):
            weight_node = find_const_node_in_constant_subgraph(prev_node, graph)
            if weight_node is None:
                continue
            edge = graph.get_edge(prev_node, node)
            if edge.input_port_id in node.metatype.weight_port_ids:
                weight_port_ids.append((weight_node.layer_attributes.name, edge.input_port_id))
        return weight_port_ids

    @staticmethod
    def get_reduction_axes(node_with_weight: NNCFNode, weight_port_id: int, graph: NNCFGraph) -> Optional[Tuple[int]]:
        weight_node = get_const_node(node_with_weight, weight_port_id, graph)

        ndims = len(weight_node.layer_attributes.shape)
        reduction_axes = None
        if node_with_weight.metatype == om.PTEmbeddingMetatype:
            reduction_axes = [1]
        elif node_with_weight.metatype == om.PTLinearMetatype:
            reduction_axes = [ndims - 1]
        elif node_with_weight.metatype == om.PTMatMulMetatype:
            if weight_port_id == 0:
                reduction_axes = [ndims - 1]
            elif weight_port_id == 1:
                reduction_axes = [max(0, ndims - 2)]
        elif node_with_weight.metatype == om.PTAddmmMetatype:
            if weight_port_id == 1:
                reduction_axes = [ndims - 1]
            elif weight_port_id == 2:
                reduction_axes = [max(0, ndims - 2)]
        elif node_with_weight.metatype in PTWeightCompressionAlgoBackend.CONVOLUTION_METATYPES:
            channel_idx = (
                1
                if node_with_weight.metatype
                in [om.PTConvTranspose1dMetatype, om.PTConvTranspose2dMetatype, om.PTConvTranspose3dMetatype]
                else 0
            )
            reduction_axes = [i for i in range(ndims) if i != channel_idx]
        return tuple(reduction_axes)

    @staticmethod
    def target_point(target_type: TargetType, target_node_name: str, port_id: int) -> PTTargetPoint:
        if NNCFGraphNodeType.INPUT_NODE in target_node_name or target_type == TargetType.POST_LAYER_OPERATION:
            port_id = None
        if target_type in PTWeightCompressionAlgoBackend.TARGET_TYPE_TO_PT_INS_TYPE_MAP:
            target_type = PTWeightCompressionAlgoBackend.TARGET_TYPE_TO_PT_INS_TYPE_MAP[target_type]
        return PTTargetPoint(target_type, target_node_name, input_port_id=port_id)

    def mean_statistic_collector(
        self, reduction_axes: Tuple[int], subset_size: Optional[int] = None
    ) -> TensorCollector:
        mean_reducer = MeanReducer(reduction_axes)
        shape_reducer = ShapeReducer()
        collector = TensorCollector(WCTensorStatistic)
        collector.register_statistic_branch(WCTensorStatistic.MEAN_STAT, mean_reducer, NoopAggregator(subset_size))
        collector.register_statistic_branch(WCTensorStatistic.SHAPE_STAT, shape_reducer, NoopAggregator(subset_size))
        return collector

    @staticmethod
    def get_activation_port_id(node: NNCFNode, graph: NNCFGraph) -> int:
        activation_ports = []
        for prev_node in graph.get_previous_nodes(node):
            if prev_node.metatype in CONST_NOOP_METATYPES:
                continue
            edge = graph.get_edge(prev_node, node)
            activation_ports.append(edge.input_port_id)
        assert len(activation_ports) == 1
        return activation_ports[0]

    def get_weight(
        self, node_with_weight: NNCFNode, weight_port_id: int, model: torch.nn.Module, graph: NNCFGraph
    ) -> Tensor:
        weight_node = get_const_node(node_with_weight, weight_port_id, graph)
        weight_name = weight_node.layer_attributes.name
<<<<<<< HEAD
        module_name, weight_attr_name = split_const_name(weight_name)
        module = get_module_by_name(module_name, model)
        weight = getattr(module, weight_attr_name)
        if weight is None or not isinstance(weight, torch.nn.Parameter):
            msg = f"Could not find a torch.nn.Parameter in the model by name {weight_name}."
            raise nncf.InternalError(msg)
=======
        weight = get_const_data(weight_node, model)
        if weight is None:
            raise nncf.InternalError(f"Could not find a torch.nn.Parameter in the model by name {weight_name}.")
>>>>>>> f0cb70c6

        return Tensor(weight)

    def get_weight_dtype(
        self, node_with_weight: NNCFNode, weight_port_id: int, model: torch.nn.Module, graph: NNCFGraph
    ) -> TensorDataType:
        return self.get_weight(node_with_weight, weight_port_id, model, graph).dtype

    @staticmethod
    def get_weight_shape(node_with_weight: NNCFNode, weight_port_id: int, graph: NNCFGraph) -> Tuple:
        weight_node = get_const_node(node_with_weight, weight_port_id, graph)
        return tuple(weight_node.layer_attributes.shape)

    def set_weight(
        self, node_with_weight: NNCFNode, weight_port_id: int, model: torch.nn.Module, graph: NNCFGraph, weight: Tensor
    ):
        pass

    def insert_adapters(
        self, wc_params: WeightCompressionParameters, lora_A: Tensor, lora_B: Tensor, int8_lora: bool
    ) -> None:
        pass

    @staticmethod
    def get_filter_fn_for_statistics(activation_port_id: int, algorithm_key: str) -> Callable[[StatisticPoint], bool]:
        def filter_func(point: StatisticPoint) -> bool:
            return (
                algorithm_key in point.algorithm_to_tensor_collectors
                and point.target_point.type
                == PTWeightCompressionAlgoBackend.TARGET_TYPE_TO_PT_INS_TYPE_MAP[TargetType.POST_LAYER_OPERATION]
            )

        return filter_func

    def transform_model(
        self,
        model: NNCFNetwork,
        graph: NNCFGraph,
        weight_compression_parameters: Iterable[WeightCompressionParameters],
        precomputed_scales: Dict[str, Tensor] = None,
        precomputed_zero_points: Dict[str, Tensor] = None,
        lora_correction_algo: LoraCorrectionAlgorithm = None,
    ) -> NNCFNetwork:
        transformation_layout = TransformationLayout()

        for wc_params in weight_compression_parameters:
            compression_config = wc_params.compression_config
            if compression_config.mode in [
                CompressWeightsMode.NF4,
                CompressWeightsMode.E2M1,
            ]:
                msg = f"{compression_config.mode.value} is not supported."
                raise nncf.ParameterNotSupportedError(msg)

            weight_node = get_const_node(wc_params.node_with_weight, wc_params.weight_port_id, graph)
            weight_name = weight_node.layer_attributes.name
<<<<<<< HEAD
            module_name, weight_attr_name = split_const_name(weight_name)
            module = get_module_by_name(module_name, model)
            weight = getattr(module, weight_attr_name)
            if weight is None or not isinstance(weight, torch.nn.Parameter):
                msg = f"Could not find a torch.nn.Parameter in the model by name {weight_name}."
                raise nncf.InternalError(msg)
=======
            weight = get_const_data(weight_node, model)
            if weight is None:
                raise nncf.InternalError(f"Could not find a torch.nn.Parameter in the model by name {weight_name}.")
>>>>>>> f0cb70c6

            # calculates compressed weights and decompression parameters
            compressed_weight = compress_weight(
                Tensor(weight),
                wc_params.reduction_axes,
                compression_config,
                None if precomputed_scales is None else precomputed_scales.get(wc_params.weight_name),
                None if precomputed_zero_points is None else precomputed_zero_points.get(wc_params.weight_name),
            )

            # creates weight decompressor
            if compression_config.mode == CompressWeightsMode.INT8_SYM:
                decompressor = INT8SymmetricWeightsDecompressor(compressed_weight.scale.data, result_dtype=weight.dtype)
            elif compression_config.mode == CompressWeightsMode.INT8_ASYM:
                decompressor = INT8AsymmetricWeightsDecompressor(
                    compressed_weight.scale.data, compressed_weight.zero_point.data, result_dtype=weight.dtype
                )
            elif compression_config.mode == CompressWeightsMode.INT4_SYM:
                decompressor = INT4SymmetricWeightsDecompressor(
                    scale=compressed_weight.scale.data,
                    compressed_weight_shape=compressed_weight.tensor.shape,
                    result_shape=weight.shape,
                    result_dtype=weight.dtype,
                )
            elif compression_config.mode == CompressWeightsMode.INT4_ASYM:
                decompressor = INT4AsymmetricWeightsDecompressor(
                    scale=compressed_weight.scale.data,
                    zero_point=compressed_weight.zero_point.data,
                    compressed_weight_shape=compressed_weight.tensor.shape,
                    result_shape=weight.shape,
                    result_dtype=weight.dtype,
                )

            # pack tensor
            packed_tensor = decompressor.pack_weight(compressed_weight.tensor.data)

            # sets compressed tensor
            # TODO:(AlexanderDokuchaev): update set_const_data
            compressed_parameter = torch.nn.Parameter(packed_tensor, requires_grad=False)
            module_name, weight_attr_name = split_const_name(weight_name)
            module = get_module_by_name(module_name, model)
            weight = getattr(module, weight_attr_name)
            if not isinstance(weight, torch.nn.Parameter):
                raise nncf.InternalError(f"Weight is not a torch.nn.Parameter in the model by name {weight_name}.")

            setattr(module, weight_attr_name, compressed_parameter)

            consumer_nodes = graph.get_next_nodes(weight_node)
            if len(consumer_nodes) > 1:
                for c_node in consumer_nodes:
                    c_module = model.nncf.get_module_by_scope(Scope.from_str(c_node.layer_name))
                    for name, param in c_module.named_parameters(recurse=False, remove_duplicate=False):
                        if id(param) == id(weight):
                            setattr(c_module, name, compressed_parameter)

            # registry weight decompression module in the model
            decompressor_name = f"weights_decompressor_{weight_node.node_name.replace('.', '_')}"

            # inserts the weight decompressor into the model as the post hook on the model weight
            transformation_layout.register(
                PTSharedFnInsertionCommand(
                    [PTTargetPoint(TargetType.OPERATOR_POST_HOOK, target_node_name=weight_node.node_name)],
                    decompressor,
                    decompressor_name,
                )
            )

        # apply transformations
        transformed_model = PTModelTransformer(model).transform(transformation_layout)

        return transformed_model


class PTMixedPrecisionAlgoBackend(MixedPrecisionAlgoBackend, PTWeightCompressionAlgoBackend):
    @staticmethod
    def mean_variance_statistic_collector(
        reduction_axes: Tuple[int], subset_size: Optional[int] = None
    ) -> TensorCollector:
        reducer = MeanVarianceReducer(reduction_axes)
        aggregator = MeanAggregator(num_samples=subset_size)
        collector = TensorCollector(MeanVarianceTensorStatistic)
        collector.register_statistic_branch(MeanVarianceTensorStatistic.MEAN_VARIANCE_STAT, reducer, aggregator)
        return collector

    @staticmethod
    def max_variance_statistic_collector(
        reduction_axes: Tuple[int], subset_size: Optional[int] = None
    ) -> TensorCollector:
        reducer = MaxVarianceReducer(reduction_axes)
        aggregator = MeanAggregator(num_samples=subset_size)
        collector = TensorCollector(MaxVarianceTensorStatistic)
        collector.register_statistic_branch(MaxVarianceTensorStatistic.MAX_VARIANCE_STAT, reducer, aggregator)
        return collector

    @staticmethod
    def mean_abs_max_statistic_collector(
        reduction_axes: Tuple[int], subset_size: Optional[int] = None
    ) -> TensorCollector:
        reducer = MeanAbsMaxReducer(reduction_axes)
        aggregator = MeanAggregator(num_samples=subset_size)
        collector = TensorCollector(MeanMagnitudeTensorStatistic)
        collector.register_statistic_branch(MeanMagnitudeTensorStatistic.MEAN_MAGNITUDE_STAT, reducer, aggregator)
        return collector<|MERGE_RESOLUTION|>--- conflicted
+++ resolved
@@ -183,19 +183,10 @@
     ) -> Tensor:
         weight_node = get_const_node(node_with_weight, weight_port_id, graph)
         weight_name = weight_node.layer_attributes.name
-<<<<<<< HEAD
-        module_name, weight_attr_name = split_const_name(weight_name)
-        module = get_module_by_name(module_name, model)
-        weight = getattr(module, weight_attr_name)
-        if weight is None or not isinstance(weight, torch.nn.Parameter):
+        weight = get_const_data(weight_node, model)
+        if weight is None:
             msg = f"Could not find a torch.nn.Parameter in the model by name {weight_name}."
             raise nncf.InternalError(msg)
-=======
-        weight = get_const_data(weight_node, model)
-        if weight is None:
-            raise nncf.InternalError(f"Could not find a torch.nn.Parameter in the model by name {weight_name}.")
->>>>>>> f0cb70c6
-
         return Tensor(weight)
 
     def get_weight_dtype(
@@ -251,18 +242,10 @@
 
             weight_node = get_const_node(wc_params.node_with_weight, wc_params.weight_port_id, graph)
             weight_name = weight_node.layer_attributes.name
-<<<<<<< HEAD
-            module_name, weight_attr_name = split_const_name(weight_name)
-            module = get_module_by_name(module_name, model)
-            weight = getattr(module, weight_attr_name)
-            if weight is None or not isinstance(weight, torch.nn.Parameter):
+            weight = get_const_data(weight_node, model)
+            if weight is None:
                 msg = f"Could not find a torch.nn.Parameter in the model by name {weight_name}."
                 raise nncf.InternalError(msg)
-=======
-            weight = get_const_data(weight_node, model)
-            if weight is None:
-                raise nncf.InternalError(f"Could not find a torch.nn.Parameter in the model by name {weight_name}.")
->>>>>>> f0cb70c6
 
             # calculates compressed weights and decompression parameters
             compressed_weight = compress_weight(
@@ -306,7 +289,8 @@
             module = get_module_by_name(module_name, model)
             weight = getattr(module, weight_attr_name)
             if not isinstance(weight, torch.nn.Parameter):
-                raise nncf.InternalError(f"Weight is not a torch.nn.Parameter in the model by name {weight_name}.")
+                msg = f"Weight is not a torch.nn.Parameter in the model by name {weight_name}."
+                raise nncf.InternalError(msg)
 
             setattr(module, weight_attr_name, compressed_parameter)
 
