--- conflicted
+++ resolved
@@ -174,7 +174,7 @@
     config: WeightCompressionConfig,
     reduction_axes: Optional[ReductionAxes] = None,
     precomputed_scale: Optional[Tensor] = None,
-) -> Tuple[Tensor, Tensor]:
+) -> tuple[Tensor, Tensor]:
     """
     Computes quantization scale if not provided, and performs corresponding (nf4, e2m1) weight quantization.
     For NF4 quantization quantizes the weights to 16 levels on [-1, 1] interval.
@@ -223,19 +223,11 @@
 
 def float_quantize_dequantize_weight(
     weight: Tensor,
-<<<<<<< HEAD
     config: WeightCompressionConfig,
     reduction_axes: Optional[ReductionAxes] = None,
     precomputed_scale: Optional[Tensor] = None,
     return_compressed_weight: Optional[bool] = False,
-) -> Union[Tensor, Tuple[Tensor, Tensor, Tensor]]:
-=======
-    reduction_axes: ReductionAxes,
-    group_size: int = -1,
-    precomputed_scale: Tensor = None,
-    mode: CompressWeightsMode = CompressWeightsMode.NF4,
-) -> tuple[Tensor, Tensor]:
->>>>>>> 81108586
+) -> Union[Tensor, tuple[Tensor, Tensor, Tensor]]:
     """
     First quantizes the given weight tensor to float (nf4) dtype and then dequantizes it back to obtain float32 values.
     E2M1 mode is currently not supported.
