--- conflicted
+++ resolved
@@ -281,11 +281,9 @@
 
         return transformed_model
 
-<<<<<<< HEAD
-    @staticmethod
-    def get_activation_channel_axis(node: NNCFNode, port_id: int, input_shape: Tuple[int]) -> int:
+    @staticmethod
+    def get_activation_channel_axis(node: NNCFNode, port_id: int, input_shape: tuple[int]) -> int:
         return node.metatype.output_channel_axis
-=======
 
 class FXMixedPrecisionAlgoBackend(MixedPrecisionAlgoBackend, FXWeightCompressionAlgoBackend):
     @staticmethod
@@ -348,5 +346,4 @@
                 target_points,
                 awq_node_name,
             )
-        )
->>>>>>> c72f787d
+        )