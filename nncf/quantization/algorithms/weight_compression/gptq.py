--- conflicted
+++ resolved
@@ -162,11 +162,7 @@
 
         return self._layerwise_engine.get_statistic_points(model, graph, filtered_nodes)
 
-<<<<<<< HEAD
-    def _calculate_hessian(self, node: NNCFNode, inputs: List[Tensor], input_channel_axis: int) -> Tensor:
-=======
-    def _calculate_hessian(self, node: NNCFNode, inputs: list[Tensor]) -> Tensor:
->>>>>>> c72f787d
+    def _calculate_hessian(self, node: NNCFNode, inputs: list[Tensor], input_channel_axis: int) -> Tensor:
         """
         Calculates the Hessian matrix for the given node and inputs.
 
@@ -205,12 +201,8 @@
         graph: NNCFGraph,
         wc_params: WeightCompressionParameters,
         hessian: Tensor,
-<<<<<<< HEAD
-        inputs: List[Tensor],
+        inputs: list[Tensor],
         input_channel_axis: int,
-=======
-        inputs: list[Tensor],
->>>>>>> c72f787d
     ):
         """
         Quantizes the weights of the model based on the calculated Hessian matrix.
