--- conflicted
+++ resolved
@@ -273,11 +273,7 @@
                                 wc_params.compression_config,
                             )
                             scales.append(scale.squeeze(axis=1))
-<<<<<<< HEAD
-                            zero_points.append(zero_point)
-=======
                             zero_points.append(zero_point if zero_point is None else zero_point.squeeze(axis=1))
->>>>>>> 03efd621
                         else:
                             scale, zero_point = calculate_integer_quantization_params(
                                 weight_tensor[:, (i1 + i) : (i1 + i + group_size)],
