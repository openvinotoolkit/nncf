"""
 Copyright (c) 2022 Intel Corporation
 Licensed under the Apache License, Version 2.0 (the "License");
 you may not use this file except in compliance with the License.
 You may obtain a copy of the License at
      http://www.apache.org/licenses/LICENSE-2.0
 Unless required by applicable law or agreed to in writing, software
 distributed under the License is distributed on an "AS IS" BASIS,
 WITHOUT WARRANTIES OR CONDITIONS OF ANY KIND, either express or implied.
 See the License for the specific language governing permissions and
 limitations under the License.
"""

from abc import ABC
from abc import abstractmethod
from typing import List, Tuple, TypeVar

import numpy as np
from nncf.common.graph.transformations.commands import TargetPoint
from nncf.common.graph.transformations.commands import TransformationCommand
from nncf.common.graph.transformations.commands import TargetType
from nncf.common.tensor import NNCFTensor
from nncf.common.tensor import TensorType
from nncf.common.graph import NNCFNode
from nncf.common.tensor_statistics.collectors import TensorStatisticCollectorBase
from nncf.common.tensor_statistics.collectors import ReductionShape
from nncf.common.utils.registry import Registry
from nncf.common.graph.model_transformer import ModelTransformer

TModel = TypeVar('TModel')
OutputType = TypeVar('OutputType')
ALGO_BACKENDS = Registry('algo_backends')


class FBCAlgoBackend(ABC):

    @property
    @abstractmethod
    def operation_metatypes(self):
        """
        Property for the backend-specific metatypes.
        """

    @property
    @abstractmethod
    def layers_with_bias_metatypes(self):
        """
        Property for the backend-specific metatypes with bias.
        """

    @property
    @abstractmethod
    def channel_axis_by_types(self):
        """
        Property for the backend-specific info about channels placement in the layout.
        """

    @property
    @abstractmethod
    def tensor_processor(self):
        """
        Returns backend-specific instance of the NNCFCollectorTensorProcessor.
        """

    @staticmethod
    @abstractmethod
    def model_transformer(model: TModel) -> ModelTransformer:
        """
        Returns backend-specific ModelTransformer instance.

        :param model: Backend-specific model to create ModelTransformer.
        :return: ModelTransformer instance.
        """

    @staticmethod
    @abstractmethod
    def target_point(target_type: TargetType, target_node_name: str, port_id: int) -> TargetPoint:
        """
        Returns backend-specific target point.

        :param target_type: Type of the location that should be modified.
        :param target_node_name: Name of the located node.
        :param port_id: Port ID of the tensor for the statistics distribution.
        :return: Backend-specific TargetPoint.
        """

    @staticmethod
    @abstractmethod
    def bias_correction_command(target_point: TargetPoint,
                                bias_value: np.ndarray,
                                threshold: float) -> TransformationCommand:
        """
        Returns backend-specific bias correction command.

        :param target_point: Target location for the correction.
        :param bias_value: New value for the bias.
        :param threshold: Parametrized threshold for the shift magnitude comparison.
        :return: Backend-specific TransformationCommand for the bias correction.
        """

    @staticmethod
    @abstractmethod
    def model_extraction_command(inputs: List[str], outputs: List[str]) -> TransformationCommand:
        """
        Returns backend-specific bias correction.

        :param inputs: List of the input names for sub-model beggining.
        :param outputs: List of the output names for sub-model end.
        :return: Backend-specific TransformationCommand for the model extraction.
        """

    @staticmethod
    @abstractmethod
    def mean_statistic_collector(reduction_shape: ReductionShape,
                                 num_samples: int = None,
                                 window_size: int = None) -> TensorStatisticCollectorBase:
        """
        Returns backend-specific mean statistic collector.

        :param reduction_shape: Channel axes for the statistics aggregation.
        :param num_samples: Maximum number of samples to collect.
        :param window_size: The maximum size of the samples queue.
        :return: Backend-specific TensorStatisticCollectorBase for the statistics calculation.
        """

    @staticmethod
    @abstractmethod
    def nncf_tensor(tensor: TensorType) -> NNCFTensor:
        """
        Returns backend-specific NNCFTensor.

        :param tensor: Tensor data for the wrapping.
        :return: NNCFTensor.
        """

    @staticmethod
    @abstractmethod
    def get_tensor_names(node: NNCFNode) -> Tuple[List[str], List[str]]:
        """
        Returns tuple of the lists with the input & output tensor names respectively.

        :param node: NNCFNode with the layer_attributes.
        :return: Tuple of the lists with the names.
        """

    @staticmethod
    @abstractmethod
    def create_blob(shape: Tuple[int], data: List[float]) -> np.ndarray:
        """
        Creates the backend-specific (because of layout) blob.

        :param shape: Shape of the blob.
        :param data: Data to fill the blob.
        :return: np.ndarray blob.
        """

    @staticmethod
    @abstractmethod
    def get_bias_value(model: TModel, node: NNCFNode) -> np.ndarray:
        """
        Returns bias value in the NumPy format of provided node.

        :param model: Backend-specific model for the initializer finding.
        :param node: Node of NNCFGraph with bias value.
        :return: Bias value in the NumPy format.
        """
<<<<<<< HEAD
=======

    @staticmethod
    @abstractmethod
    def get_bias_port_id(model: TModel, node: NNCFNode) -> int:
        """
        Returns bias Port ID corresponding to the node.

        :param model: Backend-specific model.
        :param node: Node of NNCFGraph with bias value.
        :return: Port ID corresponding to bias.
        """

    @staticmethod
    @abstractmethod
    def get_activation_port_ids_for_bias_node(model: TModel, node: NNCFNode) -> Tuple[int, int]:
        """
        Returns Input Port ID and Output Port ID corresponding to activation input and output edges for
        the node.
        Supports only nodes that could have bias value.

        :param model: Backend-specific model.
        :param node: Node of NNCFGraph with bias value.
        """

>>>>>>> 682af155
    @staticmethod
    @abstractmethod
    def is_quantized_weights(node: NNCFNode, model: TModel) -> bool:
        """
<<<<<<< HEAD
        Checks whether the node is quantised or not

        :param node: NNCFNode with the attributes
        :param nncf_graph: NNCFGraph for the traverce
=======
        Checks whether the node is quantized or not.

        :param node: NNCFNode to check.
        :param model: Backend-specific model.
>>>>>>> 682af155
        :return: boolean indicating whether the node has a quantized weights or not
        """

    @staticmethod
    @abstractmethod
    def process_model_output(raw_data: OutputType, output_name: str) -> NNCFTensor:
        """
        Returns backend-specific processed output from the model.

        :param raw_data: Backend-specific output from the model.
        :param output_name: Name of the output layer or tensor name.
        :return: Processed output as NNCFTensor.
        """<|MERGE_RESOLUTION|>--- conflicted
+++ resolved
@@ -164,8 +164,6 @@
         :param node: Node of NNCFGraph with bias value.
         :return: Bias value in the NumPy format.
         """
-<<<<<<< HEAD
-=======
 
     @staticmethod
     @abstractmethod
@@ -190,22 +188,14 @@
         :param node: Node of NNCFGraph with bias value.
         """
 
->>>>>>> 682af155
     @staticmethod
     @abstractmethod
     def is_quantized_weights(node: NNCFNode, model: TModel) -> bool:
         """
-<<<<<<< HEAD
-        Checks whether the node is quantised or not
-
-        :param node: NNCFNode with the attributes
-        :param nncf_graph: NNCFGraph for the traverce
-=======
         Checks whether the node is quantized or not.
 
         :param node: NNCFNode to check.
         :param model: Backend-specific model.
->>>>>>> 682af155
         :return: boolean indicating whether the node has a quantized weights or not
         """
 
