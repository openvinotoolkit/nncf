--- conflicted
+++ resolved
@@ -38,39 +38,23 @@
 
     @property
     @abstractmethod
-<<<<<<< HEAD
-    def layers_with_bias_metatypes(self) -> List[OperatorMetatype]:
-        """
-        Property for the backend-specific metatypes with bias.
-
-        :return: List of the OperatorMetatype with bias.
-=======
     def operation_metatypes(self):
         """
         Property for the backend-specific metatypes.
->>>>>>> ba42a22d
         """
 
     @property
     @abstractmethod
-<<<<<<< HEAD
-    def channel_axis_by_types(self) -> Dict[OperatorMetatype, int]:
-=======
     def channel_axis_by_types(self):
->>>>>>> ba42a22d
         """
         Property for the backend-specific info about channels placement in the layout.
-
-        :return: Dict of the OperatorMetatypes as keys and channels placements as int values.
         """
 
     @property
     @abstractmethod
-    def tensor_processor(self) -> NNCFCollectorTensorProcessor:
+    def tensor_processor(self):
         """
-        Property for the backend-specific instance of the NNCFCollectorTensorProcessor.
-
-        :return: NNCFCollectorTensorProcessor instance
+        Returns backend-specific instance of the NNCFCollectorTensorProcessor.
         """
 
     @staticmethod
@@ -87,11 +71,11 @@
 
     @staticmethod
     @abstractmethod
-    def create_bias_correction_command(node: NNCFNode, bias_value: np.ndarray):
+    def create_bias_correction_command(bias_node: NNCFNode, bias_value: np.ndarray) -> TransformationCommand:
         """
         Creates backend-specific command to update bias value.
 
-        :param node: The node for which bias should be updated.
+        :param bias_node: The node for which bias should be updated.
         :param bias_value: New value for the bias.
         :return: Backend-specific command to update bias value.
         """
@@ -123,7 +107,7 @@
 
     @staticmethod
     @abstractmethod
-    def get_input_output_names(biased_node: NNCFNode) -> Tuple[str, str]:
+    def get_input_output_names(biased_node: NNCFNode) -> Tuple[List[str], List[str]]:
         """
         Returns tuple of the input & output names respectively.
 
@@ -144,42 +128,18 @@
 
     @staticmethod
     @abstractmethod
-<<<<<<< HEAD
-    def get_bias_value(model: TModel, bias_node: NNCFNode) -> np.ndarray:
+    def get_bias_value(bias_node: NNCFNode, model: TModel) -> np.ndarray:
         """
         Returns bias value in the NumPy format of provided node.
 
+        :param bias_node: Node of NNCFGraph with bias value.
         :param model: Backend-specific model for the initializer finding.
-        :param bias_node: Node of NNCFGraph with bias value.
-=======
-    def get_bias_value(node: NNCFNode, model: TModel) -> np.ndarray:
-        """
-        Returns bias value in the NumPy format of provided node.
-
-        :param node: Node of NNCFGraph with bias value.
-        :param model: Backend-specific model for the initializer finding.
->>>>>>> ba42a22d
         :return: Bias value in the NumPy format.
         """
 
     @staticmethod
     @abstractmethod
-<<<<<<< HEAD
-    def get_bias_port_id(model: TModel, bias_node: NNCFNode) -> int:
-        """
-        Returns bias Port ID corresponding to the node.
-
-        :param model: Backend-specific model.
-        :param bias_node: Node of NNCFGraph with bias value.
-        :return: Port ID corresponding to bias.
-        """
-
-    @staticmethod
-    @abstractmethod
     def get_activation_port_ids_for_bias_node(model: TModel, biased_node: NNCFNode) -> Tuple[int, int]:
-=======
-    def get_activation_port_ids_for_bias_node(model: TModel, node: NNCFNode) -> Tuple[int, int]:
->>>>>>> ba42a22d
         """
         Returns Input Port ID and Output Port ID corresponding to activation input and output edges for
         the node.
