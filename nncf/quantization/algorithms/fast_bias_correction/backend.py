--- conflicted
+++ resolved
@@ -184,7 +184,6 @@
         :param nncf_graph: NNCFGraph that contains node.
         :param model: Backend-specific model.
         :return: Boolean indicating whether the node has a bias or not.
-<<<<<<< HEAD
         """
 
     @staticmethod
@@ -230,16 +229,4 @@
         :return:
             Name of node to collect input statistics
             Name of node to collect output statistics
-        """
-
-    @staticmethod
-    @abstractmethod
-    def insert_null_biases(model: TModel) -> TModel:
-        """
-        This method finds and inserts zero biases for the layers that should have it.
-
-        :param model: TModel instance.
-        :return: TModel instance with zero biases
-=======
->>>>>>> 2d34d77b
         """