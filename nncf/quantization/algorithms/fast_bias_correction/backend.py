--- conflicted
+++ resolved
@@ -179,19 +179,6 @@
         :param model: Backend-specific model.
         :return: Boolean indicating whether the node has a bias or not.
         """
-<<<<<<< HEAD
-
-    @staticmethod
-    @abstractmethod
-    def remove_fq_from_inputs(model: TModel) -> TModel:
-        """
-        This method removes the activation Fake Quantize nodes (or Quantize-Dequantize pairs) from the model.
-        It's needed for the further bias shift calculation that relates on quantized weights.
-
-        :param model: TModel instance.
-        :return: TModel without activation Fake Quantize nodes (or Quantize-Dequantize pairs).
-        """
-=======
         # TODO(AlexanderDokuchaev): use only nncf_graph instead of model, after fix 111576
 
     @staticmethod
@@ -239,4 +226,14 @@
             Name of node to collect output statistics
         """
         # TODO(AlexanderDokuchaev): use nncf_graph instead of model, after fix 111576
->>>>>>> 37ab2030
+
+    @staticmethod
+    @abstractmethod
+    def remove_fq_from_inputs(model: TModel) -> TModel:
+        """
+        This method removes the activation Fake Quantize nodes (or Quantize-Dequantize pairs) from the model.
+        It's needed for the further bias shift calculation that relates on quantized weights.
+
+        :param model: TModel instance.
+        :return: TModel without activation Fake Quantize nodes (or Quantize-Dequantize pairs).
+        """