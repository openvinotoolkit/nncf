"""
 Copyright (c) 2023 Intel Corporation
 Licensed under the Apache License, Version 2.0 (the "License");
 you may not use this file except in compliance with the License.
 You may obtain a copy of the License at
      http://www.apache.org/licenses/LICENSE-2.0
 Unless required by applicable law or agreed to in writing, software
 distributed under the License is distributed on an "AS IS" BASIS,
 WITHOUT WARRANTIES OR CONDITIONS OF ANY KIND, either express or implied.
 See the License for the specific language governing permissions and
 limitations under the License.
"""

from typing import Dict, Tuple, List, TypeVar, Optional

import numpy as np
from nncf import Dataset
from nncf.common.tensor import NNCFTensor
from nncf.common.logging import nncf_logger
from nncf.common.graph.transformations.commands import TargetType
from nncf.common.graph.transformations.layout import TransformationLayout
from nncf.common.utils.backend import BackendType
from nncf.common.utils.backend import get_backend
from nncf.common.graph.transformations.commands import TargetPoint
from nncf.quantization.algorithms.algorithm import AlgorithmParameters
from nncf.quantization.algorithms.algorithm import Algorithm
from nncf.quantization.algorithms.fast_bias_correction.backend import ALGO_BACKENDS
from nncf.common.factory import NNCFGraphFactory
from nncf.common.factory import EngineFactory
from nncf.common.tensor_statistics.statistic_point import StatisticPoint
from nncf.common.tensor_statistics.statistic_point import StatisticPointsContainer
from nncf.common.factory import ModelTransformerFactory
from nncf.common.graph.model_transformer import ModelTransformer


TModel = TypeVar('TModel')


class FastBiasCorrectionParameters(AlgorithmParameters):
    """
    Parameters of FastBiasCorrection algorithm

    :param number_samples: The number of the samples for the statistics collection.
    :param threshold: The magnitude threshold that regulates the application of the shift.
    """

    def __init__(self, number_samples: int = 100, threshold: float = 2.0) -> None:
        """
        :param number_samples: The number of the samples for the statistics collection.
            This statistics uses for the further calculation of the bias shift.
        :param threshold: The magnitude threshold that regulates the application of the shift.
            Magnitude calculates as the maximum of the absolute ratio of the shift to the original bias value.
            If the calculated value less than threshold, shift will apply to the bias.
        """
        self.number_samples = number_samples
        self.threshold = threshold


class FastBiasCorrection(Algorithm):
    """
    Post-training FastBiasCorrection algorithm implementation.

    The main purpose of this algorithm to reduce quantization error
    via correction the bias of the Convolutions, FullyConnected, etc. layers.
    The algorithm pipeline is very simple:
        - we collects floating-point statistics from the corresponding model for the layers with bias;
        - then we gets the quantized model and try to reduce it's error by correction of the bias;
        - the shift calculates using the sub-graph that consists of the correction layer and
        weight quantizer-dequantizer pair or fake quantize node;
        - the floating-point statistics uses as input for
        the sub-graph and further quantization output calculation;
        - in the end we corrects the original bias by the difference (shift)
        between floating-point and quantized outputs.

    :param number_samples: The number of the samples for the statistics collection.
    :param threshold: The magnitude threshold that regulates the application of the shift.
    :param nncf_graph: NNCFGraph class for the algorithm.
    """

    def __init__(self, parameters: FastBiasCorrectionParameters) -> None:
        """
        :param parameters: The instance of the FastBiasCorrectionParameters.
        """
        super().__init__()
        self.number_samples = parameters.number_samples
        self.threshold = parameters.threshold
        self.nncf_graph = None
        self._backend_entity = None

    @property
    def available_backends(self) -> Dict[str, BackendType]:
        return ALGO_BACKENDS.registry_dict

    def _set_backend_entity(self, model: TModel) -> None:
        """
        Creates a helper class with a backed-specific logic of the algorithm.

        :param model: Backend-specific input model.
        """
        model_backend = get_backend(model)
        if model_backend == BackendType.ONNX:
            from nncf.quantization.algorithms.fast_bias_correction.onnx_backend import \
                ONNXFastBiasCorrectionAlgoBackend
            self._backend_entity = ONNXFastBiasCorrectionAlgoBackend()
        elif model_backend == BackendType.OPENVINO:
            from nncf.experimental.openvino_native.quantization.algorithms.fast_bias_correction.openvino_backend import\
                OVFastBiasCorrectionAlgoBackend
            self._backend_entity = OVFastBiasCorrectionAlgoBackend()
        else:
            raise RuntimeError('Cannot return backend-specific entity '
                               'because {} is not supported!'.format(model_backend))

    def _apply(self,
               model: TModel,
               statistic_points: Optional[StatisticPointsContainer] = None,
               dataset: Optional[Dataset] = None) -> TModel:
        self._set_backend_entity(model)

        nncf_graph = NNCFGraphFactory.create(model)
        node_and_bias_value = (
            (node, self._backend_entity.get_bias_value(node, nncf_graph, model)) \
                for node in nncf_graph.get_all_nodes() if self._backend_entity.is_node_with_bias(node, nncf_graph)
        )
        model_transformer = ModelTransformerFactory.create(model)
        # Fill `node_and_new_bias_value` list. It is a correspondence between nodes
        # for which we should update bias and new bias values.
        node_and_new_bias_value = []
        for node, bias_value in node_and_bias_value:
            node_name = node.node_name

            if not self._backend_entity.is_quantized_weights(node, nncf_graph):
                nncf_logger.debug(f'Skipping node {node_name} because weights were not quantized')
                continue

            input_fp, input_shape = self._get_fp_inputs(statistic_points, node_name)
            output_fp = self._get_fp_outputs(statistic_points, node_name)

            input_name, output_name = self._backend_entity.get_input_output_names(node)
<<<<<<< HEAD
            extracted_model = self._extract_submodel(model_transformer,
                                                     input_name,
                                                     output_name)

            sub_input_name, sub_output_name = self._backend_entity.get_sub_input_output_names(extracted_model)

=======

            extracted_model = self._extract_submodel(model,
                                                     input_name,
                                                     output_name)

            sub_input_name, sub_output_name = self._backend_entity.get_sub_input_output_names(extracted_model)

>>>>>>> c44299f2
            channel_axis = self._backend_entity.channel_axis_by_types[node.metatype]
            input_blob = self._create_input_data(input_shape,
                                                 input_fp,
                                                 sub_input_name)
            bias_shift = self._get_bias_shift(
                model=extracted_model,
                input_blob=input_blob,
                channel_axis=channel_axis,
                output_fp=output_fp,
                output_name=sub_output_name)

            updated_bias = bias_value + bias_shift
            magnitude = self._get_bias_shift_magnitude(bias_value, updated_bias)

            if magnitude < self.threshold:
                nncf_logger.debug(f'{node_name} bias would be changed')
                node_and_new_bias_value.append((node, updated_bias))
            else:
                nncf_logger.debug(f'{node_name} bias skipped by threshold. Magnitude: {magnitude}')

        # Create commands of bias correction and apply them to the model.
        transformation_layout = TransformationLayout()
        for node, bias_value in node_and_new_bias_value:
            transformation_layout.register(self._backend_entity.create_bias_correction_command(node,
                                                                                               bias_value,
                                                                                               nncf_graph))
        transformed_model = model_transformer.transform(transformation_layout)

        return transformed_model

    def _get_fp_inputs(self, statistic_points: StatisticPointsContainer, node_name: str) -> Tuple[List, List]:
        """
        Makes out per-layer needed data from the floating-point collected statistics.

        :param statistic_points: Filled StatisticPointsContainer.
        :param node_name: Name of the current layer.
        :return: Collected mean tensor data and shape for the further bias calculation.
        """

        def input_filter_func(point):
            return FastBiasCorrection in point.algorithm_to_tensor_collectors and \
                   point.target_point.type == TargetType.PRE_LAYER_OPERATION

        input_fp = []
        input_shape = []
        for tensor_collector in statistic_points.get_algo_statistics_for_node(
                node_name,
                input_filter_func,
                FastBiasCorrection):
            input_fp.extend(tensor_collector.get_statistics().mean_values)
            input_shape.extend(tensor_collector.get_statistics().shape)
        return input_fp, input_shape

    def _get_fp_outputs(self, statistic_points: StatisticPointsContainer, node_name: str) -> List[np.ndarray]:
        """
        Makes out per-layer needed data from the floating-point collected statistics.

        :param statistic_points: Filled StatisticPointsContainer.
        :param node_name: Name of the current layer.
        :return: Collected mean tensor data for the further bias calculation.
        """

        def output_filter_func(point):
            return FastBiasCorrection in point.algorithm_to_tensor_collectors and \
                   point.target_point.type == TargetType.POST_LAYER_OPERATION

        output_fp = []
        for tensor_collector in statistic_points.get_algo_statistics_for_node(
                node_name,
                output_filter_func,
                FastBiasCorrection):
            output_fp.extend(tensor_collector.get_statistics().mean_values)
        return output_fp

    def _extract_submodel(self,
<<<<<<< HEAD
                          model_transformer: ModelTransformer,
=======
                          model: TModel,
>>>>>>> c44299f2
                          input_name: str,
                          output_name: str) -> TModel:
        """
        Extracts sub-model from the original based on the input & output tensor names.

        :param model: Backend-specific model.
        :param input_name: Name of the layer in the model that stands for subgraph input layer.
        :param output_name: Name of the layer in the model that stands for subgraph output layer.
        :return: Backend-specific sub-model.
        """
<<<<<<< HEAD
=======
        model_transformer = ModelTransformerFactory.create(model)
>>>>>>> c44299f2
        model_extraction_command = self._backend_entity.model_extraction_command([input_name],
                                                                                 [output_name])
        me_transformation_layout = TransformationLayout()
        me_transformation_layout.register(model_extraction_command)
        extracted_model = model_transformer.transform(me_transformation_layout)
        return extracted_model

    def _add_statistic_point(self, container: StatisticPointsContainer, point: TargetPoint, axis: int) -> None:
        """
        Adds specific statistic point.

        :param container: StatisticPointsContainer instance.
        :param point: TargetPoint for statistic collection.
        :param axis: Channel axis for the statistics calculation.
        """
        stat_collector = self._backend_entity.mean_statistic_collector(reduction_shape=axis,
                                                                       num_samples=self.number_samples)
        container.add_statistic_point(StatisticPoint(target_point=point,
                                                     tensor_collector=stat_collector,
                                                     algorithm=FastBiasCorrection))

    def _create_input_data(self,
                           input_shape: Tuple[int],
                           input_fp: List[np.ndarray],
                           input_name: str) -> Dict[str, NNCFTensor]:
        """
        Creates input blob for the bias shift calculation.

        :param input_shape: Input shape for the blob.
        :param input_fp: Input data for the blob.
        :param input_name: Name for the output dictionary.
        :return: The dictionary of the blob by input name.
        """
        input_blob = self._backend_entity.create_blob(input_shape, input_fp)
        input_data = {input_name: input_blob}
        return input_data

    def _get_bias_shift(self,
                        model: TModel,
                        input_blob: Dict[str, NNCFTensor],
                        channel_axis: Tuple[int],
                        output_fp: List[np.ndarray],
                        output_name: str) -> np.ndarray:
        """
        Calculates updated bias.

        :param engine: Backend-specific engine instance for the model execution.
        :param model: Backend-specific sub-model for the execution.
        :param input_blob: Input data for the execution.
        :param channel_axis: Channel axis for the raw data aggregation.
        :param output_fp: Output data for the shift calculation.
        :param output_name: Name of the output tensor for the data collection.
        :return: Calculated bias shift.
        """
        engine = EngineFactory.create(model)
        raw_output = engine.infer(input_blob)
        q_outputs = self._backend_entity.process_model_output(raw_output, output_name)
        q_outputs = self._backend_entity.tensor_processor.mean_per_channel(q_outputs, channel_axis).tensor
        bias_shift = np.array(output_fp) - q_outputs
        return bias_shift

    @staticmethod
    def _get_bias_shift_magnitude(current_bias_value: np.ndarray, updated_bias_value: np.ndarray) -> float:
        """
        Calculates bias shift magnitude based on the current and updated values.

        :param current_bias_value: The original bias value.
        :param updated_bias_value: The updated bias value.
        :return: Magnitude between original and updated bias values.
        """
        bias_shift_magnitude = np.inf
        if np.count_nonzero(current_bias_value == 0) == 0:
            bias_shift_magnitude = np.max(np.abs((updated_bias_value - current_bias_value) / current_bias_value))
        return bias_shift_magnitude

    def get_statistic_points(self, model: TModel) -> StatisticPointsContainer:
        self._set_backend_entity(model)
        nncf_graph = NNCFGraphFactory.create(model) if self.nncf_graph is None else self.nncf_graph
        nodes_with_bias = [node for node in nncf_graph.get_all_nodes() if
                           self._backend_entity.is_node_with_bias(node, nncf_graph)]

        statistic_container = StatisticPointsContainer()
        for node in nodes_with_bias:
            input_port_id, output_port_id = self._backend_entity.get_activation_port_ids_for_bias_node(node)
            pre_layer_statistic_point = self._backend_entity.target_point(TargetType.PRE_LAYER_OPERATION,
                                                                          node.node_name,
                                                                          input_port_id)
            post_layer_statistic_point = self._backend_entity.target_point(TargetType.POST_LAYER_OPERATION,
                                                                           node.node_name,
                                                                           output_port_id)
            channel_axis = self._backend_entity.channel_axis_by_types[node.metatype]

            self._add_statistic_point(statistic_container,
                                      pre_layer_statistic_point,
                                      channel_axis)
            self._add_statistic_point(statistic_container,
                                      post_layer_statistic_point,
                                      channel_axis)

        return statistic_container<|MERGE_RESOLUTION|>--- conflicted
+++ resolved
@@ -136,22 +136,13 @@
             output_fp = self._get_fp_outputs(statistic_points, node_name)
 
             input_name, output_name = self._backend_entity.get_input_output_names(node)
-<<<<<<< HEAD
+
             extracted_model = self._extract_submodel(model_transformer,
                                                      input_name,
                                                      output_name)
 
             sub_input_name, sub_output_name = self._backend_entity.get_sub_input_output_names(extracted_model)
 
-=======
-
-            extracted_model = self._extract_submodel(model,
-                                                     input_name,
-                                                     output_name)
-
-            sub_input_name, sub_output_name = self._backend_entity.get_sub_input_output_names(extracted_model)
-
->>>>>>> c44299f2
             channel_axis = self._backend_entity.channel_axis_by_types[node.metatype]
             input_blob = self._create_input_data(input_shape,
                                                  input_fp,
@@ -227,11 +218,7 @@
         return output_fp
 
     def _extract_submodel(self,
-<<<<<<< HEAD
                           model_transformer: ModelTransformer,
-=======
-                          model: TModel,
->>>>>>> c44299f2
                           input_name: str,
                           output_name: str) -> TModel:
         """
@@ -242,10 +229,6 @@
         :param output_name: Name of the layer in the model that stands for subgraph output layer.
         :return: Backend-specific sub-model.
         """
-<<<<<<< HEAD
-=======
-        model_transformer = ModelTransformerFactory.create(model)
->>>>>>> c44299f2
         model_extraction_command = self._backend_entity.model_extraction_command([input_name],
                                                                                  [output_name])
         me_transformation_layout = TransformationLayout()
