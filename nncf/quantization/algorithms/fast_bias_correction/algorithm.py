"""
 Copyright (c) 2023 Intel Corporation
 Licensed under the Apache License, Version 2.0 (the "License");
 you may not use this file except in compliance with the License.
 You may obtain a copy of the License at
      http://www.apache.org/licenses/LICENSE-2.0
 Unless required by applicable law or agreed to in writing, software
 distributed under the License is distributed on an "AS IS" BASIS,
 WITHOUT WARRANTIES OR CONDITIONS OF ANY KIND, either express or implied.
 See the License for the specific language governing permissions and
 limitations under the License.
"""

from typing import Dict, Tuple, List, TypeVar, Optional

import numpy as np
from nncf import Dataset
from nncf.common.tensor import NNCFTensor
from nncf.common.logging import nncf_logger
from nncf.common.graph.transformations.commands import TargetType
from nncf.common.graph.transformations.layout import TransformationLayout
from nncf.common.utils.backend import BackendType
from nncf.common.utils.backend import get_backend
from nncf.common.graph.transformations.commands import TargetPoint
from nncf.quantization.algorithms.algorithm import AlgorithmParameters
from nncf.quantization.algorithms.algorithm import Algorithm
from nncf.quantization.algorithms.fast_bias_correction.backend import ALGO_BACKENDS
from nncf.common.factory import NNCFGraphFactory
from nncf.common.factory import EngineFactory
from nncf.common.tensor_statistics.statistic_point import StatisticPoint
from nncf.common.tensor_statistics.statistic_point import StatisticPointsContainer
from nncf.common.factory import ModelTransformerFactory


TModel = TypeVar('TModel')


class FastBiasCorrectionParameters(AlgorithmParameters):
    """
    Parameters of FastBiasCorrection algorithm

    :param number_samples: The number of the samples for the statistics collection.
    :param threshold: The magnitude threshold that regulates the application of the shift.
    """

    def __init__(self, number_samples: int = 100, threshold: float = 2.0) -> None:
        """
        :param number_samples: The number of the samples for the statistics collection.
            This statistics uses for the further calculation of the bias shift.
        :param threshold: The magnitude threshold that regulates the application of the shift.
            Magnitude calculates as the maximum of the absolute ratio of the shift to the original bias value.
            If the calculated value less than threshold, shift will apply to the bias.
        """
        self.number_samples = number_samples
        self.threshold = threshold


class FastBiasCorrection(Algorithm):
    """
    Post-training FastBiasCorrection algorithm implementation

    The main purpose of this algorithm to reduce quantization error
    via correction the bias of the Convolutions, FullyConnected, etc. layers.
    The algorithm pipeline is very simple:
        - we collects floating-point statistics from the corresponding model for the layers with bias;
        - then we gets the quantized model and try to reduce it's error by correction of the bias;
        - the shift calculates using the sub-graph that consists of the correction layer and
        weight quantizer-dequantizer pair or fake quantize node;
        - the floating-point statistics uses as input for
        the sub-graph and further quantization output calculation;
        - in the end we corrects the original bias by the difference (shift)
        between floating-point and quantized outputs.

    :param number_samples: The number of the samples for the statistics collection.
    :param threshold: The magnitude threshold that regulates the application of the shift.
    :param nncf_graph: NNCFGraph class for the algorithm.
    """

    def __init__(self, parameters: FastBiasCorrectionParameters) -> None:
        """
        :param parameters: The instance of the FastBiasCorrectionParameters.
        """
        super().__init__()
        self.number_samples = parameters.number_samples
        self.threshold = parameters.threshold
        self.nncf_graph = None
        self._backend_entity = None

    @property
    def available_backends(self) -> Dict[str, BackendType]:
        return ALGO_BACKENDS.registry_dict

    def _set_backend_entity(self, model: TModel) -> None:
        """
        Creates a helper class with a backed-specific logic of the algorithm

        :param model: backend-specific input model
        """
        model_backend = get_backend(model)
        if model_backend == BackendType.ONNX:
            from nncf.quantization.algorithms.fast_bias_correction.onnx_backend import \
                ONNXFastBiasCorrectionAlgoBackend
            self._backend_entity = ONNXFastBiasCorrectionAlgoBackend()
        elif model_backend == BackendType.OPENVINO:
            from nncf.experimental.openvino_native.quantization.algorithms.fast_bias_correction.ov_backend import \
                OVFastBiasCorrectionAlgoBackend
            self._backend_entity = OVFastBiasCorrectionAlgoBackend()
        else:
            raise RuntimeError('Cannot return backend-specific entity '
                               'because {} is not supported!'.format(model_backend))

    def _apply(self,
               model: TModel,
               statistic_points: Optional[StatisticPointsContainer] = None,
               dataset: Optional[Dataset] = None) -> TModel:
        self._set_backend_entity(model)

        nncf_graph = NNCFGraphFactory.create(model)
<<<<<<< HEAD

        layers_with_bias_types = self._backend_entity.layers_with_bias_metatypes
        biased_nodes = nncf_graph.get_nodes_by_metatypes(layers_with_bias_types)

        for biased_node in biased_nodes:
            if not self._backend_entity.is_node_with_bias(biased_node, nncf_graph):
                nncf_logger.debug(f'Skipping node {biased_node.node_name} because there is no bias')
                continue
            if not self._backend_entity.is_quantized_weights(biased_node, nncf_graph):
                nncf_logger.debug(f'Skipping node {biased_node.node_name} because weights were not quantized')
=======
        node_and_bias_value = (
            (node, self._backend_entity.get_bias_value(node, model)) \
                for node in nncf_graph.get_all_nodes() if self._backend_entity.is_node_with_bias(node)
        )

        # Fill `node_and_new_bias_value` list. It is a correspondence between nodes
        # for which we should update bias and new bias values.
        node_and_new_bias_value = []
        for node, bias_value in node_and_bias_value:
            node_name = node.node_name

            if not self._backend_entity.is_quantized_weights(node, model):
                nncf_logger.debug(f'Skipping node {node_name} because weights were not quantized')
>>>>>>> ba42a22d
                continue

            input_fp, input_shape = self._get_fp_inputs(statistic_points, biased_node.node_name)

            bias_node = self._backend_entity.get_bias_node(biased_node, nncf_graph)
            output_fp = self._get_fp_outputs(statistic_points, bias_node.node_name)

            input_name, output_name = self._backend_entity.get_input_output_names(biased_node, nncf_graph)

            extracted_model = self._extract_submodel(model, [input_name], [output_name])

            channel_axis = self._backend_entity.channel_axis_by_types[biased_node.metatype]
            input_blob = self._create_input_data(input_shape,
                                                 input_fp,
                                                 input_name)
            bias_shift = self._get_bias_shift(
                model=extracted_model,
                input_blob=input_blob,
                channel_axis=channel_axis,
                output_fp=output_fp,
                output_name=output_name)

<<<<<<< HEAD
            current_bias, current_bias_shape = self._backend_entity.get_bias_value(model, bias_node)
            updated_bias = current_bias + bias_shift
            magnitude = self._get_bias_shift_magnitude(current_bias, updated_bias)

            if magnitude < self.threshold:
                nncf_logger.debug(f'{biased_node.node_name} bias would be changed')
                bias_port_id = self._backend_entity.get_bias_port_id(bias_node)
                target_point = self._backend_entity.target_point(TargetType.LAYER,
                                                                 bias_node.node_name,
                                                                 bias_port_id)
                updated_bias = np.reshape(updated_bias, current_bias_shape)
                bias_correction_command = self._backend_entity.bias_correction_command(target_point,
                                                                                       updated_bias)
                transformation_layout.register(bias_correction_command)
=======
            updated_bias = bias_value + bias_shift
            magnitude = self._get_bias_shift_magnitude(bias_value, updated_bias)

            if magnitude < self.threshold:
                nncf_logger.debug(f'{node_name} bias would be changed')
                node_and_new_bias_value.append((node, updated_bias))
>>>>>>> ba42a22d
            else:
                nncf_logger.debug(f'{biased_node.node_name} bias skipped by threshold. Magnitude: {magnitude}')

        # Create commands of bias correction and apply them to the model.
        model_transformer = ModelTransformerFactory.create(model)
        transformation_layout = TransformationLayout()
        for node, bias_value in node_and_new_bias_value:
            transformation_layout.register(self._backend_entity.create_bias_correction_command(node, bias_value))
        transformed_model = model_transformer.transform(transformation_layout)

        return transformed_model

    def _get_fp_inputs(self, statistic_points: StatisticPointsContainer, node_name: str) -> Tuple[List, List]:
        """
        Makes out per-layer needed data from the floating-point collected statistics

        :param statistic_points: filled StatisticPointsContainer
        :param node_name: name of the current layer
        :return: collected mean tensor data and shape for the further bias calculation
        """

        def input_filter_func(point):
            return FastBiasCorrection in point.algorithm_to_tensor_collectors and \
                   point.target_point.type == TargetType.PRE_LAYER_OPERATION

        input_fp = []
        input_shape = []
        for tensor_collector in statistic_points.get_algo_statistics_for_node(
                node_name,
                input_filter_func,
                FastBiasCorrection):
            input_fp.extend(tensor_collector.get_statistics().mean_values)
            input_shape.extend(tensor_collector.get_statistics().shape)
        return input_fp, input_shape

    def _get_fp_outputs(self, statistic_points: StatisticPointsContainer, node_name: str) -> List[np.ndarray]:
        """
        Makes out per-layer needed data from the floating-point collected statistics

        :param statistic_points: filled StatisticPointsContainer
        :param node_name: name of the current layer
        :return: collected mean tensor data for the further bias calculation
        """

        def output_filter_func(point):
            return FastBiasCorrection in point.algorithm_to_tensor_collectors and \
                   point.target_point.type == TargetType.POST_LAYER_OPERATION

        output_fp = []
        for tensor_collector in statistic_points.get_algo_statistics_for_node(
                node_name,
                output_filter_func,
                FastBiasCorrection):
            output_fp.extend(tensor_collector.get_statistics().mean_values)
        return output_fp

    def _extract_submodel(self,
                          model: TModel,
                          input_names: List[str],
                          output_names: List[str]) -> TModel:
        """
        Extracts sub-model from the original based on the input & output tensor names

        :param model: backend-specific model
        :param input_names: list of the input names
        :param output_names: list of the output names
        :return: backend-specific sub-model
        """
        model_transformer = ModelTransformerFactory.create(model)
        model_extraction_command = self._backend_entity.model_extraction_command(input_names,
                                                                                 output_names)
        me_transformation_layout = TransformationLayout()
        me_transformation_layout.register(model_extraction_command)
        extracted_model = model_transformer.transform(me_transformation_layout)
        return extracted_model

    def _add_statistic_point(self, container: StatisticPointsContainer, point: TargetPoint, axis: int) -> None:
        """
        Adds specific statistic point

        :param container: StatisticPointsContainer
        :param point: TargetPoint for statistic collection
        :param axis: channel axis for the statistics calculation
        """
        stat_collector = self._backend_entity.mean_statistic_collector(reduction_shape=axis,
                                                                       num_samples=self.number_samples)
        container.add_statistic_point(StatisticPoint(target_point=point,
                                                     tensor_collector=stat_collector,
                                                     algorithm=FastBiasCorrection))

    def _create_input_data(self,
                           input_shape: Tuple[int],
                           input_fp: List[np.ndarray],
                           input_name: str) -> Dict[str, NNCFTensor]:
        """
        Creates input blob for the bias shift calculation

        :param input_shape: input shape for the blob
        :param input_fp: input data for the blob
        :param input_name: name for the output dict
        :return: dictionary of the blob by input name
        """
        input_blob = self._backend_entity.create_blob(input_shape, input_fp)
        input_data = {input_name: input_blob}
        return input_data

    def _get_bias_shift(self,
                        model: TModel,
                        input_blob: Dict[str, NNCFTensor],
                        channel_axis: Tuple[int],
                        output_fp: List[np.ndarray],
                        output_name: str) -> np.ndarray:
        """
        Calculates bias shift for the further corretion

        :param engine: backend-specific engine instance for the model execution
        :param model: backend-specific sub-model for the execution
        :param input_blob: input data for the execution
        :param channel_axis: channel axes for the raw data aggregation
        :param output_fp: output data for the shift calculation
        :param output_name: name of the output tensor for the data collection
        :return: calculated bias shift
        """
        engine = EngineFactory.create(model)
        raw_output = engine.infer(input_blob)
        q_outputs = self._backend_entity.process_model_output(raw_output, output_name)
        q_outputs = self._backend_entity.tensor_processor.mean_per_channel(q_outputs, channel_axis).tensor
        bias_shift = np.array(output_fp) - q_outputs
        return bias_shift

    @staticmethod
    def _get_bias_shift_magnitude(current_bias_value: np.ndarray, updated_bias_value: np.ndarray) -> float:
        """
        Calculates bias shift magnitude based on the current and updated values

        :param current_bias_value: the original bias value
        :param updated_bias_value: the updated bias value
        :return: magnitude between original and updated bias values
        """
        bias_shift_magnitude = np.inf
        if np.count_nonzero(current_bias_value == 0) == 0:
            bias_shift_magnitude = np.max(np.abs((updated_bias_value - current_bias_value) / current_bias_value))
        return bias_shift_magnitude

    def get_statistic_points(self, model: TModel) -> StatisticPointsContainer:
        self._set_backend_entity(model)
        nncf_graph = NNCFGraphFactory.create(model) if self.nncf_graph is None else self.nncf_graph
        nodes_with_bias = filter(self._backend_entity.is_node_with_bias, nncf_graph.get_all_nodes())

        statistic_container = StatisticPointsContainer()
<<<<<<< HEAD

        for biased_node in biased_nodes:
            if not self._backend_entity.is_node_with_bias(biased_node, nncf_graph):
                continue
            input_port_id, output_port_id = self._backend_entity.get_activation_port_ids_for_bias_node(model,
                                                                                                       biased_node)
=======
        for node in nodes_with_bias:
            input_port_id, output_port_id = self._backend_entity.get_activation_port_ids_for_bias_node(model, node)
>>>>>>> ba42a22d
            pre_layer_statistic_point = self._backend_entity.target_point(TargetType.PRE_LAYER_OPERATION,
                                                                          biased_node.node_name,
                                                                          input_port_id)
            bias_node = self._backend_entity.get_bias_node(biased_node, nncf_graph)
            post_layer_statistic_point = self._backend_entity.target_point(TargetType.POST_LAYER_OPERATION,
                                                                           bias_node.node_name,
                                                                           output_port_id)
            channel_axis = self._backend_entity.channel_axis_by_types[biased_node.metatype]

            self._add_statistic_point(statistic_container,
                                      pre_layer_statistic_point,
                                      channel_axis)
            self._add_statistic_point(statistic_container,
                                      post_layer_statistic_point,
                                      channel_axis)

        return statistic_container<|MERGE_RESOLUTION|>--- conflicted
+++ resolved
@@ -116,18 +116,6 @@
         self._set_backend_entity(model)
 
         nncf_graph = NNCFGraphFactory.create(model)
-<<<<<<< HEAD
-
-        layers_with_bias_types = self._backend_entity.layers_with_bias_metatypes
-        biased_nodes = nncf_graph.get_nodes_by_metatypes(layers_with_bias_types)
-
-        for biased_node in biased_nodes:
-            if not self._backend_entity.is_node_with_bias(biased_node, nncf_graph):
-                nncf_logger.debug(f'Skipping node {biased_node.node_name} because there is no bias')
-                continue
-            if not self._backend_entity.is_quantized_weights(biased_node, nncf_graph):
-                nncf_logger.debug(f'Skipping node {biased_node.node_name} because weights were not quantized')
-=======
         node_and_bias_value = (
             (node, self._backend_entity.get_bias_value(node, model)) \
                 for node in nncf_graph.get_all_nodes() if self._backend_entity.is_node_with_bias(node)
@@ -136,12 +124,9 @@
         # Fill `node_and_new_bias_value` list. It is a correspondence between nodes
         # for which we should update bias and new bias values.
         node_and_new_bias_value = []
-        for node, bias_value in node_and_bias_value:
-            node_name = node.node_name
-
+        for biased_node, bias_value in node_and_bias_value:
             if not self._backend_entity.is_quantized_weights(node, model):
-                nncf_logger.debug(f'Skipping node {node_name} because weights were not quantized')
->>>>>>> ba42a22d
+                nncf_logger.debug(f'Skipping node {biased_node.node_name} because weights were not quantized')
                 continue
 
             input_fp, input_shape = self._get_fp_inputs(statistic_points, biased_node.node_name)
@@ -164,29 +149,12 @@
                 output_fp=output_fp,
                 output_name=output_name)
 
-<<<<<<< HEAD
-            current_bias, current_bias_shape = self._backend_entity.get_bias_value(model, bias_node)
-            updated_bias = current_bias + bias_shift
-            magnitude = self._get_bias_shift_magnitude(current_bias, updated_bias)
+            updated_bias = bias_value + bias_shift
+            magnitude = self._get_bias_shift_magnitude(bias_value, updated_bias)
 
             if magnitude < self.threshold:
                 nncf_logger.debug(f'{biased_node.node_name} bias would be changed')
-                bias_port_id = self._backend_entity.get_bias_port_id(bias_node)
-                target_point = self._backend_entity.target_point(TargetType.LAYER,
-                                                                 bias_node.node_name,
-                                                                 bias_port_id)
-                updated_bias = np.reshape(updated_bias, current_bias_shape)
-                bias_correction_command = self._backend_entity.bias_correction_command(target_point,
-                                                                                       updated_bias)
-                transformation_layout.register(bias_correction_command)
-=======
-            updated_bias = bias_value + bias_shift
-            magnitude = self._get_bias_shift_magnitude(bias_value, updated_bias)
-
-            if magnitude < self.threshold:
-                nncf_logger.debug(f'{node_name} bias would be changed')
                 node_and_new_bias_value.append((node, updated_bias))
->>>>>>> ba42a22d
             else:
                 nncf_logger.debug(f'{biased_node.node_name} bias skipped by threshold. Magnitude: {magnitude}')
 
@@ -334,20 +302,12 @@
     def get_statistic_points(self, model: TModel) -> StatisticPointsContainer:
         self._set_backend_entity(model)
         nncf_graph = NNCFGraphFactory.create(model) if self.nncf_graph is None else self.nncf_graph
-        nodes_with_bias = filter(self._backend_entity.is_node_with_bias, nncf_graph.get_all_nodes())
+        biased_nodes = filter(self._backend_entity.is_node_with_bias, nncf_graph.get_all_nodes())
 
         statistic_container = StatisticPointsContainer()
-<<<<<<< HEAD
-
         for biased_node in biased_nodes:
-            if not self._backend_entity.is_node_with_bias(biased_node, nncf_graph):
-                continue
             input_port_id, output_port_id = self._backend_entity.get_activation_port_ids_for_bias_node(model,
                                                                                                        biased_node)
-=======
-        for node in nodes_with_bias:
-            input_port_id, output_port_id = self._backend_entity.get_activation_port_ids_for_bias_node(model, node)
->>>>>>> ba42a22d
             pre_layer_statistic_point = self._backend_entity.target_point(TargetType.PRE_LAYER_OPERATION,
                                                                           biased_node.node_name,
                                                                           input_port_id)
