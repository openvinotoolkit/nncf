"""
 Copyright (c) 2022 Intel Corporation
 Licensed under the Apache License, Version 2.0 (the "License");
 you may not use this file except in compliance with the License.
 You may obtain a copy of the License at
      http://www.apache.org/licenses/LICENSE-2.0
 Unless required by applicable law or agreed to in writing, software
 distributed under the License is distributed on an "AS IS" BASIS,
 WITHOUT WARRANTIES OR CONDITIONS OF ANY KIND, either express or implied.
 See the License for the specific language governing permissions and
 limitations under the License.
"""

from typing import Dict, Tuple, List
import onnx
import numpy as np
from nncf.common.graph.transformations.commands import TargetType
from nncf.common.tensor_statistics.collectors import ReductionShape
from nncf.common.utils.backend import BackendType
from nncf.common.utils.registry import Registry
from nncf.common.graph import NNCFNode

from nncf.experimental.onnx.graph.metatypes.onnx_metatypes import LAYERS_WITH_BIAS_METATYPES
from nncf.experimental.onnx.graph.metatypes.onnx_metatypes import ONNX_OPERATION_METATYPES
from nncf.experimental.onnx.graph.metatypes.onnx_metatypes import ONNXIdentityMetatype
from nncf.experimental.onnx.graph.metatypes.onnx_metatypes import ONNXDequantizeLinearMetatype
from nncf.experimental.onnx.graph.model_transformer import ONNXModelTransformer
from nncf.experimental.onnx.graph.transformations.commands import ONNXBiasCorrectionCommand
from nncf.experimental.onnx.graph.transformations.commands import ONNXModelExtractionCommand
from nncf.experimental.onnx.graph.transformations.commands import ONNXTargetPoint
from nncf.experimental.onnx.statistics.collectors import ONNXMeanStatisticCollector
from nncf.experimental.onnx.statistics.collectors import ONNXNNCFCollectorTensorProcessor
from nncf.experimental.onnx.tensor import ONNXNNCFTensor
from nncf.quantization.algorithms.fast_bias_correction.backend import ALGO_BACKENDS
from nncf.quantization.algorithms.fast_bias_correction.backend import FBCAlgoBackend
from nncf.experimental.onnx.graph.onnx_graph import ONNXGraph


@ALGO_BACKENDS.register(BackendType.ONNX)
class ONNXFBCAlgoBackend(FBCAlgoBackend):

    @property
    def operation_metatypes(self) -> Registry:
        return ONNX_OPERATION_METATYPES

    @property
    def layers_with_bias_metatypes(self) -> Registry:
        return LAYERS_WITH_BIAS_METATYPES

    @property
    def channel_axis_by_types(self) -> Dict[str, int]:
        return {'Conv': 1, 'Gemm': -1, 'ConvTranspose': 1}

    @property
    def tensor_processor(self) -> ONNXNNCFCollectorTensorProcessor:
        return ONNXNNCFCollectorTensorProcessor()

    @staticmethod
    def model_transformer(model: onnx.ModelProto) -> ONNXModelTransformer:
        return ONNXModelTransformer(model)

    @staticmethod
    def target_point(target_type: TargetType,
                     target_node_name: str,
                     port_id: int) -> ONNXTargetPoint:
        return ONNXTargetPoint(target_type, target_node_name, port_id)

    @staticmethod
    def bias_correction_command(target_point: ONNXTargetPoint,
                                bias_value: np.ndarray,
                                threshold: float) -> ONNXBiasCorrectionCommand:
        return ONNXBiasCorrectionCommand(target_point, bias_value, threshold)

    @staticmethod
    def model_extraction_command(inputs: List[str], outputs: List[str]) -> ONNXModelExtractionCommand:
        return ONNXModelExtractionCommand(inputs, outputs)

    @staticmethod
    def mean_statistic_collector(reduction_shape: ReductionShape,
                                 num_samples: int = None,
                                 window_size: int = None) -> ONNXMeanStatisticCollector:
        return ONNXMeanStatisticCollector(reduction_shape, num_samples, window_size)

    @staticmethod
    def nncf_tensor(tensor: np.ndarray) -> ONNXNNCFTensor:
        return ONNXNNCFTensor(tensor)

    @staticmethod
    def get_tensor_names(node: NNCFNode):
        return node.layer_attributes.input_tensor_names, \
               node.layer_attributes.output_tensor_names

    @staticmethod
    def create_blob(shape: Tuple[int], data: List[float]) -> np.ndarray:
        blob = np.zeros(shape)
        for i, value in enumerate(data):
            blob[:, i] = value
        blob = blob.astype(np.float32)
        return blob

    @staticmethod
    def get_bias_value(model: onnx.ModelProto, node: NNCFNode) -> np.ndarray:
        onnx_graph = ONNXGraph(model)
        node = onnx_graph.get_node_by_name(node.node_name)
        # We uses 2nd value from the tensor names
        # because of the bias tensor placement on this position.
        bias_input_name = node.input[2]
        try:
            return onnx_graph.get_initializers_value(bias_input_name)
        except RuntimeError as e:
            node = onnx_graph.get_nodes_by_output(bias_input_name)[0]
            metatype = ONNX_OPERATION_METATYPES.get_operator_metatype_by_op_name(node.op_type)
            if metatype == ONNXIdentityMetatype:
                return onnx_graph.get_initializers_value(node.input[0])
            raise RuntimeError('Could not find the bias value of the node') from e
<<<<<<< HEAD
=======

    @staticmethod
    def get_activation_port_ids_for_bias_node(model: onnx.ModelProto, node: NNCFNode) -> Tuple[int, int]:
        return 0, 0

    @staticmethod
    def get_bias_port_id(model: onnx.ModelProto, node: NNCFNode) -> int:
        return 2
>>>>>>> 682af155

    @staticmethod
    def process_model_output(raw_data: Dict, output_name: str) -> ONNXNNCFTensor:
        return ONNXNNCFTensor(raw_data[output_name])

    @staticmethod
    def is_quantized_weights(node: NNCFNode, model: onnx.ModelProto) -> bool:
        onnx_graph = ONNXGraph(model)
<<<<<<< HEAD
        input_edge_names = onnx_graph.get_node_edge_names(node.node_name)['input']
        nodes = onnx_graph.get_nodes_by_output(input_edge_names[1])
        assert len(nodes) == 1
        weight_dequantizer = nodes[0]
=======
        # We assume that the weight is on the first-index
        weight_input_index = 1
        input_edge_names = onnx_graph.get_node_edge_names(node.node_name)['input']
        nodes_after_weight = onnx_graph.get_nodes_by_output(input_edge_names[weight_input_index])
        if not nodes_after_weight:
            return False
        # We assume that there is only one node after weight
        assert len(nodes_after_weight) == 1
        weight_dequantizer = nodes_after_weight[0]
>>>>>>> 682af155
        metatype = ONNX_OPERATION_METATYPES.get_operator_metatype_by_op_name(weight_dequantizer.op_type)
        return metatype == ONNXDequantizeLinearMetatype<|MERGE_RESOLUTION|>--- conflicted
+++ resolved
@@ -113,8 +113,6 @@
             if metatype == ONNXIdentityMetatype:
                 return onnx_graph.get_initializers_value(node.input[0])
             raise RuntimeError('Could not find the bias value of the node') from e
-<<<<<<< HEAD
-=======
 
     @staticmethod
     def get_activation_port_ids_for_bias_node(model: onnx.ModelProto, node: NNCFNode) -> Tuple[int, int]:
@@ -123,7 +121,6 @@
     @staticmethod
     def get_bias_port_id(model: onnx.ModelProto, node: NNCFNode) -> int:
         return 2
->>>>>>> 682af155
 
     @staticmethod
     def process_model_output(raw_data: Dict, output_name: str) -> ONNXNNCFTensor:
@@ -132,12 +129,6 @@
     @staticmethod
     def is_quantized_weights(node: NNCFNode, model: onnx.ModelProto) -> bool:
         onnx_graph = ONNXGraph(model)
-<<<<<<< HEAD
-        input_edge_names = onnx_graph.get_node_edge_names(node.node_name)['input']
-        nodes = onnx_graph.get_nodes_by_output(input_edge_names[1])
-        assert len(nodes) == 1
-        weight_dequantizer = nodes[0]
-=======
         # We assume that the weight is on the first-index
         weight_input_index = 1
         input_edge_names = onnx_graph.get_node_edge_names(node.node_name)['input']
@@ -147,6 +138,5 @@
         # We assume that there is only one node after weight
         assert len(nodes_after_weight) == 1
         weight_dequantizer = nodes_after_weight[0]
->>>>>>> 682af155
         metatype = ONNX_OPERATION_METATYPES.get_operator_metatype_by_op_name(weight_dequantizer.op_type)
         return metatype == ONNXDequantizeLinearMetatype