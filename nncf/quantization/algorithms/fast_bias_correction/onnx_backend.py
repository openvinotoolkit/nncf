--- conflicted
+++ resolved
@@ -99,13 +99,8 @@
         return ONNXNNCFTensor(raw_data[output_name])
 
     @staticmethod
-<<<<<<< HEAD
     def is_quantized_weights(node: NNCFNode, nncf_graph: NNCFGraph, model: onnx.ModelProto) -> bool:
-        input_nodes = nncf_graph.get_previous_nodes(node)
-=======
-    def is_quantized_weights(node: NNCFNode, nncf_graph: NNCFGraph) -> bool:
         input_nodes = [edge.from_node for edge in nncf_graph.get_input_edges(node)]
->>>>>>> 35e21e96
         weight_port_id = node.metatype.weight_definitions.weight_port_id
         weight_node = input_nodes[weight_port_id]
         return weight_node.metatype == ONNXDequantizeLinearMetatype
