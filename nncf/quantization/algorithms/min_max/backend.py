"""
 Copyright (c) 2023 Intel Corporation
 Licensed under the Apache License, Version 2.0 (the "License");
 you may not use this file except in compliance with the License.
 You may obtain a copy of the License at
      http://www.apache.org/licenses/LICENSE-2.0
 Unless required by applicable law or agreed to in writing, software
 distributed under the License is distributed on an "AS IS" BASIS,
 WITHOUT WARRANTIES OR CONDITIONS OF ANY KIND, either express or implied.
 See the License for the specific language governing permissions and
 limitations under the License.
"""

from abc import ABC
from abc import abstractmethod
from typing import Dict, TypeVar, List, Optional

from nncf.parameters import ModelType
from nncf.parameters import TargetDevice
from nncf.scopes import IgnoredScope
from nncf.common.graph.graph import NNCFGraph
from nncf.common.graph.graph import NNCFNode
from nncf.common.graph.operator_metatypes import OperatorMetatype
from nncf.common.graph.transformations.commands import TargetPoint
from nncf.common.graph.transformations.commands import TargetType
from nncf.common.graph.transformations.commands import TransformationCommand
from nncf.common.hardware.config import HWConfig
from nncf.common.tensor_statistics.collectors import TensorStatisticCollectorBase
from nncf.common.tensor_statistics.statistics import MinMaxTensorStatistic
from nncf.common.utils.registry import Registry
from nncf.common.quantization.structs import QuantizerConfig
from nncf.quantization.fake_quantize import FakeQuantizeParameters

TModel = TypeVar('TModel')
ALGO_BACKENDS = Registry('algo_backends')


class MinMaxAlgoBackend(ABC):

    @property
    @abstractmethod
    def mat_mul_metatype(self) -> OperatorMetatype:
        """
        Property for the backend-specific MatMul metatype.
        """

    @property
    @abstractmethod
    def post_processing_metatypes(self) -> List[OperatorMetatype]:
        """
        Property for the backend-specific post-processing metatypes (NonMaximumSupression, TopK, etc.).
        """

    @property
    @abstractmethod
    def shapeof_metatypes(self) -> List[OperatorMetatype]:
        """
        Property for the backend-specific ShapeOf metatypes.
        """

    @property
    @abstractmethod
<<<<<<< HEAD
    def conv_metatype(self) -> List[OperatorMetatype]:
        """
        Property for the backend-specific Convolution metatypes.
        """

    @property
    @abstractmethod
    def overflow_fix_metatypes(self) -> List[OperatorMetatype]:
        """
        Property for the backend-specific metatypes for which overflow_fix is applicable.
=======
    def read_variable_metatypes(self) -> List[OperatorMetatype]:
        """
        Property for the backend-specific metatypes that also can be interpreted as inputs (ReadValue).
>>>>>>> 03ae3b22
        """

    @property
    @abstractmethod
    def hw_config(self) -> HWConfig:
        """
        Property for the hardware backend-specific configuration.
        """

    @property
    @abstractmethod
    def quant_trait_op_dict(self) -> Dict[int, OperatorMetatype]:
        """
        Property for the backend-specific dictionary that contains QuantizationTrait-specific metatypes.
        """

    @staticmethod
    @abstractmethod
    def target_point(target_type: TargetType, target_node_name: str, port_id: int) -> TargetPoint:
        """
        Returns backend-specific target point.

        :param target_type: Type of the location that should be modified.
        :param target_node_name: Name of the located node.
        :param port_id: Port ID of the tensor for the statistics distribution.
        :return: Backend-specific TargetPoint.
        """

    @staticmethod
    @abstractmethod
    def create_activation_quantizer_insertion_command(nncf_graph: NNCFGraph,
                                                      target_point: TargetPoint,
                                                      quantizer_config: QuantizerConfig,
                                                      parameters: FakeQuantizeParameters) -> TransformationCommand:
        """
        Returns backend-specific quantizer insertion command.

        :param nncf_graph: NNCFGraph to get input/output shapes for the target point.
        :param target_point: Target location for the correction.
        :param quantizer_config: QuantizerConfig instance for the current layer.
        :param parameters: FakeQuantizeParameters to calculate activation quantization parameters.
        :return: Backend-specific TransformationCommand for the quantizer insertion operation.
        """

    @staticmethod
    @abstractmethod
    def create_weight_quantizer_insertion_command(nncf_graph: NNCFGraph,
                                                  target_point: TargetPoint,
                                                  quantizer_config: QuantizerConfig,
                                                  parameters: FakeQuantizeParameters) -> TransformationCommand:
        """
        Returns backend-specific quantizer insertion command.

        :param nncf_graph: NNCFGraph to get input/output shapes for the target point.
        :param target_point: Target location for the correction.
        :param quantizer_config: QuantizerConfig instance for the current layer.
        :param parameters: FakeQuantizeParameters to calculate activation quantization parameters.
        :return: Backend-specific TransformationCommand for the quantizer insertion operation.
        """

    @staticmethod
    @abstractmethod
    def unify_statistics(statistics: List[MinMaxTensorStatistic]) -> MinMaxTensorStatistic:
        """
        Returns backend-specific unified statistics.

        :param statistics: List of MinMaxTensorStatistic instances.
        :return: Unified MinMaxTensorStatistic value.
        """

    @staticmethod
    @abstractmethod
    def minmax_statistic_collector(nncf_graph: NNCFGraph,
                                   target_point: TargetPoint,
                                   quantizer_config: QuantizerConfig,
                                   num_samples: int = None) -> TensorStatisticCollectorBase:
        """
        Returns backend-specific min max statistic collector.

        :param nncf_graph: NNCFGraph to get input/output shapes for the target point.
        :param target_point: Target location for the correction.
        :param quantizer_config: QuantizerConfig instance for the current layer.
        :param num_samples: Maximum number of samples to collect.
        :return: Backend-specific TensorStatisticCollectorBase for the statistics calculation.
        """

    @staticmethod
    @abstractmethod
    def mean_minmax_statistic_collector(nncf_graph: NNCFGraph,
                                        target_point: TargetPoint,
                                        quantizer_config: QuantizerConfig,
                                        use_per_sample_stats: bool,
                                        num_samples: int = None) -> TensorStatisticCollectorBase:
        """
        Returns backend-specific min max statistic collector.

        :param nncf_graph: NNCFGraph to get input/output shapes for the target point.
        :param target_point: Target location for the correction.
        :param quantizer_config: QuantizerConfig instance for the current layer.
        :param use_per_sample_stats: Whether to collect statistics in per sample mode or not.
        :param num_samples: Maximum number of samples to collect.
        :return: Backend-specific TensorStatisticCollectorBase for the statistics calculation.
        """

    @staticmethod
    @abstractmethod
    def get_weight_tensor_port_ids(node: NNCFNode) -> List[Optional[int]]:
        """
        Returns node's input port indices with weight tensors.

        :param node: NNCFNode to find its weight input port indices.
        :return: Weights input port indices.
        """

    @staticmethod
    def get_weight_name(nncf_graph: NNCFGraph, target_point: TargetPoint) -> str:
        """
        Returns node's weight name corresponding to port ID.

        :param nncf_graph: NNCFGraph instance.
        :param target_point: The TargetPoint instance that contains layer's information.
        :return: Weight name.
        """

    @staticmethod
    @abstractmethod
    def get_model_type_ignore_scope(model_type: ModelType, device: TargetDevice) -> IgnoredScope:
        """
        Returns ignores scope based on a model type and device parameters.

        :param model_type: Model type parameter.
        :param device: Target device.
        :return: Instance of ignored scope.
        """

    @staticmethod
    @abstractmethod
    def get_weight_nodes(nncf_graph: NNCFGraph) -> List[NNCFNode]:
        """
        Returns nodes that have weights.

        :param nncf_graph: Instance of NNCFGraph.
        :return: All nodes with weights.
        """<|MERGE_RESOLUTION|>--- conflicted
+++ resolved
@@ -60,7 +60,6 @@
 
     @property
     @abstractmethod
-<<<<<<< HEAD
     def conv_metatype(self) -> List[OperatorMetatype]:
         """
         Property for the backend-specific Convolution metatypes.
@@ -71,11 +70,13 @@
     def overflow_fix_metatypes(self) -> List[OperatorMetatype]:
         """
         Property for the backend-specific metatypes for which overflow_fix is applicable.
-=======
+        """
+
+    @property
+    @abstractmethod
     def read_variable_metatypes(self) -> List[OperatorMetatype]:
         """
         Property for the backend-specific metatypes that also can be interpreted as inputs (ReadValue).
->>>>>>> 03ae3b22
         """
 
     @property
