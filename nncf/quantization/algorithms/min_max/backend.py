"""
 Copyright (c) 2023 Intel Corporation
 Licensed under the Apache License, Version 2.0 (the "License");
 you may not use this file except in compliance with the License.
 You may obtain a copy of the License at
      http://www.apache.org/licenses/LICENSE-2.0
 Unless required by applicable law or agreed to in writing, software
 distributed under the License is distributed on an "AS IS" BASIS,
 WITHOUT WARRANTIES OR CONDITIONS OF ANY KIND, either express or implied.
 See the License for the specific language governing permissions and
 limitations under the License.
"""

from abc import ABC
from abc import abstractmethod
from typing import Dict, TypeVar, List

from nncf.common.graph.graph import NNCFGraph
from nncf.common.graph.graph import NNCFNode
from nncf.common.graph.operator_metatypes import OperatorMetatype
from nncf.common.graph.transformations.commands import TargetPoint
from nncf.common.graph.transformations.commands import TargetType
from nncf.common.graph.transformations.commands import TransformationCommand
from nncf.common.hardware.config import HWConfig
from nncf.common.tensor_statistics.collectors import TensorStatisticCollectorBase
from nncf.common.tensor_statistics.statistics import MinMaxTensorStatistic
from nncf.common.utils.registry import Registry
from nncf.common.quantization.structs import QuantizerConfig


TModel = TypeVar('TModel')
ALGO_BACKENDS = Registry('algo_backends')


class MinMaxAlgoBackend(ABC):

    @property
    @abstractmethod
    def layers_with_weights_metatypes(self) -> List[OperatorMetatype]:
        """
        Property for the backend-specific metatypes with weights.
        """

    @property
    @abstractmethod
    def post_processing_metatypes(self) -> List[OperatorMetatype]:
        """
        Property for the backend-specific post-processing metatypes (NonMaximumSupression, TopK, etc.).
        """

    @property
    @abstractmethod
    def hw_config(self) -> HWConfig:
        """
        Property for the hardware backend-specific configuration.
        """

    @property
    @abstractmethod
    def quant_trait_op_dict(self) -> Dict[int, OperatorMetatype]:
        """
        Property for the backend-specific dictionary that contains QuantizationTrait-specific metatypes.
        """

    @staticmethod
    @abstractmethod
    def target_point(target_type: TargetType, target_node_name: str, port_id: int) -> TargetPoint:
        """
        Returns backend-specific target point.

        :param target_type: Type of the location that should be modified.
        :param target_node_name: Name of the located node.
        :param port_id: Port ID of the tensor for the statistics distribution.
        :return: Backend-specific TargetPoint.
        """

    @staticmethod
    @abstractmethod
    def create_activation_quantizer_insertion_command(nncf_graph: NNCFGraph,
                                                      target_point: TargetPoint,
                                                      quantizer_config: QuantizerConfig,
                                                      statistics: MinMaxTensorStatistic) -> TransformationCommand:
        """
        Returns backend-specific quantizer insertion command.

        :param nncf_graph: NNCFGraph to get input/output shapes for the target point.
        :param target_point: Target location for the correction.
        :param quantizer_config: QuantizerConfig instance for the current layer.
        :param statistics: MinMaxTensorStatistic to calculate activation quantization parameters.
        :return: Backend-specific TransformationCommand for the quantizer insertion operation.
        """

    @staticmethod
    @abstractmethod
    def create_weight_quantizer_insertion_command(nncf_graph: NNCFGraph,
                                                  target_point: TargetPoint,
                                                  quantizer_config: QuantizerConfig,
<<<<<<< HEAD
                                                  half_range: bool,
                                                  weight_tensor: np.ndarray,
                                                  node: NNCFNode) -> TransformationCommand:
=======
                                                  statistics: MinMaxTensorStatistic) -> TransformationCommand:
>>>>>>> 997beb02
        """
        Returns backend-specific quantizer insertion command.

        :param nncf_graph: NNCFGraph to get input/output shapes for the target point.
        :param target_point: Target location for the correction.
        :param quantizer_config: QuantizerConfig instance for the current layer.
<<<<<<< HEAD
        :param half_range: If ``True`` effectively only a half of an quantizer range are used.
        False - the full range are used.
        :param weight_tensor: weight tensor to calculate weight quantization parameters.
        :param node: NNCFNode with the attributes.
=======
        :param statistics: MinMaxTensorStatistic to calculate activation quantization parameters.
>>>>>>> 997beb02
        :return: Backend-specific TransformationCommand for the quantizer insertion operation.
        """

    @staticmethod
    @abstractmethod
<<<<<<< HEAD
    def create_weight_update_command(target_point: TargetPoint,
                                     weight_tensor: np.ndarray) -> TransformationCommand:
        """
        Returns backend-specific weight update command.

        :param target_point: Target location for the weight update.
        :param weight_tensor: New weight value.
        :return: Backend-specific TransformationCommand for the weight update operation.
        """


    @staticmethod
    @abstractmethod
    def minmax_statistic_collector(use_abs_max: bool,
                                   reduction_shape: ReductionShape,
=======
    def minmax_statistic_collector(nncf_graph: NNCFGraph,
                                   target_point: TargetPoint,
                                   quantizer_config: QuantizerConfig,
>>>>>>> 997beb02
                                   num_samples: int = None) -> TensorStatisticCollectorBase:
        """
        Returns backend-specific min max statistic collector.

        :param nncf_graph: NNCFGraph to get input/output shapes for the target point.
        :param target_point: Target location for the correction.
        :param quantizer_config: QuantizerConfig instance for the current layer.
        :param num_samples: Maximum number of samples to collect.
        :return: Backend-specific TensorStatisticCollectorBase for the statistics calculation.
        """

    @staticmethod
    @abstractmethod
    def mean_minmax_statistic_collector(nncf_graph: NNCFGraph,
                                        target_point: TargetPoint,
                                        quantizer_config: QuantizerConfig,
                                        use_per_sample_stats: bool,
                                        num_samples: int = None) -> TensorStatisticCollectorBase:
        """
        Returns backend-specific min max statistic collector.

        :param nncf_graph: NNCFGraph to get input/output shapes for the target point.
        :param target_point: Target location for the correction.
        :param quantizer_config: QuantizerConfig instance for the current layer.
        :param use_per_sample_stats: Whether to collect statistics in per sample mode or not.
        :param num_samples: Maximum number of samples to collect.
        :return: Backend-specific TensorStatisticCollectorBase for the statistics calculation.
        """

    @staticmethod
    def get_weight_tensor_port_id(model: TModel, node: NNCFNode) -> int:
        """
        Returns node's weight tensor input port ID.

        :param model: Backend-specific model to get structural information.
        :param node: NNCFNode to find its weight input port ID.
        :return: The input port ID of the weight.
        """<|MERGE_RESOLUTION|>--- conflicted
+++ resolved
@@ -95,33 +95,22 @@
     def create_weight_quantizer_insertion_command(nncf_graph: NNCFGraph,
                                                   target_point: TargetPoint,
                                                   quantizer_config: QuantizerConfig,
-<<<<<<< HEAD
                                                   half_range: bool,
-                                                  weight_tensor: np.ndarray,
-                                                  node: NNCFNode) -> TransformationCommand:
-=======
                                                   statistics: MinMaxTensorStatistic) -> TransformationCommand:
->>>>>>> 997beb02
         """
         Returns backend-specific quantizer insertion command.
 
         :param nncf_graph: NNCFGraph to get input/output shapes for the target point.
         :param target_point: Target location for the correction.
         :param quantizer_config: QuantizerConfig instance for the current layer.
-<<<<<<< HEAD
         :param half_range: If ``True`` effectively only a half of an quantizer range are used.
-        False - the full range are used.
-        :param weight_tensor: weight tensor to calculate weight quantization parameters.
-        :param node: NNCFNode with the attributes.
-=======
+            False - the full range are used.
         :param statistics: MinMaxTensorStatistic to calculate activation quantization parameters.
->>>>>>> 997beb02
         :return: Backend-specific TransformationCommand for the quantizer insertion operation.
         """
 
     @staticmethod
     @abstractmethod
-<<<<<<< HEAD
     def create_weight_update_command(target_point: TargetPoint,
                                      weight_tensor: np.ndarray) -> TransformationCommand:
         """
@@ -135,13 +124,9 @@
 
     @staticmethod
     @abstractmethod
-    def minmax_statistic_collector(use_abs_max: bool,
-                                   reduction_shape: ReductionShape,
-=======
     def minmax_statistic_collector(nncf_graph: NNCFGraph,
                                    target_point: TargetPoint,
                                    quantizer_config: QuantizerConfig,
->>>>>>> 997beb02
                                    num_samples: int = None) -> TensorStatisticCollectorBase:
         """
         Returns backend-specific min max statistic collector.
