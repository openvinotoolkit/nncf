--- conflicted
+++ resolved
@@ -47,13 +47,8 @@
 @ALGO_BACKENDS.register(BackendType.ONNX)
 class ONNXMinMaxAlgoBackend(MinMaxAlgoBackend):
     @property
-<<<<<<< HEAD
     def mat_mul_metatypes(self) -> List[OperatorMetatype]:
-        return [om.ONNXLinearMetatype]
-=======
-    def mat_mul_metatype(self) -> OperatorMetatype:
         return om.MATMUL_METATYPES
->>>>>>> b45c6a53
 
     @property
     def post_processing_metatypes(self) -> List[OperatorMetatype]:
