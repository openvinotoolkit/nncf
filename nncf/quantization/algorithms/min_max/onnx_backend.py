"""
 Copyright (c) 2023 Intel Corporation
 Licensed under the Apache License, Version 2.0 (the "License");
 you may not use this file except in compliance with the License.
 You may obtain a copy of the License at
      http://www.apache.org/licenses/LICENSE-2.0
 Unless required by applicable law or agreed to in writing, software
 distributed under the License is distributed on an "AS IS" BASIS,
 WITHOUT WARRANTIES OR CONDITIONS OF ANY KIND, either express or implied.
 See the License for the specific language governing permissions and
 limitations under the License.
"""

import numpy as np
from typing import Dict, List, Tuple, Optional

from nncf.parameters import ModelType
from nncf.parameters import TargetDevice
from nncf.scopes import IgnoredScope
from nncf.common.graph.graph import NNCFGraph
from nncf.common.graph.graph import NNCFNode
from nncf.common.graph.operator_metatypes import OperatorMetatype
from nncf.common.graph.transformations.commands import TargetType
from nncf.common.hardware.config import HWConfig
from nncf.common.quantization.structs import QuantizerConfig
from nncf.common.quantization.structs import QuantizationMode
from nncf.common.utils.backend import BackendType
from nncf.quantization.fake_quantize import FakeQuantizeParameters

from nncf.onnx.hardware.config import ONNXHWConfig
from nncf.onnx.quantization.default_quantization import DEFAULT_ONNX_QUANT_TRAIT_TO_OP_DICT
from nncf.onnx.graph.nncf_graph_builder import ONNXExtendedLayerAttributes
from nncf.onnx.graph.metatypes.onnx_metatypes import ONNXLinearMetatype
from nncf.onnx.graph.metatypes.onnx_metatypes import ONNXNonMaxSuppressionMetatype
from nncf.onnx.graph.metatypes.onnx_metatypes import ONNXTopKMetatype
from nncf.onnx.graph.metatypes.onnx_metatypes import ONNXShapeMetatype
from nncf.onnx.graph.metatypes.onnx_metatypes import ONNXAddLayerMetatype
from nncf.onnx.graph.metatypes.onnx_metatypes import ONNXPowMetatype
from nncf.onnx.graph.metatypes.onnx_metatypes import ONNXSqueezeMetatype
from nncf.onnx.graph.metatypes.onnx_metatypes import ONNXSubMetatype
from nncf.onnx.graph.metatypes.onnx_metatypes import ONNXReduceMeanMetatype
from nncf.onnx.graph.metatypes.onnx_metatypes import ONNXConvolutionMetatype
from nncf.onnx.graph.metatypes.onnx_metatypes import ONNXConvolutionTransposeMetatype
from nncf.onnx.graph.metatypes.onnx_metatypes import ONNXMulLayerMetatype
from nncf.onnx.graph.transformations.commands import ONNXQuantizerInsertionCommand
from nncf.onnx.graph.transformations.commands import ONNXTargetPoint
from nncf.onnx.graph.node_utils import get_input_edges_mapping
from nncf.onnx.statistics.collectors import ONNXMeanMinMaxStatisticCollector
from nncf.onnx.statistics.collectors import ONNXMinMaxStatisticCollector
from nncf.onnx.statistics.statistics import ONNXMinMaxTensorStatistic

from nncf.quantization.algorithms.min_max.backend import MinMaxAlgoBackend
from nncf.quantization.algorithms.min_max.backend import ALGO_BACKENDS
from nncf.onnx.quantization.quantizer_parameters import convert_fq_params_to_onnx_params


@ALGO_BACKENDS.register(BackendType.ONNX)
class ONNXMinMaxAlgoBackend(MinMaxAlgoBackend):

    @property
    def mat_mul_metatype(self) -> OperatorMetatype:
        return ONNXLinearMetatype

    @property
    def post_processing_metatypes(self) -> List[OperatorMetatype]:
        return [ONNXTopKMetatype, ONNXNonMaxSuppressionMetatype]

    @property
    def shapeof_metatypes(self) -> List[OperatorMetatype]:
        return [ONNXShapeMetatype]

    @property
<<<<<<< HEAD
    def conv_metatype(self) -> List[OperatorMetatype]:
        return [ONNXConvolutionMetatype]

    @property
    def overflow_fix_metatypes(self) -> List[OperatorMetatype]:
        return [ONNXConvolutionMetatype,
                ONNXConvolutionTransposeMetatype,
                ONNXLinearMetatype]
=======
    def read_variable_metatypes(self) -> List[OperatorMetatype]:
        return []
>>>>>>> 03ae3b22

    @property
    def hw_config(self) -> HWConfig:
        return ONNXHWConfig

    @property
    def quant_trait_op_dict(self) -> Dict[int, OperatorMetatype]:
        return DEFAULT_ONNX_QUANT_TRAIT_TO_OP_DICT

    @staticmethod
    def target_point(target_type: TargetType,
                     target_node_name: str,
                     port_id: int) -> ONNXTargetPoint:
        return ONNXTargetPoint(target_type, target_node_name, port_id)

    @staticmethod
    def create_activation_quantizer_insertion_command(
            nncf_graph: NNCFGraph,
            target_point: ONNXTargetPoint,
            quantizer_config: QuantizerConfig,
            parameters: FakeQuantizeParameters) -> ONNXQuantizerInsertionCommand:
        nncf_input_node_next_nodes = ONNXMinMaxAlgoBackend._get_input_edges_mapping(nncf_graph)
        axis = ONNXMinMaxAlgoBackend._get_axis(nncf_graph, target_point, quantizer_config)
        tensor_type = np.int8 if np.any(parameters.input_low < 0) else np.uint8
        onnx_parameters = convert_fq_params_to_onnx_params(parameters, quantizer_config.num_bits, tensor_type, axis)
        return ONNXQuantizerInsertionCommand(target_point, nncf_input_node_next_nodes, onnx_parameters)

    @staticmethod
    def create_weight_quantizer_insertion_command(
            nncf_graph: NNCFGraph,
            target_point: ONNXTargetPoint,
            quantizer_config: QuantizerConfig,
            parameters: FakeQuantizeParameters) -> ONNXQuantizerInsertionCommand:
        if quantizer_config.signedness_to_force is False:
            raise ValueError('The HW expects to have signed quantization of weights, '
                             'while the quantizer configuration for weights contains signedness_to_force=False.')

        tensor_type = np.int8  # The weight is restricted to have only signed range
        nncf_input_node_next_nodes = ONNXMinMaxAlgoBackend._get_input_edges_mapping(nncf_graph)
        axis = ONNXMinMaxAlgoBackend._get_axis(nncf_graph, target_point, quantizer_config)
        onnx_parameters = convert_fq_params_to_onnx_params(parameters, quantizer_config.num_bits, tensor_type, axis)
        return ONNXQuantizerInsertionCommand(target_point, nncf_input_node_next_nodes, onnx_parameters)

    @staticmethod
    def unify_statistics(statistics: List[ONNXMinMaxTensorStatistic]) -> ONNXMinMaxTensorStatistic:
        max_values, min_values = [], []
        for statistic in statistics:
            max_values.append(statistic.max_values)
            min_values.append(statistic.min_values)
        max_values = np.max(max_values, axis=0)
        min_values = np.min(min_values, axis=0)
        return ONNXMinMaxTensorStatistic(min_values=min_values, max_values=max_values)

    @staticmethod
    def _get_input_edges_mapping(nncf_graph: NNCFGraph):
        return get_input_edges_mapping(nncf_graph)

    @staticmethod
    def _get_axis(nncf_graph: NNCFGraph,
                  target_point: ONNXTargetPoint,
                  quantizer_config: QuantizerConfig) -> Optional[int]:
        if not quantizer_config.per_channel:
            return None
        if not target_point.is_weight_target_point():
            return 1
        node = nncf_graph.get_node_by_name(target_point.target_node_name)
        return node.metatype.weight_definitions.weight_channel_axis

    @staticmethod
    def _get_reduction_shape_and_use_abs_max(
            nncf_graph: NNCFGraph,
            target_point: ONNXTargetPoint,
            quantizer_config: QuantizerConfig) -> Tuple[Optional[Tuple[int, ...]], bool]:

        use_abs_max = quantizer_config.mode == QuantizationMode.SYMMETRIC
        if not quantizer_config.per_channel:
            return None, use_abs_max

        if not target_point.is_weight_target_point():
            # TODO: support reduction shapes for 3D-5D conv cases
            return (0, 2, 3), use_abs_max

        # Calculate reduction shape for weight statistic collector
        node = nncf_graph.get_node_by_name(target_point.target_node_name)
        assert isinstance(node.layer_attributes, ONNXExtendedLayerAttributes)
        weight_shape = node.layer_attributes.weight_shape
        reduction_shape = list(range(len(weight_shape)))

        axis = ONNXMinMaxAlgoBackend._get_axis(nncf_graph, target_point,
                                               quantizer_config)
        reduction_shape.pop(axis)
        return tuple(reduction_shape), use_abs_max

    @staticmethod
    def minmax_statistic_collector(nncf_graph: NNCFGraph,
                                   target_point: ONNXTargetPoint,
                                   quantizer_config: QuantizerConfig,
                                   num_samples: int = None) -> ONNXMinMaxStatisticCollector:
        reduction_shape, use_abs_max = \
            ONNXMinMaxAlgoBackend._get_reduction_shape_and_use_abs_max(nncf_graph,
                                                                       target_point,
                                                                       quantizer_config)
        return ONNXMinMaxStatisticCollector(use_abs_max, reduction_shape, num_samples)

    @staticmethod
    def mean_minmax_statistic_collector(nncf_graph: NNCFGraph,
                                        target_point: ONNXTargetPoint,
                                        quantizer_config: QuantizerConfig,
                                        use_per_sample_stats: bool,
                                        num_samples: int = None) -> ONNXMeanMinMaxStatisticCollector:
        reduction_shape, use_abs_max = \
            ONNXMinMaxAlgoBackend._get_reduction_shape_and_use_abs_max(nncf_graph, target_point,
                                                                       quantizer_config)
        return ONNXMeanMinMaxStatisticCollector(use_per_sample_stats,
                                                use_abs_max, reduction_shape,
                                                num_samples, window_size=None)

    @staticmethod
    def get_weight_tensor_port_ids(node: NNCFNode) -> List[Optional[int]]:
        return [node.metatype.weight_definitions.weight_port_id]

    @staticmethod
    def get_model_type_ignore_scope(model_type: ModelType, device: TargetDevice) -> IgnoredScope:
        if model_type == ModelType.TRANSFORMER:
            types = []
            metatypes_to_add = [ONNXAddLayerMetatype, ONNXPowMetatype, ONNXSqueezeMetatype,
                                ONNXSubMetatype, ONNXReduceMeanMetatype]
            if device != TargetDevice.CPU_SPR:
                metatypes_to_add.append(ONNXMulLayerMetatype)
            for metatype in metatypes_to_add:
                types.extend(metatype.get_all_aliases())
            return IgnoredScope(types=types)
        return IgnoredScope()

    @staticmethod
    def get_weight_nodes(nncf_graph: NNCFGraph) -> List[NNCFNode]:
        return [node for node in nncf_graph.get_all_nodes() if
                isinstance(node.layer_attributes, ONNXExtendedLayerAttributes)]

    @staticmethod
    def get_weight_name(nncf_graph: NNCFGraph, target_point: ONNXTargetPoint) -> str:
        return nncf_graph.get_node_by_name(target_point.target_node_name).layer_name<|MERGE_RESOLUTION|>--- conflicted
+++ resolved
@@ -70,7 +70,6 @@
         return [ONNXShapeMetatype]
 
     @property
-<<<<<<< HEAD
     def conv_metatype(self) -> List[OperatorMetatype]:
         return [ONNXConvolutionMetatype]
 
@@ -79,10 +78,10 @@
         return [ONNXConvolutionMetatype,
                 ONNXConvolutionTransposeMetatype,
                 ONNXLinearMetatype]
-=======
+
+    @property
     def read_variable_metatypes(self) -> List[OperatorMetatype]:
         return []
->>>>>>> 03ae3b22
 
     @property
     def hw_config(self) -> HWConfig:
