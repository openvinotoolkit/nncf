"""
 Copyright (c) 2023 Intel Corporation
 Licensed under the Apache License, Version 2.0 (the "License");
 you may not use this file except in compliance with the License.
 You may obtain a copy of the License at
      http://www.apache.org/licenses/LICENSE-2.0
 Unless required by applicable law or agreed to in writing, software
 distributed under the License is distributed on an "AS IS" BASIS,
 WITHOUT WARRANTIES OR CONDITIONS OF ANY KIND, either express or implied.
 See the License for the specific language governing permissions and
 limitations under the License.
"""

from typing import Dict, List, Tuple, Optional
import numpy as np

from nncf.parameters import ModelType
from nncf.scopes import IgnoredScope
from nncf.common.graph.graph import NNCFGraph
from nncf.common.graph.graph import NNCFNode
from nncf.common.graph.operator_metatypes import OperatorMetatype
from nncf.common.graph.transformations.commands import TargetType
from nncf.common.hardware.config import HWConfig
from nncf.common.quantization.structs import QuantizerConfig
from nncf.common.quantization.structs import QuantizationMode
from nncf.common.utils.backend import BackendType
from nncf.quantization.fake_quantize import FakeQuantizeParameters

from nncf.onnx.hardware.config import ONNXHWConfig
from nncf.onnx.quantization.default_quantization import DEFAULT_ONNX_QUANT_TRAIT_TO_OP_DICT
from nncf.onnx.graph.nncf_graph_builder import ONNXExtendedLayerAttributes
from nncf.onnx.graph.metatypes.onnx_metatypes import ONNXLinearMetatype
from nncf.onnx.graph.metatypes.onnx_metatypes import ONNXNonMaxSuppressionMetatype
from nncf.onnx.graph.metatypes.onnx_metatypes import ONNXTopKMetatype
from nncf.onnx.graph.metatypes.onnx_metatypes import ONNXShapeMetatype
from nncf.onnx.graph.metatypes.onnx_metatypes import ONNXAddLayerMetatype
from nncf.onnx.graph.metatypes.onnx_metatypes import ONNXPowMetatype
from nncf.onnx.graph.metatypes.onnx_metatypes import ONNXSqueezeMetatype
from nncf.onnx.graph.metatypes.onnx_metatypes import ONNXSubMetatype
from nncf.onnx.graph.metatypes.onnx_metatypes import ONNXReduceMeanMetatype
from nncf.onnx.graph.transformations.commands import ONNXQuantizerInsertionCommand
from nncf.onnx.graph.transformations.commands import ONNXTargetPoint
from nncf.onnx.graph.node_utils import get_input_edges_mapping
from nncf.onnx.statistics.collectors import ONNXMeanMinMaxStatisticCollector
from nncf.onnx.statistics.collectors import ONNXMinMaxStatisticCollector

from nncf.quantization.algorithms.min_max.backend import MinMaxAlgoBackend
from nncf.quantization.algorithms.min_max.backend import ALGO_BACKENDS
from nncf.onnx.quantization.quantizer_parameters import convert_fq_params_to_onnx_params


@ALGO_BACKENDS.register(BackendType.ONNX)
class ONNXMinMaxAlgoBackend(MinMaxAlgoBackend):

    @property
    def mat_mul_metatype(self) -> OperatorMetatype:
        return ONNXLinearMetatype

    @property
    def post_processing_metatypes(self) -> List[OperatorMetatype]:
        return [ONNXTopKMetatype, ONNXNonMaxSuppressionMetatype]

    @property
    def shapeof_metatypes(self) -> List[OperatorMetatype]:
        return [ONNXShapeMetatype]

    @property
    def hw_config(self) -> HWConfig:
        return ONNXHWConfig

    @property
    def quant_trait_op_dict(self) -> Dict[int, OperatorMetatype]:
        return DEFAULT_ONNX_QUANT_TRAIT_TO_OP_DICT

    @staticmethod
    def target_point(target_type: TargetType,
                     target_node_name: str,
                     port_id: int) -> ONNXTargetPoint:
        return ONNXTargetPoint(target_type, target_node_name, port_id)

    @staticmethod
    def create_activation_quantizer_insertion_command(
            nncf_graph: NNCFGraph,
            target_point: ONNXTargetPoint,
            quantizer_config: QuantizerConfig,
            parameters: FakeQuantizeParameters) -> ONNXQuantizerInsertionCommand:
        nncf_input_node_next_nodes = ONNXMinMaxAlgoBackend._get_input_edges_mapping(nncf_graph)
        axis = ONNXMinMaxAlgoBackend._get_axis(nncf_graph, target_point, quantizer_config)
        tensor_type = np.int8 if np.any(parameters.input_low < 0) else np.uint8
        onnx_parameters = convert_fq_params_to_onnx_params(parameters, quantizer_config.num_bits, tensor_type, axis)
        return ONNXQuantizerInsertionCommand(target_point, nncf_input_node_next_nodes, onnx_parameters)

    @staticmethod
    def create_weight_quantizer_insertion_command(
            nncf_graph: NNCFGraph,
            target_point: ONNXTargetPoint,
            quantizer_config: QuantizerConfig,
<<<<<<< HEAD
            half_range: bool,
            statistics: MinMaxTensorStatistic) -> ONNXQuantizerInsertionCommand:
        nncf_input_node_next_nodes = ONNXMinMaxAlgoBackend._get_nncf_input_node_next_nodes(nncf_graph)
        axis = ONNXMinMaxAlgoBackend._get_axis(nncf_graph,
                                               target_point,
                                               quantizer_config)
        parameters = calculate_weight_quantizer_parameters(statistics, quantizer_config, half_range, axis)
        return ONNXQuantizerInsertionCommand(target_point, nncf_input_node_next_nodes, parameters)
=======
            parameters: FakeQuantizeParameters) -> ONNXQuantizerInsertionCommand:
        if quantizer_config.signedness_to_force is False:
            raise ValueError('The HW expects to have signed quantization of weights, '
                             'while the quantizer configuration for weights contains signedness_to_force=False.')

        tensor_type = np.int8  # The weight is restricted to have only signed range
        nncf_input_node_next_nodes = ONNXMinMaxAlgoBackend._get_input_edges_mapping(nncf_graph)
        axis = ONNXMinMaxAlgoBackend._get_axis(nncf_graph, target_point, quantizer_config)
        onnx_parameters = convert_fq_params_to_onnx_params(parameters, quantizer_config.num_bits, tensor_type, axis)
        return ONNXQuantizerInsertionCommand(target_point, nncf_input_node_next_nodes, onnx_parameters)
>>>>>>> 63d0b543

    @staticmethod
    def _get_input_edges_mapping(nncf_graph: NNCFGraph):
        return get_input_edges_mapping(nncf_graph)

    @staticmethod
    def _get_axis(nncf_graph: NNCFGraph,
                  target_point: ONNXTargetPoint,
                  quantizer_config: QuantizerConfig) -> Optional[int]:
        if not quantizer_config.per_channel:
            return None
        if not target_point.is_weight_target_point():
            return 1
        node = nncf_graph.get_node_by_name(target_point.target_node_name)
        return node.metatype.weight_definitions.weight_channel_axis

    @staticmethod
    def _get_reduction_shape_and_use_abs_max(
            nncf_graph: NNCFGraph,
            target_point: ONNXTargetPoint,
            quantizer_config: QuantizerConfig) -> Tuple[Optional[Tuple[int, ...]], bool]:

        use_abs_max = quantizer_config.mode == QuantizationMode.SYMMETRIC
        if not quantizer_config.per_channel:
            return None, use_abs_max

        if not target_point.is_weight_target_point():
            # TODO: support reduction shapes for 3D-5D conv cases
            return (0, 2, 3), use_abs_max

        # Calculate reduction shape for weight statistic collector
        node = nncf_graph.get_node_by_name(target_point.target_node_name)
        assert isinstance(node.layer_attributes, ONNXExtendedLayerAttributes)
        weight_shape = node.layer_attributes.weight_shape
        reduction_shape = list(range(len(weight_shape)))

        axis = ONNXMinMaxAlgoBackend._get_axis(nncf_graph, target_point,
                                               quantizer_config)
        reduction_shape.pop(axis)
        return tuple(reduction_shape), use_abs_max

    @staticmethod
    def minmax_statistic_collector(nncf_graph: NNCFGraph,
                                   target_point: ONNXTargetPoint,
                                   quantizer_config: QuantizerConfig,
                                   num_samples: int = None) -> ONNXMinMaxStatisticCollector:
        reduction_shape, use_abs_max = \
            ONNXMinMaxAlgoBackend._get_reduction_shape_and_use_abs_max(nncf_graph,
                                                                       target_point,
                                                                       quantizer_config)
        return ONNXMinMaxStatisticCollector(use_abs_max, reduction_shape, num_samples)

    @staticmethod
    def mean_minmax_statistic_collector(nncf_graph: NNCFGraph,
                                        target_point: ONNXTargetPoint,
                                        quantizer_config: QuantizerConfig,
                                        use_per_sample_stats: bool,
                                        num_samples: int = None) -> ONNXMeanMinMaxStatisticCollector:
        reduction_shape, use_abs_max = \
            ONNXMinMaxAlgoBackend._get_reduction_shape_and_use_abs_max(nncf_graph, target_point,
                                                                       quantizer_config)
        return ONNXMeanMinMaxStatisticCollector(use_per_sample_stats,
                                                use_abs_max, reduction_shape,
                                                num_samples, window_size=None)

    @staticmethod
    def get_weight_tensor_port_ids(node: NNCFNode) -> List[Optional[int]]:
        return [node.metatype.weight_definitions.weight_port_id]

    @staticmethod
    def get_model_type_ignore_scope(model_type: ModelType) -> IgnoredScope:
        if model_type == ModelType.TRANSFORMER:
            types = []
            metatypes_to_add = [ONNXAddLayerMetatype, ONNXPowMetatype, ONNXSqueezeMetatype,
                                ONNXSubMetatype, ONNXReduceMeanMetatype]
            for metatype in metatypes_to_add:
                types.extend(metatype.get_all_aliases())
            return IgnoredScope(types=types)
        return IgnoredScope()

    @staticmethod
    def get_weight_nodes(nncf_graph: NNCFGraph) -> List[NNCFNode]:
        return [node for node in nncf_graph.get_all_nodes() if
                isinstance(node.layer_attributes, ONNXExtendedLayerAttributes)]

    @staticmethod
    def get_weight_name(nncf_graph: NNCFGraph, target_point: ONNXTargetPoint) -> str:
        return nncf_graph.get_node_by_name(target_point.target_node_name).layer_name<|MERGE_RESOLUTION|>--- conflicted
+++ resolved
@@ -95,16 +95,6 @@
             nncf_graph: NNCFGraph,
             target_point: ONNXTargetPoint,
             quantizer_config: QuantizerConfig,
-<<<<<<< HEAD
-            half_range: bool,
-            statistics: MinMaxTensorStatistic) -> ONNXQuantizerInsertionCommand:
-        nncf_input_node_next_nodes = ONNXMinMaxAlgoBackend._get_nncf_input_node_next_nodes(nncf_graph)
-        axis = ONNXMinMaxAlgoBackend._get_axis(nncf_graph,
-                                               target_point,
-                                               quantizer_config)
-        parameters = calculate_weight_quantizer_parameters(statistics, quantizer_config, half_range, axis)
-        return ONNXQuantizerInsertionCommand(target_point, nncf_input_node_next_nodes, parameters)
-=======
             parameters: FakeQuantizeParameters) -> ONNXQuantizerInsertionCommand:
         if quantizer_config.signedness_to_force is False:
             raise ValueError('The HW expects to have signed quantization of weights, '
@@ -115,7 +105,6 @@
         axis = ONNXMinMaxAlgoBackend._get_axis(nncf_graph, target_point, quantizer_config)
         onnx_parameters = convert_fq_params_to_onnx_params(parameters, quantizer_config.num_bits, tensor_type, axis)
         return ONNXQuantizerInsertionCommand(target_point, nncf_input_node_next_nodes, onnx_parameters)
->>>>>>> 63d0b543
 
     @staticmethod
     def _get_input_edges_mapping(nncf_graph: NNCFGraph):
