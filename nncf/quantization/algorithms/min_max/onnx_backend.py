"""
 Copyright (c) 2023 Intel Corporation
 Licensed under the Apache License, Version 2.0 (the "License");
 you may not use this file except in compliance with the License.
 You may obtain a copy of the License at
      http://www.apache.org/licenses/LICENSE-2.0
 Unless required by applicable law or agreed to in writing, software
 distributed under the License is distributed on an "AS IS" BASIS,
 WITHOUT WARRANTIES OR CONDITIONS OF ANY KIND, either express or implied.
 See the License for the specific language governing permissions and
 limitations under the License.
"""

from typing import Dict, List, Tuple, Optional

from nncf.common.graph.graph import NNCFGraph
from nncf.common.graph.graph import NNCFNode
from nncf.common.graph.operator_metatypes import OperatorMetatype
from nncf.common.graph.transformations.commands import TargetType
from nncf.common.graph.transformations.commands import TransformationCommand
from nncf.common.hardware.config import HWConfig
from nncf.common.quantization.structs import QuantizerConfig
from nncf.common.quantization.structs import QuantizationMode
from nncf.common.tensor_statistics.statistics import MinMaxTensorStatistic
from nncf.common.utils.backend import BackendType

from nncf.onnx.hardware.config import ONNXHWConfig
from nncf.onnx.quantization.default_quantization import DEFAULT_ONNX_QUANT_TRAIT_TO_OP_DICT
from nncf.onnx.quantization.quantizer_parameters import calculate_activation_quantizer_parameters
from nncf.onnx.quantization.quantizer_parameters import calculate_weight_quantizer_parameters
from nncf.onnx.graph.nncf_graph_builder import ONNXExtendedLayerAttributes
from nncf.onnx.graph.metatypes.onnx_metatypes import WEIGHT_LAYER_METATYPES
from nncf.onnx.graph.metatypes.onnx_metatypes import ONNXNonMaxSuppressionMetatype
from nncf.onnx.graph.metatypes.onnx_metatypes import ONNXTopKMetatype
from nncf.onnx.graph.transformations.commands import ONNXQuantizerInsertionCommand
from nncf.onnx.graph.transformations.commands import ONNXTargetPoint
from nncf.onnx.statistics.collectors import ONNXMeanMinMaxStatisticCollector
from nncf.onnx.statistics.collectors import ONNXMinMaxStatisticCollector

from nncf.quantization.algorithms.min_max.backend import MinMaxAlgoBackend
from nncf.quantization.algorithms.min_max.backend import ALGO_BACKENDS


@ALGO_BACKENDS.register(BackendType.ONNX)
class ONNXMinMaxAlgoBackend(MinMaxAlgoBackend):

    @property
    def layers_with_weights_metatypes(self) -> List[OperatorMetatype]:
        return WEIGHT_LAYER_METATYPES

    @property
    def post_processing_metatypes(self) -> List[OperatorMetatype]:
        return [ONNXTopKMetatype, ONNXNonMaxSuppressionMetatype]

    @property
    def hw_config(self) -> HWConfig:
        return ONNXHWConfig

    @property
    def quant_trait_op_dict(self) -> Dict[int, OperatorMetatype]:
        return DEFAULT_ONNX_QUANT_TRAIT_TO_OP_DICT

    @staticmethod
    def target_point(target_type: TargetType,
                     target_node_name: str,
                     port_id: int) -> ONNXTargetPoint:
        return ONNXTargetPoint(target_type, target_node_name, port_id)

    @staticmethod
    def create_activation_quantizer_insertion_command(
            nncf_graph: NNCFGraph,
            target_point: ONNXTargetPoint,
            quantizer_config: QuantizerConfig,
            statistics: MinMaxTensorStatistic) -> ONNXQuantizerInsertionCommand:
        axis = ONNXMinMaxAlgoBackend._get_axis(nncf_graph,
                                               target_point,
                                               quantizer_config)
        parameters = calculate_activation_quantizer_parameters(statistics, quantizer_config, axis)
        return ONNXQuantizerInsertionCommand(target_point, parameters)

    @staticmethod
<<<<<<< HEAD
    def create_weight_quantizer_insertion_command(target_point: ONNXTargetPoint,
                                                  quantizer_config: QuantizerConfig,
                                                  half_range: bool,
                                                  weight_tensor: np.ndarray,
                                                  node: NNCFNode) -> ONNXQuantizerInsertionCommand:
        axis = node.metatype.weight_definitions.weight_channel_axis if quantizer_config.per_channel else None
        parameters = calculate_weight_quantizer_parameters(weight_tensor, quantizer_config, axis, half_range)
=======
    def create_weight_quantizer_insertion_command(
            nncf_graph: NNCFGraph,
            target_point: ONNXTargetPoint,
            quantizer_config: QuantizerConfig,
            statistics: MinMaxTensorStatistic) -> ONNXQuantizerInsertionCommand:
        axis = ONNXMinMaxAlgoBackend._get_axis(nncf_graph,
                                               target_point,
                                               quantizer_config)
        parameters = calculate_weight_quantizer_parameters(statistics, quantizer_config, axis)
>>>>>>> 997beb02
        return ONNXQuantizerInsertionCommand(target_point, parameters)


    @staticmethod
    def _get_axis(nncf_graph: NNCFGraph,
                  target_point: ONNXTargetPoint,
                  quantizer_config: QuantizerConfig) -> Optional[int]:
        if not quantizer_config.per_channel:
            return None
        if not target_point.is_weight_target_point():
            return 1
        node = nncf_graph.get_node_by_name(target_point.target_node_name)
        return node.metatype.weight_definitions.weight_channel_axis

    @staticmethod
<<<<<<< HEAD
    def create_weight_update_command(target_point: ONNXTargetPoint,
                                     weight_tensor: np.ndarray) -> TransformationCommand:
        return None

    @staticmethod
    def minmax_statistic_collector(use_abs_max: bool,
                                   reduction_shape: ReductionShape,
=======
    def _get_reduction_shape_and_use_abs_max(
            nncf_graph: NNCFGraph,
            target_point: ONNXTargetPoint,
            quantizer_config: QuantizerConfig) -> Tuple[Optional[Tuple[int, ...]], bool]:

        use_abs_max = quantizer_config.mode == QuantizationMode.SYMMETRIC
        if not quantizer_config.per_channel:
            return None, use_abs_max

        if not target_point.is_weight_target_point():
            # TODO: support reduction shapes for 3D-5D conv cases
            return (0, 2, 3), use_abs_max

        # Calculate reduction shape for weight statistic collector
        node = nncf_graph.get_node_by_name(target_point.target_node_name)
        assert isinstance(node.layer_attributes, ONNXExtendedLayerAttributes)
        weight_shape = node.layer_attributes.weight_shape
        reduction_shape = list(range(len(weight_shape)))

        axis = ONNXMinMaxAlgoBackend._get_axis(nncf_graph, target_point,
                                               quantizer_config)
        reduction_shape.pop(axis)
        return tuple(reduction_shape), use_abs_max

    @staticmethod
    def minmax_statistic_collector(nncf_graph: NNCFGraph,
                                   target_point: ONNXTargetPoint,
                                   quantizer_config: QuantizerConfig,
>>>>>>> 997beb02
                                   num_samples: int = None) -> ONNXMinMaxStatisticCollector:
        reduction_shape, use_abs_max =\
            ONNXMinMaxAlgoBackend._get_reduction_shape_and_use_abs_max(nncf_graph,
                                                                       target_point,
                                                                       quantizer_config)
        return ONNXMinMaxStatisticCollector(use_abs_max, reduction_shape, num_samples)

    @staticmethod
    def mean_minmax_statistic_collector(nncf_graph: NNCFGraph,
                                        target_point: ONNXTargetPoint,
                                        quantizer_config: QuantizerConfig,
                                        use_per_sample_stats: bool,
                                        num_samples: int = None) -> ONNXMeanMinMaxStatisticCollector:
        reduction_shape, use_abs_max =\
            ONNXMinMaxAlgoBackend._get_reduction_shape_and_use_abs_max(nncf_graph, target_point,
                                                                       quantizer_config)
        return ONNXMeanMinMaxStatisticCollector(use_per_sample_stats,
                                                use_abs_max, reduction_shape,
                                                num_samples, window_size=None)

    @staticmethod
    def get_weight_tensor_port_id(node: NNCFNode) -> int:
        return node.metatype.weight_definitions.weight_port_id<|MERGE_RESOLUTION|>--- conflicted
+++ resolved
@@ -12,6 +12,8 @@
 """
 
 from typing import Dict, List, Tuple, Optional
+
+import numpy as np
 
 from nncf.common.graph.graph import NNCFGraph
 from nncf.common.graph.graph import NNCFNode
@@ -79,26 +81,22 @@
         return ONNXQuantizerInsertionCommand(target_point, parameters)
 
     @staticmethod
-<<<<<<< HEAD
-    def create_weight_quantizer_insertion_command(target_point: ONNXTargetPoint,
-                                                  quantizer_config: QuantizerConfig,
-                                                  half_range: bool,
-                                                  weight_tensor: np.ndarray,
-                                                  node: NNCFNode) -> ONNXQuantizerInsertionCommand:
-        axis = node.metatype.weight_definitions.weight_channel_axis if quantizer_config.per_channel else None
-        parameters = calculate_weight_quantizer_parameters(weight_tensor, quantizer_config, axis, half_range)
-=======
     def create_weight_quantizer_insertion_command(
             nncf_graph: NNCFGraph,
             target_point: ONNXTargetPoint,
             quantizer_config: QuantizerConfig,
+            half_range: bool,
             statistics: MinMaxTensorStatistic) -> ONNXQuantizerInsertionCommand:
         axis = ONNXMinMaxAlgoBackend._get_axis(nncf_graph,
                                                target_point,
                                                quantizer_config)
-        parameters = calculate_weight_quantizer_parameters(statistics, quantizer_config, axis)
->>>>>>> 997beb02
+        parameters = calculate_weight_quantizer_parameters(statistics, quantizer_config, half_range, axis)
         return ONNXQuantizerInsertionCommand(target_point, parameters)
+
+    @staticmethod
+    def create_weight_update_command(target_point: ONNXTargetPoint,
+                                     weight_tensor: np.ndarray) -> TransformationCommand:
+        return None
 
 
     @staticmethod
@@ -113,15 +111,6 @@
         return node.metatype.weight_definitions.weight_channel_axis
 
     @staticmethod
-<<<<<<< HEAD
-    def create_weight_update_command(target_point: ONNXTargetPoint,
-                                     weight_tensor: np.ndarray) -> TransformationCommand:
-        return None
-
-    @staticmethod
-    def minmax_statistic_collector(use_abs_max: bool,
-                                   reduction_shape: ReductionShape,
-=======
     def _get_reduction_shape_and_use_abs_max(
             nncf_graph: NNCFGraph,
             target_point: ONNXTargetPoint,
@@ -150,7 +139,6 @@
     def minmax_statistic_collector(nncf_graph: NNCFGraph,
                                    target_point: ONNXTargetPoint,
                                    quantizer_config: QuantizerConfig,
->>>>>>> 997beb02
                                    num_samples: int = None) -> ONNXMinMaxStatisticCollector:
         reduction_shape, use_abs_max =\
             ONNXMinMaxAlgoBackend._get_reduction_shape_and_use_abs_max(nncf_graph,
