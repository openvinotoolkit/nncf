"""
 Copyright (c) 2022 Intel Corporation
 Licensed under the Apache License, Version 2.0 (the "License");
 you may not use this file except in compliance with the License.
 You may obtain a copy of the License at
      http://www.apache.org/licenses/LICENSE-2.0
 Unless required by applicable law or agreed to in writing, software
 distributed under the License is distributed on an "AS IS" BASIS,
 WITHOUT WARRANTIES OR CONDITIONS OF ANY KIND, either express or implied.
 See the License for the specific language governing permissions and
 limitations under the License.
"""

from copy import deepcopy
from typing import Dict, List, Tuple, Optional
import numpy as np
import onnx

from nncf.common.graph.graph import NNCFNode
from nncf.common.graph.operator_metatypes import OperatorMetatype
from nncf.common.graph.patterns import HWFusedPatterns
from nncf.common.graph.transformations.commands import TargetType
from nncf.common.hardware.config import HWConfig
from nncf.common.quantization.structs import QuantizerConfig
from nncf.common.tensor_statistics.collectors import ReductionShape
from nncf.common.utils.backend import BackendType
from nncf.common.utils.logger import logger as nncf_logger

from nncf.experimental.onnx.graph.metatypes.onnx_metatypes import WEIGHT_LAYER_METATYPES
from nncf.experimental.onnx.graph.metatypes.onnx_metatypes import ONNXNonMaxSuppressionMetatype
from nncf.experimental.onnx.graph.metatypes.onnx_metatypes import ONNXTopKMetatype
from nncf.experimental.onnx.graph.model_transformer import ONNXModelTransformer
from nncf.experimental.onnx.graph.transformations.commands import ONNXQuantizerInsertionCommand
from nncf.experimental.onnx.graph.transformations.commands import ONNXTargetPoint
from nncf.experimental.onnx.hardware.config import ONNXHWConfig
from nncf.experimental.onnx.hardware.fused_patterns import ONNX_HW_FUSED_PATTERNS
from nncf.experimental.onnx.quantization.default_quantization import DEFAULT_ONNX_QUANT_TRAIT_TO_OP_DICT
from nncf.experimental.onnx.statistics.collectors import ONNXMeanMinMaxStatisticCollector
from nncf.experimental.onnx.statistics.collectors import ONNXMinMaxStatisticCollector
from nncf.experimental.onnx.graph.onnx_graph import ONNXGraph

from nncf.quantization.algorithms.min_max.backend import MinMaxAlgoBackend
from nncf.quantization.algorithms.min_max.backend import ALGO_BACKENDS
from nncf.quantization.algorithms.min_max.utils import QuantizerLayerParameters


@ALGO_BACKENDS.register(BackendType.ONNX)
class ONNXMinMaxAlgoBackend(MinMaxAlgoBackend):

    @property
    def layers_with_weights_metatypes(self) -> List[OperatorMetatype]:
        return WEIGHT_LAYER_METATYPES

    @property
    def post_processing_metatypes(self) -> List[OperatorMetatype]:
        return [ONNXTopKMetatype, ONNXNonMaxSuppressionMetatype]

    @property
    def hw_fused_patterns(self) -> HWFusedPatterns:
        return ONNX_HW_FUSED_PATTERNS

    @property
    def hw_config(self) -> HWConfig:
        return ONNXHWConfig

    @property
    def quant_trait_op_dict(self) -> Dict[int, OperatorMetatype]:
        return DEFAULT_ONNX_QUANT_TRAIT_TO_OP_DICT

    @staticmethod
    def model_transformer(model: onnx.ModelProto) -> ONNXModelTransformer:
        return ONNXModelTransformer(model)

    @staticmethod
    def target_point(target_type: TargetType,
                     target_node_name: str,
                     port_id: int) -> ONNXTargetPoint:
        return ONNXTargetPoint(target_type, target_node_name, port_id)

    @staticmethod
    def quantizer_insertion_command(target_point: ONNXTargetPoint,
                                    parameters: QuantizerLayerParameters) -> ONNXQuantizerInsertionCommand:
        return ONNXQuantizerInsertionCommand(target_point, parameters)

    @staticmethod
    def minmax_statistic_collector(use_abs_max: bool,
                                   reduction_shape: ReductionShape,
                                   num_samples: int = None) -> ONNXMinMaxStatisticCollector:
        return ONNXMinMaxStatisticCollector(use_abs_max, reduction_shape, num_samples)

    @staticmethod
    def mean_minmax_statistic_collector(use_per_sample_stats: bool,
                                        use_abs_max: bool,
                                        reduction_shape: ReductionShape,
                                        num_samples: int = None,
                                        window_size: int = None) -> ONNXMeanMinMaxStatisticCollector:
        return ONNXMeanMinMaxStatisticCollector(use_per_sample_stats,
                                                use_abs_max,
                                                reduction_shape,
                                                num_samples,
                                                window_size)

    @staticmethod
<<<<<<< HEAD
    def get_weight_tensor(model: onnx.ModelProto, node_name: str) -> Tuple[str, np.ndarray]:
        onnx_graph = ONNXGraph(model)
        node = onnx_graph.get_node_by_name(node_name)
        return onnx_graph.get_weight_tensor(node)
=======
    def get_weight_tensor(model: onnx.ModelProto, node: NNCFNode) -> Tuple[str, np.ndarray]:
        onnx_graph = ONNXGraph(model)
        node = onnx_graph.get_node_by_name(node.node_name)
        return onnx_graph.get_weight_tensor(node)

    @staticmethod
    def get_weight_tensor_port_id(model: onnx.ModelProto, node: NNCFNode) -> Optional[int]:
        onnx_graph = ONNXGraph(model)
        node = onnx_graph.get_node_by_name(node.node_name)
        weight_tensor_name, _ = onnx_graph.get_weight_tensor(node)
        for i, input_name in enumerate(node.input):
            if input_name == weight_tensor_name:
                return i
        return None
>>>>>>> 682af155

    @staticmethod
    def get_tensor_names(node: NNCFNode) -> Tuple[List[str], List[str]]:
        return node.layer_attributes.input_tensor_names, \
               node.layer_attributes.output_tensor_names

    @staticmethod
    def get_weight_config(config: QuantizerConfig, model: onnx.ModelProto) -> QuantizerConfig:
        config = deepcopy(config)
        if model.opset_import[0].version < 13:
            config.per_channel = False
            nncf_logger.warning(
                f"Model opset version is {model.opset_import[0].version} < 13. "
                "Per-channel quantization is not supported. "
                "Set weight_quantizer_config.per_channel = False"
            )

        return config<|MERGE_RESOLUTION|>--- conflicted
+++ resolved
@@ -101,12 +101,6 @@
                                                 window_size)
 
     @staticmethod
-<<<<<<< HEAD
-    def get_weight_tensor(model: onnx.ModelProto, node_name: str) -> Tuple[str, np.ndarray]:
-        onnx_graph = ONNXGraph(model)
-        node = onnx_graph.get_node_by_name(node_name)
-        return onnx_graph.get_weight_tensor(node)
-=======
     def get_weight_tensor(model: onnx.ModelProto, node: NNCFNode) -> Tuple[str, np.ndarray]:
         onnx_graph = ONNXGraph(model)
         node = onnx_graph.get_node_by_name(node.node_name)
@@ -121,7 +115,6 @@
             if input_name == weight_tensor_name:
                 return i
         return None
->>>>>>> 682af155
 
     @staticmethod
     def get_tensor_names(node: NNCFNode) -> Tuple[List[str], List[str]]:
