"""
 Copyright (c) 2023 Intel Corporation
 Licensed under the Apache License, Version 2.0 (the "License");
 you may not use this file except in compliance with the License.
 You may obtain a copy of the License at
      http://www.apache.org/licenses/LICENSE-2.0
 Unless required by applicable law or agreed to in writing, software
 distributed under the License is distributed on an "AS IS" BASIS,
 WITHOUT WARRANTIES OR CONDITIONS OF ANY KIND, either express or implied.
 See the License for the specific language governing permissions and
 limitations under the License.
"""

from typing import Dict, List, Optional, Tuple
import torch
import numpy as np

from nncf.parameters import ModelType
from nncf.parameters import TargetDevice
from nncf.scopes import IgnoredScope
from nncf.common.hardware.config import HWConfig
from nncf.common.graph.graph import NNCFGraph
from nncf.common.graph.definitions import NNCFGraphNodeType
from nncf.common.graph.graph import NNCFNode
from nncf.common.graph.operator_metatypes import OperatorMetatype
from nncf.common.graph.model_transformer import ModelTransformer
from nncf.common.graph.transformations.commands import TargetType
from nncf.common.graph.layer_attributes import WeightedLayerAttributes
from nncf.common.quantization.structs import QuantizerConfig
from nncf.common.quantization.structs import QuantizationMode
from nncf.common.quantization.initialization.range import RangeInitConfig
from nncf.quantization.fake_quantize import FakeQuantizeParameters
from nncf.common.utils.backend import BackendType
from nncf.common.graph.transformations.commands import TransformationPriority

from nncf.torch.hardware.config import PTHWConfig
from nncf.torch.quantization.default_quantization import DEFAULT_PT_QUANT_TRAIT_TO_OP_DICT
from nncf.torch.quantization.layers import QUANTIZATION_MODULES
from nncf.torch.quantization.layers import AsymmetricQuantizer
from nncf.torch.quantization.layers import BaseQuantizer
from nncf.torch.quantization.layers import PTQuantizerSpec
from nncf.torch.quantization.layers import get_scale_shape
from nncf.torch.quantization.init_range import PTRangeInitCollectorParams
from nncf.torch.quantization.init_range import StatCollectorGenerator
from nncf.torch.nncf_network import PTModelTransformer
from nncf.torch.nncf_network import NNCFNetwork
from nncf.torch.graph.graph import PTTargetPoint
from nncf.torch.graph.transformations.commands import PTInsertionCommand
from nncf.torch.tensor_statistics.collectors import PTMinMaxStatisticCollector
from nncf.torch.tensor_statistics.statistics import PTMinMaxTensorStatistic
from nncf.torch.tensor_statistics.collectors import PTMeanMinMaxStatisticCollector

from nncf.quantization.algorithms.min_max.backend import MinMaxAlgoBackend
from nncf.quantization.algorithms.min_max.backend import ALGO_BACKENDS

import nncf.torch.graph.operator_metatypes as om


@ALGO_BACKENDS.register(BackendType.TORCH)
class PTMinMaxAlgoBackend(MinMaxAlgoBackend):

    @property
    def mat_mul_metatype(self) -> OperatorMetatype:
        return om.PTModuleLinearMetatype

    @property
    def post_processing_metatypes(self) -> List[OperatorMetatype]:
        return []

    @property
    def shapeof_metatypes(self) -> List[OperatorMetatype]:
        return []

    @property
<<<<<<< HEAD
    def conv_metatype(self) -> List[OperatorMetatype]:
        return [om.PTModuleConv1dMetatype, om.PTModuleConv2dMetatype, om.PTModuleConv3dMetatype]

    @property
    def overflow_fix_metatypes(self) -> List[OperatorMetatype]:
        return [om.PTModuleConv1dMetatype,
                om.PTModuleConv2dMetatype,
                om.PTModuleConv3dMetatype,
                om.PTModuleLinearMetatype,
                om.PTModuleConvTranspose1dMetatype,
                om.PTModuleConvTranspose2dMetatype,
                om.PTModuleConvTranspose3dMetatype,
                ]
=======
    def read_variable_metatypes(self) -> List[OperatorMetatype]:
        return []
>>>>>>> 03ae3b22

    @property
    def hw_config(self) -> HWConfig:
        return PTHWConfig

    @property
    def quant_trait_op_dict(self) -> Dict[int, OperatorMetatype]:
        return DEFAULT_PT_QUANT_TRAIT_TO_OP_DICT

    @staticmethod
    def model_transformer(model: NNCFNetwork) -> ModelTransformer:
        return PTModelTransformer(model)

    TARGET_TYPE_TO_PT_INS_TYPE_MAP = {
        TargetType.PRE_LAYER_OPERATION: TargetType.OPERATOR_PRE_HOOK,
        TargetType.POST_LAYER_OPERATION: TargetType.OPERATOR_POST_HOOK,
    }

    @staticmethod
    def target_point(target_type: TargetType,
                     target_node_name: str,
                     port_id: int) -> PTTargetPoint:
        if NNCFGraphNodeType.INPUT_NODE in target_node_name or \
                target_type == TargetType.POST_LAYER_OPERATION:
            port_id = None
        if target_type in PTMinMaxAlgoBackend.TARGET_TYPE_TO_PT_INS_TYPE_MAP:
            target_type = PTMinMaxAlgoBackend.TARGET_TYPE_TO_PT_INS_TYPE_MAP[target_type]
        return PTTargetPoint(target_type, target_node_name, input_port_id=port_id)

    @staticmethod
    def create_activation_quantizer_insertion_command(
            nncf_graph: NNCFGraph,
            target_point: PTTargetPoint,
            quantizer_config: QuantizerConfig,
            parameters: FakeQuantizeParameters) -> PTInsertionCommand:
        return PTMinMaxAlgoBackend._create_quantizer_insertion_command(nncf_graph,
                                                                       target_point,
                                                                       quantizer_config,
                                                                       parameters)
    @staticmethod
    def create_weight_quantizer_insertion_command(
            nncf_graph: NNCFGraph,
            target_point: PTTargetPoint,
            quantizer_config: QuantizerConfig,
            parameters: FakeQuantizeParameters) -> PTInsertionCommand:
        return PTMinMaxAlgoBackend._create_quantizer_insertion_command(nncf_graph,
                                                                       target_point,
                                                                       quantizer_config,
                                                                       parameters)

    @staticmethod
    def unify_statistics(statistics: List[PTMinMaxTensorStatistic]) -> PTMinMaxTensorStatistic:
        max_values, min_values = [], []
        for statistic in statistics:
            max_values.append(statistic.max_values)
            min_values.append(statistic.min_values)
        max_values = torch.max(torch.tensor(max_values))
        min_values = torch.min(torch.tensor(min_values))
        return PTMinMaxTensorStatistic(min_values=min_values, max_values=max_values)

    @staticmethod
    def minmax_statistic_collector(nncf_graph: NNCFGraph,
                                   target_point: PTTargetPoint,
                                   quantizer_config: QuantizerConfig,
                                   num_samples: int = None) -> PTMinMaxStatisticCollector:
        return PTMinMaxAlgoBackend._statistic_collector_builder("min_max",
                                                                nncf_graph,
                                                                target_point,
                                                                quantizer_config,
                                                                num_samples)

    @staticmethod
    def mean_minmax_statistic_collector(nncf_graph: NNCFGraph,
                                        target_point: PTTargetPoint,
                                        quantizer_config: QuantizerConfig,
                                        use_per_sample_stats: bool,
                                        num_samples: int = None) -> PTMeanMinMaxStatisticCollector:
        return PTMinMaxAlgoBackend._statistic_collector_builder("mean_min_max",
                                                                nncf_graph,
                                                                target_point,
                                                                quantizer_config,
                                                                num_samples)

    @staticmethod
    def get_weight_tensor_port_ids(node: NNCFNode) -> List[Optional[int]]:
        return [None]

    @staticmethod
    def get_weight_name(nncf_graph: NNCFGraph, target_point: PTTargetPoint) -> str:
        return nncf_graph.get_node_by_name(target_point.target_node_name).layer_name

    @staticmethod
    def get_weight_config(config: QuantizerConfig, model: NNCFNetwork) -> QuantizerConfig:
        return config

    @staticmethod
    def _get_input_scale_shape(
            nncf_graph: NNCFGraph,
            target_point: PTTargetPoint,
            quantization_config: QuantizerConfig) -> Tuple[Tuple[int, ...], Tuple[int, ...], int]:
        is_weights = target_point.is_weight_target_point()
        if is_weights:
            module_node = nncf_graph.get_node_by_name(target_point.target_node_name)
            layer_attributes = module_node.layer_attributes
            assert isinstance(layer_attributes, WeightedLayerAttributes)
            input_shape = layer_attributes.get_weight_shape()
            channel_idx = layer_attributes.get_target_dim_for_compression()
        else:
            input_shape = nncf_graph.get_input_shape_for_insertion_point(target_point)
            channel_idx = 1  # channel dim for activations

        scale_shape = tuple(get_scale_shape(
            input_shape,
            is_weights=is_weights,
            per_channel=quantization_config.per_channel,
            channel_idx=channel_idx))

        return input_shape, scale_shape, channel_idx

    @staticmethod
    def _default_collector_params_and_scale_shape(
            nncf_graph: NNCFGraph,
            target_point: PTTargetPoint,
            quantizer_config: QuantizerConfig) -> Tuple[PTRangeInitCollectorParams, Tuple[int, ...]]:
        input_shape, scale_shape, channel_idx = \
            PTMinMaxAlgoBackend._get_input_scale_shape(nncf_graph, target_point, quantizer_config)
        return PTRangeInitCollectorParams(is_weights=target_point.is_weight_target_point(),
                                          mode=quantizer_config.mode,
                                          per_channel=quantizer_config.per_channel,
                                          input_shape=input_shape,
                                          channel_idx=channel_idx), scale_shape

    @staticmethod
    def _statistic_collector_builder(collector_name: str,
                                     nncf_graph: NNCFGraph,
                                     target_point: PTTargetPoint,
                                     quantizer_config: QuantizerConfig,
                                     num_samples: int = None) -> PTMeanMinMaxStatisticCollector:
        collector_params, scale_shape = \
            PTMinMaxAlgoBackend._default_collector_params_and_scale_shape(nncf_graph,
                                                                          target_point,
                                                                          quantizer_config)
        init_config = RangeInitConfig(collector_name, num_samples)
        return StatCollectorGenerator.generate_stat_collector_for_range_init_config(
            init_config,
            scale_shape,
            collector_params,
            num_samples)

    @staticmethod
    def _create_quantizer(quantizer_config: QuantizerConfig,
                          scale_shape: Tuple,
                          parameters: FakeQuantizeParameters,
                          target_type: TargetType) -> BaseQuantizer:
        mode = quantizer_config.mode
        quantizer_cls = QUANTIZATION_MODULES.get(mode)
        narrow_range = target_type == TargetType.OPERATION_WITH_WEIGHTS and mode == QuantizationMode.SYMMETRIC
        quantizer_spec = PTQuantizerSpec.from_config(quantizer_config,
                                                     narrow_range=narrow_range,
                                                     scale_shape=scale_shape,
                                                     half_range=False,
                                                     logarithm_scale=False,
                                                     is_quantized_on_export=False,
                                                     compression_lr_multiplier=None)
        quantizer = quantizer_cls(quantizer_spec)

        # Fill it with minmax
        PTMinMaxAlgoBackend._fill_quantizer_parameters(quantizer, parameters)
        return quantizer

    @staticmethod
    def _fill_quantizer_parameters(quantizer: BaseQuantizer, parameters: FakeQuantizeParameters) -> None:
        quantizer.eps = 0
        if isinstance(quantizer, AsymmetricQuantizer):
            quantizer.input_low = torch.nn.Parameter(torch.from_numpy(parameters.input_low))
            quantizer.input_range = \
                torch.nn.Parameter(torch.from_numpy(np.array(parameters.input_high - parameters.input_low)))
        else:
            quantizer.signed = np.any(parameters.input_low < 0)
            quantizer.scale = torch.nn.Parameter(torch.from_numpy(parameters.input_high))

    @staticmethod
    def _create_quantizer_insertion_command(nncf_graph: NNCFGraph,
                                            target_point: PTTargetPoint,
                                            quantizer_config: QuantizerConfig,
                                            parameters: FakeQuantizeParameters) -> PTInsertionCommand:
        _, scale_shape, _ =\
            PTMinMaxAlgoBackend._get_input_scale_shape(nncf_graph, target_point, quantizer_config)

        quantizer = PTMinMaxAlgoBackend._create_quantizer(quantizer_config,
                                                          scale_shape, parameters, target_point.target_type)

        return PTInsertionCommand(target_point, quantizer, TransformationPriority.QUANTIZATION_PRIORITY)

    @staticmethod
    def get_model_type_ignore_scope(model_type: ModelType, device: TargetDevice) -> IgnoredScope:
        if model_type == ModelType.TRANSFORMER:
            types = []
            metatypes_to_add = [om.PTAddMetatype, om.PTPowerMetatype, om.PTSubMetatype, om.PTMeanMetatype]
            if device != TargetDevice.CPU_SPR:
                metatypes_to_add.append(om.PTMulMetatype)
            type_name_to_add = ["squeeze"]
            for metatype in metatypes_to_add:
                types.extend(metatype.get_all_aliases())
            types.extend(type_name_to_add)
            return IgnoredScope(types=types)
        return IgnoredScope()

    @staticmethod
    def get_weight_nodes(nncf_graph: NNCFGraph) -> List[NNCFNode]:
        return [node for node in nncf_graph.get_all_nodes() if
                isinstance(node.layer_attributes, WeightedLayerAttributes)]<|MERGE_RESOLUTION|>--- conflicted
+++ resolved
@@ -72,7 +72,6 @@
         return []
 
     @property
-<<<<<<< HEAD
     def conv_metatype(self) -> List[OperatorMetatype]:
         return [om.PTModuleConv1dMetatype, om.PTModuleConv2dMetatype, om.PTModuleConv3dMetatype]
 
@@ -86,10 +85,10 @@
                 om.PTModuleConvTranspose2dMetatype,
                 om.PTModuleConvTranspose3dMetatype,
                 ]
-=======
+
+    @property
     def read_variable_metatypes(self) -> List[OperatorMetatype]:
         return []
->>>>>>> 03ae3b22
 
     @property
     def hw_config(self) -> HWConfig:
