"""
 Copyright (c) 2023 Intel Corporation
 Licensed under the Apache License, Version 2.0 (the "License");
 you may not use this file except in compliance with the License.
 You may obtain a copy of the License at
      http://www.apache.org/licenses/LICENSE-2.0
 Unless required by applicable law or agreed to in writing, software
 distributed under the License is distributed on an "AS IS" BASIS,
 WITHOUT WARRANTIES OR CONDITIONS OF ANY KIND, either express or implied.
 See the License for the specific language governing permissions and
 limitations under the License.
"""

from copy import deepcopy
from typing import Dict, List, TypeVar, Optional, OrderedDict
import collections

from nncf import Dataset
from nncf.common.graph.graph import NNCFGraph
from nncf.common.graph.transformations.commands import TargetType
from nncf.common.graph.transformations.commands import TargetPoint
from nncf.common.graph.transformations.layout import TransformationLayout
from nncf.parameters import TargetDevice
from nncf.common.hardware.config import get_hw_config_type
from nncf.common.insertion_point_graph import InsertionPointGraph
from nncf.common.quantization.quantizer_propagation.solver import QuantizerPropagationSolver
from nncf.common.quantization.quantizer_setup import SingleConfigQuantizationPoint
from nncf.common.quantization.quantizer_setup import SingleConfigQuantizerSetup
from nncf.common.quantization.structs import QuantizableWeightedLayerNode
from nncf.common.quantization.structs import QuantizationMode
from nncf.common.quantization.structs import QuantizerConfig
from nncf.common.quantization.structs import QuantizationPreset
from nncf.common.quantization.structs import QuantizerGroup
from nncf.common.quantization.structs import QuantizationConstraints
from nncf.common.quantization.config_assignment import assign_qconfig_lists_to_modules
from nncf.common.tensor_statistics.collectors import TensorStatisticCollectorBase
from nncf.common.utils.backend import BackendType
from nncf.common.utils.backend import get_backend
from nncf.common.logging import nncf_logger
from nncf.common.graph.patterns import GraphPattern
from nncf.common.graph.patterns.manager import PatternsManager

from nncf.quantization.algorithms.algorithm import Algorithm
from nncf.quantization.algorithms.algorithm import AlgorithmParameters
from nncf.quantization.algorithms.min_max.backend import ALGO_BACKENDS
from nncf.quantization.algorithms.definitions import RangeType
from nncf.quantization.algorithms.definitions import Granularity
from nncf.quantization.algorithms.definitions import OverflowFix
from nncf.common.factory import NNCFGraphFactory
from nncf.common.tensor_statistics.statistic_point import StatisticPoint
from nncf.common.tensor_statistics.statistic_point import StatisticPointsContainer
from nncf.common.factory import ModelTransformerFactory

TModel = TypeVar('TModel')


class MinMaxQuantizationParameters(AlgorithmParameters):
    """
    Base class of MinMaxQuantization algorithm parameters.
    """

    DEFAULT_QCONFIG = QuantizerConfig(num_bits=8,
                                      mode=QuantizationMode.SYMMETRIC,
                                      signedness_to_force=None,
                                      per_channel=False)

    def __init__(self,
                 number_samples: int = 300,
                 preset: QuantizationPreset = QuantizationPreset.PERFORMANCE,
                 weight_bits: Optional[int] = None,
                 weight_granularity: Optional[Granularity] = None,
                 signed_weights: Optional[bool] = None,
                 activation_bits: Optional[int] = None,
                 activation_granularity: Optional[Granularity] = None,
                 signed_activations: Optional[bool] = None,
                 target_device: TargetDevice = TargetDevice.ANY,
                 range_type: Optional[RangeType] = None,
                 quantize_outputs: bool = False,
                 ignored_scopes: Optional[List[str]] = None,
                 overflow_fix: OverflowFix = OverflowFix.FIRST_LAYER
                 ):
        """
        :param number_samples: Number of samples for the statistics collection.
        :param preset: Preset parameter for Quantization.
            Defines the mode: symmetric or asymmetric of the activation quantizers.
        :param weight_bits: Bitwidth for the weight quantizers.
        :param weight_granularity: Type of quantization granularity for weight quantizers.
            Could be per-channel or per-tensor.
        :param signed_weights: Defines whether the datatype of the weight quantizers should be forced.
            True if the quantizer *must* be signed, False if *must* be unsigned,
            None if the signed/unsigned attribute should be determined based on the incoming activation
            statistics during range initialization.
        :param activation_bits: Bitwidth for the activation quantizers.
        :param activation_granularity: Type of quantization granularity for activation quantizers.
            Could be per-channel or per-tensor.
        :param signed_activations: Defines whether the datatype of the activation quantizers
            should be forced. True if the quantizer *must* be signed, False if *must* be unsigned,
            None if the signed/unsigned attribute should be determined based on the incoming activation
            statistics during range initialization.
        :param target_device: Target device for the settings of the quantization pipeline.
        :param range_type: Type of statistics range calculation.
        :param quantize_outputs: Boolean value that says whether quantize outputs or not.
        :param ignored_scopes: List of the layers which input must not be quantized.
        :param overflow_fix: This option controls whether to apply the overflow issue fix.
            If set to `disable`, the fix will not be applied. If set to `enable` or `first_layer_only`,
            the fix will be applied to all layers or to the first convolutional layer respectively.
        """
        self.number_samples = number_samples
        self.target_device = target_device
        self.range_type = range_type
        self.quantize_outputs = quantize_outputs
        self.ignored_scopes = [] if ignored_scopes is None else ignored_scopes
        self.global_quantizer_constraints = {}
        if weight_granularity is not None:
            weight_granularity = weight_granularity == Granularity.PERCHANNEL
        if activation_granularity is not None:
            activation_granularity = activation_granularity == Granularity.PERCHANNEL
        q_weight_constraints = self._get_quantizer_constraints(QuantizerGroup.WEIGHTS, preset, weight_bits,
                                                               weight_granularity, signed_weights)
        q_activation_constraints = self._get_quantizer_constraints(QuantizerGroup.ACTIVATIONS, preset, activation_bits,
                                                                   activation_granularity,
                                                                   signed_activations)
        self.global_quantizer_constraints[QuantizerGroup.WEIGHTS] = q_weight_constraints
        self.global_quantizer_constraints[QuantizerGroup.ACTIVATIONS] = q_activation_constraints
        self.overflow_fix = overflow_fix

    def _get_quantizer_constraints(self, group: QuantizerGroup, preset: QuantizationPreset, num_bits: Optional[int],
                                   per_channel: Optional[bool],
                                   signedness_to_force: Optional[bool]) -> QuantizationConstraints:
        """
        Returns QuantizationConstraints for the provided quantizer group.

        :param group: Quantizer group.
        :param preset: Quantization preset.
        :param num_bits: Bitwidth of quantizers.
        :param per_channel: Per-channel ot per-tensor granularity.
        :param signedness_to_force: True if the quantizer *must* be signed, False if *must* be unsigned,
            None if the signed/unsigned attribute should be determined based on the incoming activation
            statistics during range initialization.
        :return: QuantizationConstraints.
        """
        constraints = {'mode': preset.get_params_configured_by_preset(group)['mode']}
        if num_bits is not None:
            constraints['num_bits'] = num_bits
        if per_channel is not None:
            constraints['per_channel'] = per_channel
        if signedness_to_force is not None:
            constraints['signedness_to_force'] = signedness_to_force
        return QuantizationConstraints(**constraints)


class MinMaxQuantization(Algorithm):
    """
    Post-training MinMaxQuantization algorithm.

    The algorithm modifies the model by inserting additional nodes, which emulates the quantization of the data flow.
    The algorithm calibrates the parameters of the inserted nodes by collecting the statistics in the insertion points.
    The modified model is returned after the work of the algorithm, which can be perfomed via the original framework.
    It is expected that the inference of the obtained model in the int8 mode would be faster than the original model.
    """

    def __init__(self, parameters: MinMaxQuantizationParameters):
        self.nncf_graph = None
        # It prevents the duplicate weight quantizers from being added.
        # It can happen when you have layers that share the identical weight tensor.
        self._quantization_target_points_to_qconfig = \
            collections.OrderedDict()  # type: OrderedDict[TargetPoint, QuantizerConfig]
        self._parameters = parameters

    @property
    def available_backends(self) -> Dict[str, BackendType]:
        return ALGO_BACKENDS.registry_dict

    def _set_backend_entity(self, model: TModel) -> None:
        """
        Creates a helper class with a backed-specific logic of the algorithm

        :param model: backend-specific input model
        """
        model_backend = get_backend(model)
        if model_backend == BackendType.ONNX:
            from nncf.quantization.algorithms.min_max.onnx_backend import \
                ONNXMinMaxAlgoBackend
            self._backend_entity = ONNXMinMaxAlgoBackend()
        elif model_backend == BackendType.OPENVINO:
            from nncf.experimental.openvino_native.quantization.algorithms.min_max.openvino_backend import \
                OVMinMaxAlgoBackend
            self._backend_entity = OVMinMaxAlgoBackend()
        elif model_backend == BackendType.TORCH:
            from nncf.quantization.algorithms.min_max.torch_backend import \
                PTMinMaxAlgoBackend
            self._backend_entity = PTMinMaxAlgoBackend()
        else:
            raise RuntimeError('Cannot return backend-specific entity '
                               'because {} is not supported!'.format(model_backend))

    def _get_stat_collector(self, nncf_graph: NNCFGraph,
                            target_point: TargetPoint,
                            quantizer_config: QuantizerConfig) -> TensorStatisticCollectorBase:
        """
        Creates and returns statistic collector instance based on the quantizer's configuration.

        :param quantizer_config: QuantizerConfig instance for the current layer.
        :return: One of the TensorStatisticCollectorBase instances
        """
        def is_default_parameters(range_type: RangeType,
                                  quantizer_config: QuantizerConfig) -> bool:
            return range_type is None or quantizer_config.per_channel

        range_type = self._parameters.range_type
        if is_default_parameters(range_type, quantizer_config):
            if quantizer_config.per_channel:
                range_type = RangeType.MINMAX
            else:
                range_type = RangeType.MEAN_MINMAX

        # TODO: allow to use different range type estimators
        # for weight quantizers
        if target_point.is_weight_target_point():
            range_type = RangeType.MINMAX

        if range_type == RangeType.MINMAX:
            return self._backend_entity.minmax_statistic_collector(nncf_graph, target_point, quantizer_config,
                                                                   num_samples=self._parameters.number_samples)
        if range_type == RangeType.MEAN_MINMAX:
            return self._backend_entity.mean_minmax_statistic_collector(nncf_graph, target_point, quantizer_config,
                                                                        use_per_sample_stats=False,
                                                                        num_samples=self._parameters.number_samples)
        raise RuntimeError('This range type is not supported!')

    def _get_default_qconfig(self, constraints: QuantizationConstraints = None) -> QuantizerConfig:
        """
        Returns default quantizer configuration, based on the provided constraints.

        :param constraints: Quantization constraints.
        :return: Quantizer config.
        """
        qconfig = deepcopy(self._parameters.DEFAULT_QCONFIG)
        if constraints is not None:
            qconfig = constraints.apply_constraints_to(qconfig)
        return qconfig

    def _get_quantizer_setup(self, nncf_graph: NNCFGraph, pattern: GraphPattern) -> SingleConfigQuantizerSetup:
        """
        Returns SingleConfigQuantizerSetup instance based on the input NNCFGraph.

        :param nncf_graph: NNCFGraph instance.
        :return: SingleConfigQuantizerSetup for the current NNCFGraph entity.
        """
        hw_config_type = get_hw_config_type(self._parameters.target_device.value)
        hw_config_path = self._backend_entity.hw_config.get_path_to_hw_config(hw_config_type)
        hw_config = self._backend_entity.hw_config.from_json(hw_config_path)
        weight_nodes = nncf_graph.get_nodes_by_metatypes(self._backend_entity.layers_with_weights_metatypes)
        weight_nodes = [node for node in weight_nodes if node.node_name not in self._parameters.ignored_scopes]
        default_weight_qconfig = self._get_default_qconfig(
            self._parameters.global_quantizer_constraints[QuantizerGroup.WEIGHTS])
        weighted_node_and_qconf_lists = assign_qconfig_lists_to_modules(nodes_with_weights=weight_nodes,
                                                                        default_weight_qconfig=default_weight_qconfig,
                                                                        global_weight_constraints=
                                                                        self._parameters.global_quantizer_constraints[
                                                                            QuantizerGroup.WEIGHTS],
                                                                        scope_overrides_dict=None,
                                                                        hw_config=hw_config)
        quantizable_layer_nodes = [QuantizableWeightedLayerNode(node, qconf_list) for node, qconf_list
                                   in weighted_node_and_qconf_lists.items()]
        ip_graph = InsertionPointGraph(nncf_graph)
        ip_graph = ip_graph.get_ip_graph_with_merged_hw_optimized_operations(pattern, quantizable_layer_nodes)
        post_processing_types = self._backend_entity.post_processing_metatypes
        solver = QuantizerPropagationSolver(ignored_scopes=self._parameters.ignored_scopes,
                                            target_scopes=None,
                                            hw_config=hw_config,
                                            default_trait_to_metatype_map=self._backend_entity.quant_trait_op_dict,
                                            default_qconfig_list=[self._get_default_qconfig(
                                                self._parameters.global_quantizer_constraints[
                                                    QuantizerGroup.ACTIVATIONS])],
                                            quantizable_layer_nodes=quantizable_layer_nodes,
                                            quantize_outputs=self._parameters.quantize_outputs,
                                            global_constraints=self._parameters.global_quantizer_constraints,
                                            post_processing_marker_metatypes=post_processing_types)

        quantization_proposal = solver.run_on_ip_graph(ip_graph)
        multi_config_setup = quantization_proposal.quantizer_setup
        single_config_setup = multi_config_setup.select_first_qconfig_for_each_point()
        finalized_proposal = quantization_proposal.finalize(single_config_setup)
        final_setup = solver.get_final_quantizer_setup(finalized_proposal)
        return final_setup

    def _add_weight_quantization_target_point(self, quantization_point: SingleConfigQuantizationPoint,
                                              nncf_graph: NNCFGraph) -> None:
        """
        Adds weight quantization target point to the set of existing points.

        :param quantization_point: SingleConfigQuantizationPoint for the needed layer.
        :param model: Model in the original framework.
        :param nncf_graph: The built NNCFGraph of the model.
        """
        node_name = quantization_point.insertion_point.target_node_name
        node = nncf_graph.get_node_by_name(node_name)
        port_id = self._backend_entity.get_weight_tensor_port_id(node)
        weight_quantization_target_point = self._backend_entity.target_point(TargetType.OPERATION_WITH_WEIGHTS,
                                                                             node_name,
                                                                             port_id)
        self._quantization_target_points_to_qconfig[weight_quantization_target_point] = quantization_point.qconfig

    def _add_activation_quantization_target_point(self,
                                                  quantization_point: SingleConfigQuantizationPoint) -> None:
        """
        Adds activation quantization target point to the set of existing points.

        :param nncf_graph: NNCFGraph instance for working with the graph and nodes.
        :param quantization_point: SingleConfigQuantizationPoint for the needed layer.
        """
        node_name = quantization_point.insertion_point.target_node_name
        # If Quantization of node's input
        if quantization_point.insertion_point.input_port_id is not None:
            input_port_id = quantization_point.insertion_point.input_port_id
            activation_quantization_target_point = self._backend_entity.target_point(TargetType.PRE_LAYER_OPERATION,
                                                                                     node_name,
                                                                                     input_port_id)
        # If quantization of node's output or Model Input node
        else:
            output_port_id = 0
            activation_quantization_target_point = self._backend_entity.target_point(TargetType.POST_LAYER_OPERATION,
                                                                                     node_name,
                                                                                     output_port_id)
        self._quantization_target_points_to_qconfig[activation_quantization_target_point] = quantization_point.qconfig

    def _get_quantization_target_points(self, model: TModel) -> OrderedDict[TargetPoint, QuantizerConfig]:
        """
        Returns Quantization Target Points.
        In the Compression Pipeline logic NNCF assumes that the compression pipeline works only on the single model.
        So for the optimization purpose if Quantization Target Points were computed before the function returns them,
        otherwise builds NNCFGraph from the 'model',
        finds the quantization setup and processes it to the Set of Quantization Target Points.

        :param model: Backend-specific model, for which Quantization Target Points are being seek.
        :return: Set of Quantization Target Points.
        """
        nncf_graph = NNCFGraphFactory.create(model) if self.nncf_graph is None else self.nncf_graph

        if self._quantization_target_points_to_qconfig:
            return self._quantization_target_points_to_qconfig
        backend = get_backend(model)
        device = self._parameters.target_device
        pattern = PatternsManager.get_full_pattern_graph(backend, device)
        quantizer_setup = self._get_quantizer_setup(nncf_graph, pattern)
        for quantization_point in quantizer_setup.quantization_points.values():
            if quantization_point.is_weight_quantization_point():
                self._add_weight_quantization_target_point(quantization_point, nncf_graph)
            elif quantization_point.is_activation_quantization_point():
                self._add_activation_quantization_target_point(quantization_point)
            else:
                raise RuntimeError('Incorrect quantization point')
        self._quantization_target_points_to_qconfig = collections.OrderedDict(
            sorted(self._quantization_target_points_to_qconfig.items()))
        return self._quantization_target_points_to_qconfig

    def _apply(self,
               model: TModel,
               statistic_points: Optional[StatisticPointsContainer] = None,
               dataset: Optional[Dataset] = None) -> TModel:
        transformation_layout, transformation_commands = TransformationLayout(), []
        weight_transformation_commands = []
        nncf_graph = NNCFGraphFactory.create(model) if self.nncf_graph is None else self.nncf_graph
        model_transformer = ModelTransformerFactory.create(model)

        quantization_target_points = self._get_quantization_target_points(model)
        weight_layer_names = set()
        def filter_func(point: StatisticPoint) -> bool:
            return MinMaxQuantization in point.algorithm_to_tensor_collectors and \
                   point.target_point.type == quantization_target_point.type

        for quantization_target_point, qconfig in quantization_target_points.items():
            target_node_name = quantization_target_point.target_node_name
<<<<<<< HEAD
            node = nncf_graph.get_node_by_name(target_node_name)
            if quantization_target_point.type == TargetType.OPERATION_WITH_WEIGHTS:
                weight_tensor_name, weight_tensor = self._backend_entity.get_weight_tensor(model,
                                                                                           quantization_target_point)
                # If the nodes share one weight tensor, we should have only one quantizer on that
                if weight_tensor_name in weight_tensor_names:
                    continue
                half_range = False
                if (self._parameters.overflow_fix == OverflowFix.FIRST_LAYER and not weight_tensor_names) or \
                        self._parameters.overflow_fix == 'enable':
                    half_range = True
                    scaled_weight_tensor = weight_tensor / 2
                    weight_insertion_command = self._backend_entity.create_weight_update_command(
                        quantization_target_point, scaled_weight_tensor)
                    if weight_insertion_command:
                        weight_transformation_commands.append(weight_insertion_command)
                command = self._backend_entity.create_weight_quantizer_insertion_command(quantization_target_point,
                                                                                         qconfig, half_range,
                                                                                         weight_tensor, node)
                transformation_commands.append(command)
                weight_tensor_names.add(weight_tensor_name)
            elif quantization_target_point.type in [TargetType.PRE_LAYER_OPERATION, TargetType.POST_LAYER_OPERATION]:
                def filter_func(point):
                    return MinMaxQuantization in point.algorithm_to_tensor_collectors and \
                           point.target_point.type == quantization_target_point.type

                for tensor_collector in statistic_points.get_algo_statistics_for_node(target_node_name, filter_func,
                                                                                      MinMaxQuantization):
=======
            for tensor_collector in statistic_points.get_algo_statistics_for_node(
                    target_node_name,
                    filter_func,
                    MinMaxQuantization):
                if quantization_target_point.is_weight_target_point():
                    # If the nodes share one weight tensor, we should have only one quantizer on that
                    layer_name = nncf_graph.get_node_by_name(target_node_name).layer_name
                    if layer_name in weight_layer_names:
                        continue
                    weight_layer_names.add(layer_name)
                    command = self._backend_entity.create_weight_quantizer_insertion_command(
                        nncf_graph, quantization_target_point,
                        qconfig, tensor_collector.get_statistics())
                else:
>>>>>>> 997beb02
                    command = self._backend_entity.create_activation_quantizer_insertion_command(
                        nncf_graph, quantization_target_point,
                        qconfig, tensor_collector.get_statistics())

                transformation_commands.append(command)


        for transformation_command in weight_transformation_commands:
            transformation_layout.register(transformation_command)
        model = model_transformer.transform(transformation_layout)

        transformation_layout = TransformationLayout()
        model_transformer = ModelTransformerFactory.create(model)
        for transformation_command in transformation_commands:
            transformation_layout.register(transformation_command)

        quantized_model = model_transformer.transform(transformation_layout)
        return quantized_model

    def get_statistic_points(self, model: TModel) -> StatisticPointsContainer:
        self._set_backend_entity(model)
        quantization_target_points = self._get_quantization_target_points(model)
        nncf_graph = NNCFGraphFactory.create(model) if self.nncf_graph is None else self.nncf_graph
        output = StatisticPointsContainer()
        for quantization_target_point, qconfig in quantization_target_points.items():
            nncf_logger.debug(f'Adding target point {quantization_target_point.target_node_name}'
                              f' with type {quantization_target_point.type} for statistics collection')
            stat_collector = self._get_stat_collector(nncf_graph, quantization_target_point,
                                                      qconfig)
            output.add_statistic_point(StatisticPoint(target_point=quantization_target_point,
                                                      tensor_collector=stat_collector,
                                                      algorithm=MinMaxQuantization))
        return output<|MERGE_RESOLUTION|>--- conflicted
+++ resolved
@@ -372,36 +372,6 @@
 
         for quantization_target_point, qconfig in quantization_target_points.items():
             target_node_name = quantization_target_point.target_node_name
-<<<<<<< HEAD
-            node = nncf_graph.get_node_by_name(target_node_name)
-            if quantization_target_point.type == TargetType.OPERATION_WITH_WEIGHTS:
-                weight_tensor_name, weight_tensor = self._backend_entity.get_weight_tensor(model,
-                                                                                           quantization_target_point)
-                # If the nodes share one weight tensor, we should have only one quantizer on that
-                if weight_tensor_name in weight_tensor_names:
-                    continue
-                half_range = False
-                if (self._parameters.overflow_fix == OverflowFix.FIRST_LAYER and not weight_tensor_names) or \
-                        self._parameters.overflow_fix == 'enable':
-                    half_range = True
-                    scaled_weight_tensor = weight_tensor / 2
-                    weight_insertion_command = self._backend_entity.create_weight_update_command(
-                        quantization_target_point, scaled_weight_tensor)
-                    if weight_insertion_command:
-                        weight_transformation_commands.append(weight_insertion_command)
-                command = self._backend_entity.create_weight_quantizer_insertion_command(quantization_target_point,
-                                                                                         qconfig, half_range,
-                                                                                         weight_tensor, node)
-                transformation_commands.append(command)
-                weight_tensor_names.add(weight_tensor_name)
-            elif quantization_target_point.type in [TargetType.PRE_LAYER_OPERATION, TargetType.POST_LAYER_OPERATION]:
-                def filter_func(point):
-                    return MinMaxQuantization in point.algorithm_to_tensor_collectors and \
-                           point.target_point.type == quantization_target_point.type
-
-                for tensor_collector in statistic_points.get_algo_statistics_for_node(target_node_name, filter_func,
-                                                                                      MinMaxQuantization):
-=======
             for tensor_collector in statistic_points.get_algo_statistics_for_node(
                     target_node_name,
                     filter_func,
@@ -412,11 +382,20 @@
                     if layer_name in weight_layer_names:
                         continue
                     weight_layer_names.add(layer_name)
+                    half_range = False
+                    if (self._parameters.overflow_fix == OverflowFix.FIRST_LAYER and not weight_tensor_names) or \
+                            self._parameters.overflow_fix == 'enable':
+                        half_range = True
+                        weight_tensor = self._backend_entity.get_weight_tensor(model, quantization_target_point)
+                        scaled_weight_tensor = weight_tensor / 2
+                        weight_insertion_command = self._backend_entity.create_weight_update_command(
+                            quantization_target_point, scaled_weight_tensor)
+                        if weight_insertion_command:
+                            weight_transformation_commands.append(weight_insertion_command)
                     command = self._backend_entity.create_weight_quantizer_insertion_command(
                         nncf_graph, quantization_target_point,
                         qconfig, tensor_collector.get_statistics())
                 else:
->>>>>>> 997beb02
                     command = self._backend_entity.create_activation_quantizer_insertion_command(
                         nncf_graph, quantization_target_point,
                         qconfig, tensor_collector.get_statistics())
