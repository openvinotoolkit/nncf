"""
 Copyright (c) 2023 Intel Corporation
 Licensed under the Apache License, Version 2.0 (the "License");
 you may not use this file except in compliance with the License.
 You may obtain a copy of the License at
      http://www.apache.org/licenses/LICENSE-2.0
 Unless required by applicable law or agreed to in writing, software
 distributed under the License is distributed on an "AS IS" BASIS,
 WITHOUT WARRANTIES OR CONDITIONS OF ANY KIND, either express or implied.
 See the License for the specific language governing permissions and
 limitations under the License.
"""

from copy import deepcopy
from typing import Dict, TypeVar, Optional, OrderedDict, Set, List
import collections

from nncf import Dataset
from nncf.scopes import IgnoredScope
from nncf.scopes import get_ignored_node_names_from_ignored_scope
from nncf.common.graph.graph import NNCFGraph
from nncf.common.graph.graph import NNCFNode
from nncf.common.graph.transformations.commands import TargetType
from nncf.common.graph.transformations.commands import TargetPoint
from nncf.common.graph.transformations.layout import TransformationLayout
from nncf.parameters import TargetDevice
from nncf.parameters import ModelType
from nncf.common.hardware.config import get_hw_config_type
from nncf.common.insertion_point_graph import InsertionPointGraph
from nncf.common.quantization.quantizer_propagation.solver import QuantizerPropagationSolver
from nncf.common.quantization.quantizer_setup import SingleConfigQuantizationPoint
from nncf.common.quantization.quantizer_setup import SingleConfigQuantizerSetup
from nncf.common.quantization.structs import QuantizableWeightedLayerNode
from nncf.common.quantization.structs import QuantizationMode
from nncf.common.quantization.structs import QuantizerConfig
from nncf.common.quantization.structs import QuantizationPreset
from nncf.common.quantization.structs import QuantizerGroup
from nncf.common.quantization.structs import QuantizationConstraints
from nncf.common.quantization.config_assignment import assign_qconfig_lists_to_modules
from nncf.common.tensor_statistics.collectors import TensorStatisticCollectorBase
from nncf.common.utils.backend import BackendType
from nncf.common.utils.backend import get_backend
from nncf.common.logging import nncf_logger
from nncf.common.graph.patterns import GraphPattern
from nncf.common.graph.patterns.manager import PatternsManager
from nncf.common.graph.operator_metatypes import OperatorMetatype

from nncf.quantization.algorithms.algorithm import Algorithm
from nncf.quantization.algorithms.algorithm import AlgorithmParameters
from nncf.quantization.algorithms.min_max.backend import ALGO_BACKENDS
from nncf.quantization.algorithms.definitions import RangeType
from nncf.quantization.algorithms.definitions import Granularity
from nncf.quantization.algorithms.definitions import OverflowFix
from nncf.quantization.passes import transform_to_inference_graph
from nncf.quantization.fake_quantize import get_quantizer_narrow_range
from nncf.quantization.fake_quantize import calculate_quantizer_parameters
from nncf.common.factory import NNCFGraphFactory
from nncf.common.tensor_statistics.statistic_point import StatisticPoint
from nncf.common.tensor_statistics.statistic_point import StatisticPointsContainer
from nncf.common.factory import ModelTransformerFactory

TModel = TypeVar('TModel')


def _filter_target_points_by_metatypes(quantization_target_points: Set[TargetPoint],
                                       metatypes: List[OperatorMetatype],
                                       nncf_graph: NNCFGraph) -> Set[TargetPoint]:
    """Returns TargetPoints which are suited to a node having metatype specified in 'metatypes'.

    :param quantization_target_points: TargetPoints to be filtered.
    :param metatypes: Metatypes that pass filtering.
    :param nncf_graph: Instance of NNCFgraph used to get node by name.
    :return: Filtered TargetPoints.
    """
    output = set()
    for quantization_target_point in quantization_target_points:
        node = nncf_graph.get_node_by_name(quantization_target_point.target_node_name)
        if node.metatype in metatypes:
            output.add(quantization_target_point)
    return output


class MinMaxQuantizationParameters(AlgorithmParameters):
    """
    Base class of MinMaxQuantization algorithm parameters.
    """

    DEFAULT_QCONFIG = QuantizerConfig(num_bits=8,
                                      mode=QuantizationMode.SYMMETRIC,
                                      signedness_to_force=None,
                                      per_channel=False)

    def __init__(self,
                 number_samples: int = 300,
                 preset: QuantizationPreset = QuantizationPreset.PERFORMANCE,
                 weight_bits: Optional[int] = None,
                 weight_granularity: Optional[Granularity] = None,
                 signed_weights: Optional[bool] = None,
                 activation_bits: Optional[int] = None,
                 activation_granularity: Optional[Granularity] = None,
                 signed_activations: Optional[bool] = None,
                 target_device: TargetDevice = TargetDevice.ANY,
                 range_type: Optional[RangeType] = None,
                 quantize_outputs: bool = False,
                 ignored_scopes: Optional[IgnoredScope] = None,
                 model_type: Optional[ModelType] = None,
<<<<<<< HEAD
                 overflow_fix: OverflowFix = OverflowFix.FIRST_LAYER
=======
                 inplace_statistics: bool = True,
>>>>>>> b09e061a
                 ):
        """
        :param number_samples: Number of samples for the statistics collection.
        :param preset: Preset parameter for Quantization.
            Defines the mode: symmetric or asymmetric of the activation quantizers.
        :param weight_bits: Bitwidth for the weight quantizers.
        :param weight_granularity: Type of quantization granularity for weight quantizers.
            Could be per-channel or per-tensor.
        :param signed_weights: Defines whether the datatype of the weight quantizers should be forced.
            True if the quantizer *must* be signed, False if *must* be unsigned,
            None if the signed/unsigned attribute should be determined based on the incoming activation
            statistics during range initialization.
        :param activation_bits: Bitwidth for the activation quantizers.
        :param activation_granularity: Type of quantization granularity for activation quantizers.
            Could be per-channel or per-tensor.
        :param signed_activations: Defines whether the datatype of the activation quantizers
            should be forced. True if the quantizer *must* be signed, False if *must* be unsigned,
            None if the signed/unsigned attribute should be determined based on the incoming activation
            statistics during range initialization.
        :param target_device: Target device for the settings of the quantization pipeline.
        :param range_type: Type of statistics range calculation.
        :param quantize_outputs: Boolean value that says whether quantize outputs or not.
        :param ignored_scopes: Desrciptor of the layers which input must not be quantized.
<<<<<<< HEAD
        :param overflow_fix: This option controls whether to apply the overflow issue fix for the 8-bit quantization.
=======
        :param inplace_statistics: Appliclable only for OpenVINO backend.
            Will be available for ONNX backend in future. Defines wheather to calculate quantizers statistics
            by backend graph operations or by default Python implementation.
            Statistics computated inplace tend to be calculated faster and with lower memory stamp.
>>>>>>> b09e061a
        """
        self.number_samples = number_samples
        self.target_device = target_device
        self.range_type = range_type
        self.quantize_outputs = quantize_outputs
        self.inplace_statistics = inplace_statistics
        self.ignored_scopes = IgnoredScope() if ignored_scopes is None else ignored_scopes
        self.global_quantizer_constraints = {}
        if weight_granularity is not None:
            weight_granularity = weight_granularity == Granularity.PERCHANNEL
        if activation_granularity is not None:
            activation_granularity = activation_granularity == Granularity.PERCHANNEL
        q_weight_constraints = self._get_quantizer_constraints(QuantizerGroup.WEIGHTS, preset, weight_bits,
                                                               weight_granularity, signed_weights)
        q_activation_constraints = self._get_quantizer_constraints(QuantizerGroup.ACTIVATIONS, preset, activation_bits,
                                                                   activation_granularity,
                                                                   signed_activations)
        self.global_quantizer_constraints[QuantizerGroup.WEIGHTS] = q_weight_constraints
        self.global_quantizer_constraints[QuantizerGroup.ACTIVATIONS] = q_activation_constraints
        self.model_type = model_type
        self.overflow_fix = overflow_fix

    def _get_quantizer_constraints(self, group: QuantizerGroup, preset: QuantizationPreset, num_bits: Optional[int],
                                   per_channel: Optional[bool],
                                   signedness_to_force: Optional[bool]) -> QuantizationConstraints:
        """
        Returns QuantizationConstraints for the provided quantizer group.

        :param group: Quantizer group.
        :param preset: Quantization preset.
        :param num_bits: Bitwidth of quantizers.
        :param per_channel: Per-channel ot per-tensor granularity.
        :param signedness_to_force: True if the quantizer *must* be signed, False if *must* be unsigned,
            None if the signed/unsigned attribute should be determined based on the incoming activation
            statistics during range initialization.
        :return: QuantizationConstraints.
        """
        constraints = {'mode': preset.get_params_configured_by_preset(group)['mode']}
        if num_bits is not None:
            constraints['num_bits'] = num_bits
        if per_channel is not None:
            constraints['per_channel'] = per_channel
        if signedness_to_force is not None:
            constraints['signedness_to_force'] = signedness_to_force
        return QuantizationConstraints(**constraints)


class MinMaxQuantization(Algorithm):
    """
    Post-training MinMaxQuantization algorithm.

    The algorithm modifies the model by inserting additional nodes, which emulates the quantization of the data flow.
    The algorithm calibrates the parameters of the inserted nodes by collecting the statistics in the insertion points.
    The modified model is returned after the work of the algorithm, which can be perfomed via the original framework.
    It is expected that the inference of the obtained model in the int8 mode would be faster than the original model.
    """

    def __init__(self, parameters: MinMaxQuantizationParameters):
        self.nncf_graph = None
        # It prevents the duplicate weight quantizers from being added.
        # It can happen when you have layers that share the identical weight tensor.
        self._quantization_target_points_to_qconfig = \
            collections.OrderedDict()  # type: OrderedDict[TargetPoint, QuantizerConfig]
        self._parameters = parameters
        self._unified_scale_groups = []

    @property
    def available_backends(self) -> Dict[str, BackendType]:
        return ALGO_BACKENDS.registry_dict

    def _set_backend_entity(self, model: TModel) -> None:
        """
        Creates a helper class with a backed-specific logic of the algorithm

        :param model: backend-specific input model
        """
        model_backend = get_backend(model)
        if model_backend == BackendType.ONNX:
            from nncf.quantization.algorithms.min_max.onnx_backend import \
                ONNXMinMaxAlgoBackend
            self._backend_entity = ONNXMinMaxAlgoBackend()
        elif model_backend == BackendType.OPENVINO:
            from nncf.experimental.openvino_native.quantization.algorithms.min_max.openvino_backend import \
                OVMinMaxAlgoBackend
            self._backend_entity = OVMinMaxAlgoBackend()
        elif model_backend == BackendType.TORCH:
            from nncf.quantization.algorithms.min_max.torch_backend import \
                PTMinMaxAlgoBackend
            self._backend_entity = PTMinMaxAlgoBackend()
        else:
            raise RuntimeError('Cannot return backend-specific entity '
                               'because {} is not supported!'.format(model_backend))

    def _get_stat_collector(self, nncf_graph: NNCFGraph,
                            target_point: TargetPoint,
                            quantizer_config: QuantizerConfig) -> TensorStatisticCollectorBase:
        """
        Creates and returns statistic collector instance based on the quantizer's configuration.

        :param quantizer_config: QuantizerConfig instance for the current layer.
        :return: One of the TensorStatisticCollectorBase instances
        """

        def is_default_parameters(range_type: RangeType,
                                  quantizer_config: QuantizerConfig) -> bool:
            return range_type is None or quantizer_config.per_channel

        range_type = self._parameters.range_type
        if is_default_parameters(range_type, quantizer_config):
            if quantizer_config.per_channel:
                range_type = RangeType.MINMAX
            else:
                range_type = RangeType.MEAN_MINMAX

        # TODO: allow to use different range type estimators
        # for weight quantizers
        if target_point.is_weight_target_point():
            range_type = RangeType.MINMAX

        if range_type == RangeType.MINMAX:
            return self._backend_entity.minmax_statistic_collector(nncf_graph, target_point, quantizer_config,
                                                                   num_samples=self._parameters.number_samples,
                                                                   inplace=self._parameters.inplace_statistics)
        if range_type == RangeType.MEAN_MINMAX:
            return self._backend_entity.mean_minmax_statistic_collector(nncf_graph, target_point, quantizer_config,
                                                                        use_per_sample_stats=False,
                                                                        num_samples=self._parameters.number_samples,
                                                                        inplace=self._parameters.inplace_statistics)
        raise RuntimeError('This range type is not supported!')

    def _get_default_qconfig(self, constraints: QuantizationConstraints = None) -> QuantizerConfig:
        """
        Returns default quantizer configuration, based on the provided constraints.

        :param constraints: Quantization constraints.
        :return: Quantizer config.
        """
        qconfig = deepcopy(self._parameters.DEFAULT_QCONFIG)
        if constraints is not None:
            qconfig = constraints.apply_constraints_to(qconfig)
        return qconfig

    def _get_quantizer_setup(self, nncf_graph: NNCFGraph, pattern: GraphPattern) -> SingleConfigQuantizerSetup:
        """
        Returns SingleConfigQuantizerSetup instance based on the input NNCFGraph.

        :param nncf_graph: NNCFGraph instance.
        :param pattern: GraphPattern instance.
        :return: SingleConfigQuantizerSetup for the current NNCFGraph entity.
        """
        hw_config_type = get_hw_config_type(self._parameters.target_device.value)
        hw_config_path = self._backend_entity.hw_config.get_path_to_hw_config(hw_config_type)
        hw_config = self._backend_entity.hw_config.from_json(hw_config_path)
        model_type = self._parameters.model_type
        ignored_scopes = self._parameters.ignored_scopes

        ignored_names = get_ignored_node_names_from_ignored_scope(ignored_scopes, nncf_graph)
        model_type_ignore_scope = self._backend_entity.get_model_type_ignore_scope(model_type,
                                                                                   self._parameters.target_device)
        ignored_names = set(ignored_names + get_ignored_node_names_from_ignored_scope(model_type_ignore_scope,
                                                                                      nncf_graph, strict=False))

        weight_nodes = self._backend_entity.get_weight_nodes(nncf_graph)

        default_weight_qconfig = self._get_default_qconfig(
            self._parameters.global_quantizer_constraints[QuantizerGroup.WEIGHTS])
        weighted_node_and_qconf_lists = assign_qconfig_lists_to_modules(nodes_with_weights=weight_nodes,
                                                                        default_weight_qconfig=default_weight_qconfig,
                                                                        global_weight_constraints=
                                                                        self._parameters.global_quantizer_constraints[
                                                                            QuantizerGroup.WEIGHTS],
                                                                        scope_overrides_dict=None,
                                                                        hw_config=hw_config)
        quantizable_layer_nodes = [QuantizableWeightedLayerNode(node, qconf_list) for node, qconf_list
                                   in weighted_node_and_qconf_lists.items()]
        inference_nncf_graph = transform_to_inference_graph(deepcopy(nncf_graph),
                                                            self._backend_entity.shapeof_metatypes,
                                                            self._backend_entity.read_variable_metatypes)
        ip_graph = InsertionPointGraph(inference_nncf_graph)
        ip_graph = ip_graph.get_ip_graph_with_merged_hw_optimized_operations(pattern)
        post_processing_types = self._backend_entity.post_processing_metatypes
        solver = QuantizerPropagationSolver(activation_ignored_scopes=ignored_names,
                                            weight_ignored_scopes=ignored_names,
                                            hw_config=hw_config,
                                            default_trait_to_metatype_map=self._backend_entity.quant_trait_op_dict,
                                            default_qconfig_list=[self._get_default_qconfig(
                                                self._parameters.global_quantizer_constraints[
                                                    QuantizerGroup.ACTIVATIONS])],
                                            quantizable_layer_nodes=quantizable_layer_nodes,
                                            quantize_outputs=self._parameters.quantize_outputs,
                                            global_constraints=self._parameters.global_quantizer_constraints,
                                            post_processing_marker_metatypes=post_processing_types)

        quantization_proposal = solver.run_on_ip_graph(ip_graph)
        multi_config_setup = quantization_proposal.quantizer_setup
        single_config_setup = multi_config_setup.select_first_qconfig_for_each_point()
        finalized_proposal = quantization_proposal.finalize(single_config_setup)
        final_setup = solver.get_final_quantizer_setup(finalized_proposal)
        return final_setup

    def _add_weight_quantization_target_point(self, quantization_point: SingleConfigQuantizationPoint,
                                              nncf_graph: NNCFGraph) -> None:
        """
        Adds weight quantization target point to the set of existing points.

        :param quantization_point: SingleConfigQuantizationPoint for the needed layer.
        :param model: Model in the original framework.
        :param nncf_graph: The built NNCFGraph of the model.
        """
        node_name = quantization_point.insertion_point.target_node_name
        node = nncf_graph.get_node_by_name(node_name)
        weights_port_ids = self._backend_entity.get_weight_tensor_port_ids(node)
        for port_id in weights_port_ids:
            weight_quantization_target_point = self._backend_entity.target_point(TargetType.OPERATION_WITH_WEIGHTS,
                                                                                 node_name,
                                                                                 port_id)
            self._quantization_target_points_to_qconfig[weight_quantization_target_point] = quantization_point.qconfig

    def _add_activation_quantization_target_point(self,
                                                  quantization_point: SingleConfigQuantizationPoint) -> None:
        """
        Adds activation quantization target point to the set of existing points.

        :param nncf_graph: NNCFGraph instance for working with the graph and nodes.
        :param quantization_point: SingleConfigQuantizationPoint for the needed layer.
        """
        activation_quantization_target_point = self._get_activation_quantization_target_point(quantization_point)
        self._quantization_target_points_to_qconfig[activation_quantization_target_point] = quantization_point.qconfig

    def _get_activation_quantization_target_point(
            self,
            quantization_point: SingleConfigQuantizationPoint) -> SingleConfigQuantizationPoint:
        """
        Returns activation quantization target point to the set of existing points.

        :param nncf_graph: NNCFGraph instance for working with the graph and nodes.
        :param quantization_point: SingleConfigQuantizationPoint for the needed layer.
        :return: SingleConfigQuantizationPoint for the needed layer.
        """
        node_name = quantization_point.insertion_point.target_node_name
        # If Quantization of node's input
        if quantization_point.insertion_point.input_port_id is not None:
            input_port_id = quantization_point.insertion_point.input_port_id
            activation_quantization_target_point = self._backend_entity.target_point(TargetType.PRE_LAYER_OPERATION,
                                                                                     node_name,
                                                                                     input_port_id)
        # If quantization of node's output or Model Input node
        else:
            output_port_id = 0
            activation_quantization_target_point = self._backend_entity.target_point(TargetType.POST_LAYER_OPERATION,
                                                                                     node_name,
                                                                                     output_port_id)
        return activation_quantization_target_point

    def _get_quantization_target_points(self, model: TModel) -> OrderedDict[TargetPoint, QuantizerConfig]:
        """
        Returns Quantization Target Points.
        In the Compression Pipeline logic NNCF assumes that the compression pipeline works only on the single model.
        So for the optimization purpose if Quantization Target Points were computed before the function returns them,
        otherwise builds NNCFGraph from the 'model',
        finds the quantization setup and processes it to the Set of Quantization Target Points.

        :param model: Backend-specific model, for which Quantization Target Points are being seek.
        :param nncf_graph: NNCFGraph instance.
        :return: Set of Quantization Target Points.
        """
        nncf_graph = NNCFGraphFactory.create(model) if self.nncf_graph is None else self.nncf_graph

        if self._quantization_target_points_to_qconfig:
            return self._quantization_target_points_to_qconfig, self._unified_scale_groups
        backend = get_backend(model)
        device = self._parameters.target_device
        pattern = PatternsManager.get_full_pattern_graph(backend, device)
        quantizer_setup = self._get_quantizer_setup(nncf_graph, pattern)
        self._apply_model_type_pass(self._parameters.model_type, quantizer_setup, nncf_graph)
        self._unified_scale_groups = self._collect_unified_groups(quantizer_setup)
        quantization_points = list(quantizer_setup.quantization_points.values())
        quantization_points = self._topological_sort_quantization_points(quantization_points, nncf_graph)
        for quantization_point in quantization_points:
            if quantization_point.is_weight_quantization_point():
                self._add_weight_quantization_target_point(quantization_point, nncf_graph)
            elif quantization_point.is_activation_quantization_point():
                self._add_activation_quantization_target_point(quantization_point)
            else:
                raise RuntimeError('Incorrect quantization point')
        return self._quantization_target_points_to_qconfig, self._unified_scale_groups

    def _collect_unified_groups(self, quantizer_setup: SingleConfigQuantizerSetup) -> List[List[TargetPoint]]:
        """
        Collects the group of quantizers for unification.

        :param quantizer_setup: SingleConfigQuantizerSetup instance.
        :return: List with the groups of the TargetPoints.
        """
        unified_scale_groups = []
        for quantizer_ids in quantizer_setup.unified_scale_groups.values():
            unified_scale_group = []
            for quantizer_id in quantizer_ids:
                quantization_point = quantizer_setup.quantization_points[quantizer_id]

                # Only activation quantizers can be unified
                if quantization_point.is_activation_quantization_point():
                    activation_target_point = self._get_activation_quantization_target_point(quantization_point)
                    unified_scale_group.append(activation_target_point)
                else:
                    raise RuntimeError('Only activation quantizers can be unified.')
            unified_scale_groups.append(unified_scale_group)
        return unified_scale_groups

    def _get_graph_pattern(self, model: TModel) -> GraphPattern:
        """
        Returns full graph pattern for quantizer setup calculation.

        :param model: Backend-specific model.
        :return: GraphPattern instance.
        """
        backend = get_backend(model)
        device = self._parameters.target_device
        return PatternsManager.get_full_pattern_graph(backend, device)

    def _topological_sort_quantization_points(self, quantization_points: List[SingleConfigQuantizationPoint],
                                              nncf_graph: NNCFGraph) -> List[SingleConfigQuantizationPoint]:
        """
        Sorts quantization_points based on the topological order of nodes obtained form nncf_graph.

        :param quantization_points: Quantization points.
        :param nncf_graph: Instance of NNCFgraph used to get topological sort.
        :return: Sorted quantization_points.
        """
        node_names_to_pos = {node.node_name: i for i, node in enumerate(nncf_graph.topological_sort())}
        quantization_points.sort(key=lambda point: node_names_to_pos[point.insertion_point.target_node_name])
        return quantization_points

    def _get_first_quantized_convolutions(self, quantization_points: List[TargetPoint],
                                          starting_node: NNCFNode,
                                          nncf_graph: NNCFGraph) -> List[TargetPoint]:
        """
        Returns target points connected to a first visited node with Convolution metatype,
        which are included in quantization_points. A traversal of nncf_graph is started from starting_node.

        :param quantization_points: Quantization target points.
        :param starting_node: Node from which traversal is started.
        :param nncf_graph: Instance of NNCFGraph to traverse.
        :return: First visited target points.
        """
        target_node_names_to_qp = collections.defaultdict(list)
        for q_p in quantization_points:
            target_node_names_to_qp[q_p.target_node_name].append(q_p)
        queue = collections.deque(nncf_graph.get_next_nodes(starting_node))
        while queue:
            node = queue.popleft()
            node_name = node.node_name
            if node_name in target_node_names_to_qp:
                return target_node_names_to_qp[node_name]
            queue.extend(nncf_graph.get_next_nodes(node))
        return []

    def _get_quantization_points_overflow_fix(self, overflow_fix: OverflowFix,
                                              quantization_target_points: OrderedDict[TargetPoint, QuantizerConfig],
                                              nncf_graph: NNCFGraph) -> Set[TargetPoint]:
        """
        Returns quantization target points, for whom overflow_fix should be applied.
        See description in nncf/nncf/quantization/algorithms/definitions.py

        :param overflow_fix: OverflowFix parameter.
        :param quantization_target_points: Quantization target points.
        :param nncf_graph: Instance of NNCFGraph to traverse.
        :return: quantization target points to apply
        """
        weight_quantization_points = set(filter(lambda point: point.is_weight_target_point(),
                                                quantization_target_points.keys()))
        output = set()
        if overflow_fix == OverflowFix.ENABLE:
            output = _filter_target_points_by_metatypes(weight_quantization_points,
                                                        self._backend_entity.overflow_fix_metatypes,
                                                        nncf_graph)
        if overflow_fix == OverflowFix.FIRST_LAYER:
            weight_quantization_points = _filter_target_points_by_metatypes(weight_quantization_points,
                                                                            self._backend_entity.conv_metatype,
                                                                            nncf_graph)
            for input_node in nncf_graph.get_input_nodes():
                nodes = self._get_first_quantized_convolutions(weight_quantization_points, input_node, nncf_graph)
                output.update(nodes)
        return output

    def _apply(self,
               model: TModel,
               statistic_points: Optional[StatisticPointsContainer] = None,
               dataset: Optional[Dataset] = None) -> TModel:
        transformation_layout = TransformationLayout()
        nncf_graph = NNCFGraphFactory.create(model) if self.nncf_graph is None else self.nncf_graph
        model_transformer = ModelTransformerFactory.create(model)
        quantization_target_points, unified_scale_groups = self._get_quantization_target_points(model)
        quantization_points_overflow_fix = self._get_quantization_points_overflow_fix(self._parameters.overflow_fix,
                                                                                      quantization_target_points,
                                                                                      nncf_graph)
        weight_layer_names = set()

        def filter_func(point: StatisticPoint) -> bool:
            return MinMaxQuantization in point.algorithm_to_tensor_collectors and \
                   point.target_point == quantization_target_point

        unified_ops_list = set()
        for unified_scale_group in unified_scale_groups:
            group_statistics = []
            for quantization_target_point in unified_scale_group:
                target_node_name = quantization_target_point.target_node_name
                for tensor_collector in statistic_points.get_algo_statistics_for_node(
                    target_node_name,
                    filter_func,
                    MinMaxQuantization):
                    group_statistics.append(tensor_collector.get_statistics())

            unified_values = self._backend_entity.unify_statistics(group_statistics)
            for quantization_target_point in unified_scale_group:
                qconfig = quantization_target_points[quantization_target_point]
                q_group = QuantizerGroup.ACTIVATIONS
                narrow_range = get_quantizer_narrow_range(qconfig, q_group)
                parameters = calculate_quantizer_parameters(unified_values, qconfig, q_group, narrow_range)
                command = self._backend_entity.create_activation_quantizer_insertion_command(
                    nncf_graph, quantization_target_point, qconfig, parameters)
                transformation_layout.register(command)
                unified_ops_list.add(quantization_target_point)

        for quantization_target_point, qconfig in quantization_target_points.items():
            if quantization_target_point in unified_ops_list:
                continue
            target_node_name = quantization_target_point.target_node_name
            for tensor_collector in statistic_points.get_algo_statistics_for_node(
                    target_node_name,
                    filter_func,
                    MinMaxQuantization):
                if quantization_target_point.is_weight_target_point():
                    # If the nodes share one weight tensor, we should have only one quantizer on that
                    weights_name = self._backend_entity.get_weight_name(nncf_graph, quantization_target_point)
                    if weights_name in weight_layer_names:
                        continue
                    weight_layer_names.add(weights_name)
                    quant_group = QuantizerGroup.WEIGHTS
                else:
                    quant_group = QuantizerGroup.ACTIVATIONS

                half_range = quantization_target_point in quantization_points_overflow_fix
                narrow_range = get_quantizer_narrow_range(qconfig, quant_group, half_range)
                statistics = tensor_collector.get_statistics()
                parameters = calculate_quantizer_parameters(statistics, qconfig, quant_group, narrow_range, half_range)
                if quantization_target_point.is_weight_target_point():
                    command = self._backend_entity.create_weight_quantizer_insertion_command(
                        nncf_graph, quantization_target_point, qconfig, parameters)
                else:
                    command = self._backend_entity.create_activation_quantizer_insertion_command(
                        nncf_graph, quantization_target_point, qconfig, parameters)

                transformation_layout.register(command)

        quantized_model = model_transformer.transform(transformation_layout)
        return quantized_model

    def get_statistic_points(self, model: TModel) -> StatisticPointsContainer:
        self._set_backend_entity(model)
        nncf_graph = NNCFGraphFactory.create(model) if self.nncf_graph is None else self.nncf_graph

        quantization_target_points, _ = self._get_quantization_target_points(model)
        output = StatisticPointsContainer()
        for quantization_target_point, qconfig in quantization_target_points.items():
            nncf_logger.debug(f'Adding target point {quantization_target_point.target_node_name}'
                              f' with type {quantization_target_point.type} for statistics collection')
            stat_collector = self._get_stat_collector(nncf_graph, quantization_target_point,
                                                      qconfig)
            output.add_statistic_point(StatisticPoint(target_point=quantization_target_point,
                                                      tensor_collector=stat_collector,
                                                      algorithm=MinMaxQuantization))
        return output

    def _apply_model_type_pass(self, model_type: Optional[ModelType], quantizer_setup: SingleConfigQuantizerSetup,
                               nncf_graph: NNCFGraph) -> None:
        """
        Applies changes in-place into quantizer setup based on model_type and device parameters.

        :param model_type: Model type parameter.
        :param quantizer_setup: Quantizer setup which considered to update.
        :param nncf_graph: Instance of NNCFGraph.
        :return: None
        """
        if model_type == ModelType.TRANSFORMER:
            for quantization_point in quantizer_setup.quantization_points.values():
                if quantization_point.is_activation_quantization_point():
                    for node_name in quantization_point.directly_quantized_operator_node_names:
                        node = nncf_graph.get_node_by_name(node_name)
                        mat_mul_metatype = self._backend_entity.mat_mul_metatype
                        if node.metatype != mat_mul_metatype:
                            continue
                        if quantization_point.qconfig.mode != QuantizationMode.SYMMETRIC and \
                                node.layer_attributes is None:
                            quantization_point.qconfig.mode = QuantizationMode.SYMMETRIC
                            nncf_logger.debug(f'Update quantization mode for the node {node_name}'
                                              f' to the symmetric due to ModelType parameter.')<|MERGE_RESOLUTION|>--- conflicted
+++ resolved
@@ -104,11 +104,8 @@
                  quantize_outputs: bool = False,
                  ignored_scopes: Optional[IgnoredScope] = None,
                  model_type: Optional[ModelType] = None,
-<<<<<<< HEAD
-                 overflow_fix: OverflowFix = OverflowFix.FIRST_LAYER
-=======
+                 overflow_fix: OverflowFix = OverflowFix.FIRST_LAYER,
                  inplace_statistics: bool = True,
->>>>>>> b09e061a
                  ):
         """
         :param number_samples: Number of samples for the statistics collection.
@@ -132,14 +129,11 @@
         :param range_type: Type of statistics range calculation.
         :param quantize_outputs: Boolean value that says whether quantize outputs or not.
         :param ignored_scopes: Desrciptor of the layers which input must not be quantized.
-<<<<<<< HEAD
         :param overflow_fix: This option controls whether to apply the overflow issue fix for the 8-bit quantization.
-=======
         :param inplace_statistics: Appliclable only for OpenVINO backend.
             Will be available for ONNX backend in future. Defines wheather to calculate quantizers statistics
             by backend graph operations or by default Python implementation.
             Statistics computated inplace tend to be calculated faster and with lower memory stamp.
->>>>>>> b09e061a
         """
         self.number_samples = number_samples
         self.target_device = target_device
