# Copyright (c) 2023 Intel Corporation
# Licensed under the Apache License, Version 2.0 (the "License");
# you may not use this file except in compliance with the License.
# You may obtain a copy of the License at
#      http://www.apache.org/licenses/LICENSE-2.0
# Unless required by applicable law or agreed to in writing, software
# distributed under the License is distributed on an "AS IS" BASIS,
# WITHOUT WARRANTIES OR CONDITIONS OF ANY KIND, either express or implied.
# See the License for the specific language governing permissions and
# limitations under the License.

from typing import Dict, List, Optional, Set, Tuple

import numpy as np

from nncf.common.graph.graph import NNCFGraph
from nncf.common.graph.graph import NNCFNode
from nncf.common.graph.operator_metatypes import OperatorMetatype
from nncf.common.graph.transformations.commands import TargetType
from nncf.common.graph.utils import get_channel_agnostic_reduction_axes
from nncf.common.hardware.config import HWConfig
from nncf.common.quantization.initialization.range import RangeInitCollectorParams
from nncf.common.quantization.structs import QuantizerConfig
from nncf.common.tensor_statistics.collectors import ReductionAxes
from nncf.experimental.common.tensor_statistics.collectors import AGGREGATORS_MAP
from nncf.experimental.common.tensor_statistics.collectors import TensorCollector
from nncf.openvino.graph.layer_attributes import OVLayerAttributes
from nncf.openvino.graph.metatypes import openvino_metatypes as om
from nncf.openvino.graph.metatypes.groups import OPERATIONS_WITH_WEIGHTS
from nncf.openvino.graph.model_utils import get_start_nodes_for_activation_path_tracing
from nncf.openvino.graph.node_utils import get_weight_channel_axes
from nncf.openvino.graph.transformations.commands import OVConvertInsertionCommand
from nncf.openvino.graph.transformations.commands import OVQuantizerInsertionCommand
from nncf.openvino.graph.transformations.commands import OVTargetPoint
from nncf.openvino.hardware.config import OVHWConfig
from nncf.openvino.quantization.default_quantization import DEFAULT_OV_QUANT_TRAIT_TO_OP_DICT
from nncf.openvino.statistics.collectors import OV_REDUCERS_MAP
from nncf.openvino.statistics.collectors import OVNNCFCollectorTensorProcessor
from nncf.openvino.statistics.statistics import OVMinMaxTensorStatistic
from nncf.parameters import ModelType
from nncf.parameters import TargetDevice
from nncf.quantization.advanced_parameters import RangeEstimatorParameters
from nncf.quantization.advanced_parameters import StatisticsType
from nncf.quantization.algorithms.min_max.backend import MinMaxAlgoBackend
from nncf.quantization.fake_quantize import FakeConvertParameters
from nncf.quantization.fake_quantize import FakeQuantizeParameters


class OVMinMaxAlgoBackend(MinMaxAlgoBackend):
    @property
    def mat_mul_metatypes(self) -> List[OperatorMetatype]:
        return [om.OVMatMulMetatype]

    @property
    def post_processing_metatypes(self) -> List[OperatorMetatype]:
        return [om.OVTopKMetatype, om.OVNonMaxSuppressionMetatype]

    @property
    def conv_metatypes(self) -> List[OperatorMetatype]:
        return [om.OVConvolutionMetatype]

    @property
    def overflow_fix_metatypes(self) -> List[OperatorMetatype]:
        return [
            om.OVConvolutionMetatype,
            om.OVGroupConvolutionMetatype,
            om.OVConvolutionBackpropDataMetatype,
            om.OVGroupConvolutionBackpropDataMetatype,
            om.OVMatMulMetatype,
        ]

    @property
    def add_metatypes(self) -> List[OperatorMetatype]:
        return [om.OVAddMetatype]

    @property
    def group_conv_metatypes(self) -> List[OperatorMetatype]:
        return [om.OVGroupConvolutionMetatype]

    @property
    def shapeof_metatypes(self) -> List[OperatorMetatype]:
        return [om.OVShapeOfMetatype]

    @property
    def dropout_metatypes(self) -> List[OperatorMetatype]:
        return []

    @property
    def read_variable_metatypes(self) -> List[OperatorMetatype]:
        return [om.OVReadValueMetatype]

    @property
    def scaled_dot_product_attention_metatypes(self) -> List[OperatorMetatype]:
        return [om.OVScaledDotProductAttentionMetatype]

    @property
    def scales_unification_map(self) -> Dict[OperatorMetatype, OperatorMetatype]:
        return {om.OVConcatMetatype: self.overflow_fix_metatypes}

    @property
    def hw_config(self) -> HWConfig:
        return OVHWConfig

    @property
    def quant_trait_op_dict(self) -> Dict[int, OperatorMetatype]:
        return DEFAULT_OV_QUANT_TRAIT_TO_OP_DICT

    @staticmethod
    def get_start_nodes_for_activation_path_tracing(nncf_graph: NNCFGraph) -> List[NNCFNode]:
        return get_start_nodes_for_activation_path_tracing(nncf_graph)

    @staticmethod
    def target_point(target_type: TargetType, target_node_name: str, port_id: int) -> OVTargetPoint:
        return OVTargetPoint(target_type, target_node_name, port_id)

    @staticmethod
    def create_quantizer_insertion_command(
        nncf_graph: NNCFGraph,
        target_point: OVTargetPoint,
        quantizer_config: QuantizerConfig,
        parameters: FakeQuantizeParameters,
    ) -> OVQuantizerInsertionCommand:
        return OVQuantizerInsertionCommand(target_point, parameters)

    @staticmethod
    def create_convert_insertion_command(
        target_point: OVTargetPoint,
        parameters: FakeConvertParameters,
    ) -> OVQuantizerInsertionCommand:
        return OVConvertInsertionCommand(target_point, parameters)

    @staticmethod
    def unify_statistics(statistics: List[OVMinMaxTensorStatistic]) -> OVMinMaxTensorStatistic:
        max_values, min_values = [], []
        for statistic in statistics:
            max_values.append(np.array(statistic.max_values).flatten())
            min_values.append(np.array(statistic.min_values).flatten())
        max_values = np.max(max_values, axis=0)
        min_values = np.min(min_values, axis=0)
        return OVMinMaxTensorStatistic(min_values=min_values, max_values=max_values)

    @staticmethod
<<<<<<< HEAD
    def _get_activation_shape(target_point: OVTargetPoint, nncf_graph: NNCFGraph, node: NNCFNode) -> List[int]:
        if target_point.type == TargetType.PRE_LAYER_OPERATION:
            return nncf_graph.get_input_edges(node)[target_point.port_id].tensor_shape
        elif target_point.type == TargetType.POST_LAYER_OPERATION:
            return nncf_graph.get_output_edges(node)[target_point.port_id].tensor_shape
        else:
            raise NotImplementedError(f"Unsupported target point type {target_point.type}.")
=======
    def _get_reduction_axes(
        nncf_graph: NNCFGraph, target_point: OVTargetPoint, collector_params: RangeInitCollectorParams
    ) -> Tuple[ReductionAxes, bool]:
        if not collector_params.is_per_channel:
            return None
>>>>>>> e8235505

    @staticmethod
    def _get_reduction_aggregation_axes(
        nncf_graph: NNCFGraph, target_point: OVTargetPoint, quantizer_config: QuantizerConfig
    ) -> Tuple[ReductionAxes, ReductionAxes]:
        """
        Returns reduce and aggregation axes. The following logic is applied:
        If target point is applied to weight:
        *Aggregator aggregates only inner saved statistics,
        *Reducer reduces all axes except channels for per-channel, for per-tensor - all axes.
        If target point is applied to activations:
        *Aggregator aggregates batch dimension.
        *Reducer reduces all axes except channel and batch for per-channel, for per-tensor - all axes except batch.

        :param nncf_graph: NNCFGraph instance.
        :param target_point: Point to collect statistics.
        :param quantizer_config: Quantization configuration.
        :return: Reduction axes for reducer and aggregation axes for aggregator.
        """
        node = nncf_graph.get_node_by_name(target_point.target_node_name)
<<<<<<< HEAD

        if target_point.is_weight_target_point():
            aggregation_axes = None
            assert isinstance(node.layer_attributes, OVLayerAttributes)
            shape = node.layer_attributes.constant_attributes[target_point.port_id]["shape"]
            if quantizer_config.per_channel:
                channel_axes = get_weight_channel_axes(node)
                reduction_axes = get_channel_agnostic_reduction_axes(channel_axes, shape)
            else:
                reduction_axes = tuple(range(len(shape)))
        else:
            # OpenVINO activations have channel first layout: [N, C, Z, Y, X]
            batch_axis, channel_axis = 0, 1
            aggregation_axes = (batch_axis, channel_axis)
            shape = OVMinMaxAlgoBackend._get_activation_shape(target_point, nncf_graph, node)
            if quantizer_config.per_channel:
                # Keep batch to aggregate and channel for per-channel FakeQuantize.
                # TODO (l-bat): Disable quantizer propagation through layout changing operations
                reduction_axes = get_channel_agnostic_reduction_axes((batch_axis, channel_axis), shape)
            else:
                # Keep batch to aggregate
                reduction_axes = get_channel_agnostic_reduction_axes((batch_axis,), shape)

        return reduction_axes, aggregation_axes
=======
        if not target_point.is_weight_target_point():
            if target_point.type == TargetType.PRE_LAYER_OPERATION:
                shape = nncf_graph.get_input_edges(node)[target_point.port_id].tensor_shape
            elif target_point.type == TargetType.POST_LAYER_OPERATION:
                shape = nncf_graph.get_output_edges(node)[target_point.port_id].tensor_shape
            else:
                raise NotImplementedError(f"Unsupported target point type {target_point.type}.")

            # TODO (l-bat): Disable quantizer propagation through layout changing operations
            channel_axis = 1  # OpenVINO activations have channel first layout: [N, C, Z, Y, X]
            axes = get_channel_agnostic_reduction_axes([channel_axis], shape)
            return axes

        assert isinstance(node.layer_attributes, OVLayerAttributes)
        const_shape = node.layer_attributes.constant_attributes[target_point.port_id]["shape"]

        if collector_params.is_per_channel:
            channel_axes = get_weight_channel_axes(node)
            axes = get_channel_agnostic_reduction_axes(channel_axes, const_shape)
        else:
            axes = tuple(range(len(const_shape)))
        return axes
>>>>>>> e8235505

    @staticmethod
    def get_statistic_collector(
        range_estimator_params: RangeEstimatorParameters,
        nncf_graph: NNCFGraph,
        target_point: OVTargetPoint,
        collector_params: RangeInitCollectorParams,
        inplace: bool,
        num_samples: int = None,
    ) -> TensorCollector:
<<<<<<< HEAD
        use_abs_max = quantizer_config.mode == QuantizationMode.SYMMETRIC
        reduction_axes, aggregation_axes = OVMinMaxAlgoBackend._get_reduction_aggregation_axes(
            nncf_graph, target_point, quantizer_config
        )
=======
        reduction_axes = OVMinMaxAlgoBackend._get_reduction_axes(nncf_graph, target_point, collector_params)
>>>>>>> e8235505

        collector = TensorCollector(OVMinMaxTensorStatistic)
        for params, container_key in zip(
            [range_estimator_params.min, range_estimator_params.max],
            [OVMinMaxTensorStatistic.MIN_STAT, OVMinMaxTensorStatistic.MAX_STAT],
        ):
            if params.statistics_type not in OV_REDUCERS_MAP:
                raise RuntimeError(
                    f"Statistic type: {params.statistics_type} is not supported for OpenVino PTQ backend yet."
                )
            if params.aggregator_type not in AGGREGATORS_MAP:
                raise RuntimeError(
                    f"Aggregator type: {params.aggregator_type} is not supported for OpenVino PTQ backend yet."
                )
            kwargs = {"reduction_axes": reduction_axes, "inplace": inplace}
            if params.statistics_type in [StatisticsType.QUANTILE, StatisticsType.ABS_QUANTILE]:
                if container_key == OVMinMaxTensorStatistic.MIN_STAT:
                    quantile = params.quantile_outlier_prob
                else:
                    quantile = 1 - params.quantile_outlier_prob
                kwargs.update({"quantile": [quantile]})
            # TODO(dlyakhov): merge two quantile aggregators in one
            statistic_type = params.statistics_type
            if collector_params.use_abs_max and statistic_type == StatisticsType.MAX:
                statistic_type = StatisticsType.ABS_MAX
            reducer = OV_REDUCERS_MAP[statistic_type](**kwargs)

            aggregator = AGGREGATORS_MAP[params.aggregator_type](
                num_samples=num_samples,
                aggregation_axes=aggregation_axes,
                tensor_processor=OVNNCFCollectorTensorProcessor,
            )

            collector.register_statistic_branch(container_key, reducer, aggregator)
        return collector

    @staticmethod
    def get_weight_tensor_port_ids(node: NNCFNode) -> List[Optional[int]]:
        return node.layer_attributes.get_const_port_ids()

    @staticmethod
    def get_ignored_metatypes(model_type: ModelType, device: TargetDevice) -> List[OperatorMetatype]:
        types = []
        if model_type == ModelType.TRANSFORMER:
            types = [
                om.OVAddMetatype,
                om.OVPowerMetatype,
                om.OVSqueezeMetatype,
                om.OVSubtractMetatype,
                om.OVAvgPoolMetatype,
                om.OVReduceMeanMetatype,
                om.OVReduceL2Metatype,
                om.OVSumMetatype,
                om.OVSquaredDifferenceMetatype,
                om.OVMVNMetatype,
                om.OVBatchNormMetatype,
                om.OVDivideMetatype,
                om.OVSqrtMetatype,
                om.OVMaximumMetatype,
            ]
            if device != TargetDevice.CPU_SPR:
                types.append(om.OVMultiplyMetatype)
        return types

    @staticmethod
    def get_ignored_names_by_layer_attributes(nncf_graph: NNCFGraph) -> List[str]:
        ignored_names = []
        target_nodes = nncf_graph.get_nodes_by_metatypes([om.OVGRUSequenceMetatype])
        for node in target_nodes:
            if (
                isinstance(node.layer_attributes, OVLayerAttributes)
                and node.layer_attributes.input_attributes["linear_before_reset"]
            ):
                ignored_names.append(node.node_name)
        return ignored_names

    @staticmethod
    def get_weight_nodes(nncf_graph: NNCFGraph) -> List[NNCFNode]:
        return [
            node
            for node in nncf_graph.get_all_nodes()
            if isinstance(node.layer_attributes, OVLayerAttributes) and node.metatype in OPERATIONS_WITH_WEIGHTS
        ]

    @staticmethod
    def get_weight_name(nncf_graph: NNCFGraph, target_point: OVTargetPoint) -> str:
        node = nncf_graph.get_node_by_name(target_point.target_node_name)
        return node.layer_attributes.constant_attributes[target_point.port_id]["name"]

    @staticmethod
    def should_quantize_weight(weight_name: str, quantized_weight_names: Set[str]) -> bool:
        return True<|MERGE_RESOLUTION|>--- conflicted
+++ resolved
@@ -140,7 +140,6 @@
         return OVMinMaxTensorStatistic(min_values=min_values, max_values=max_values)
 
     @staticmethod
-<<<<<<< HEAD
     def _get_activation_shape(target_point: OVTargetPoint, nncf_graph: NNCFGraph, node: NNCFNode) -> List[int]:
         if target_point.type == TargetType.PRE_LAYER_OPERATION:
             return nncf_graph.get_input_edges(node)[target_point.port_id].tensor_shape
@@ -148,17 +147,10 @@
             return nncf_graph.get_output_edges(node)[target_point.port_id].tensor_shape
         else:
             raise NotImplementedError(f"Unsupported target point type {target_point.type}.")
-=======
-    def _get_reduction_axes(
+
+    @staticmethod
+    def _get_reduction_aggregation_axes(
         nncf_graph: NNCFGraph, target_point: OVTargetPoint, collector_params: RangeInitCollectorParams
-    ) -> Tuple[ReductionAxes, bool]:
-        if not collector_params.is_per_channel:
-            return None
->>>>>>> e8235505
-
-    @staticmethod
-    def _get_reduction_aggregation_axes(
-        nncf_graph: NNCFGraph, target_point: OVTargetPoint, quantizer_config: QuantizerConfig
     ) -> Tuple[ReductionAxes, ReductionAxes]:
         """
         Returns reduce and aggregation axes. The following logic is applied:
@@ -175,13 +167,12 @@
         :return: Reduction axes for reducer and aggregation axes for aggregator.
         """
         node = nncf_graph.get_node_by_name(target_point.target_node_name)
-<<<<<<< HEAD
 
         if target_point.is_weight_target_point():
             aggregation_axes = None
             assert isinstance(node.layer_attributes, OVLayerAttributes)
             shape = node.layer_attributes.constant_attributes[target_point.port_id]["shape"]
-            if quantizer_config.per_channel:
+            if collector_params.is_per_channel:
                 channel_axes = get_weight_channel_axes(node)
                 reduction_axes = get_channel_agnostic_reduction_axes(channel_axes, shape)
             else:
@@ -191,7 +182,7 @@
             batch_axis, channel_axis = 0, 1
             aggregation_axes = (batch_axis, channel_axis)
             shape = OVMinMaxAlgoBackend._get_activation_shape(target_point, nncf_graph, node)
-            if quantizer_config.per_channel:
+            if collector_params.is_per_channel:
                 # Keep batch to aggregate and channel for per-channel FakeQuantize.
                 # TODO (l-bat): Disable quantizer propagation through layout changing operations
                 reduction_axes = get_channel_agnostic_reduction_axes((batch_axis, channel_axis), shape)
@@ -200,30 +191,6 @@
                 reduction_axes = get_channel_agnostic_reduction_axes((batch_axis,), shape)
 
         return reduction_axes, aggregation_axes
-=======
-        if not target_point.is_weight_target_point():
-            if target_point.type == TargetType.PRE_LAYER_OPERATION:
-                shape = nncf_graph.get_input_edges(node)[target_point.port_id].tensor_shape
-            elif target_point.type == TargetType.POST_LAYER_OPERATION:
-                shape = nncf_graph.get_output_edges(node)[target_point.port_id].tensor_shape
-            else:
-                raise NotImplementedError(f"Unsupported target point type {target_point.type}.")
-
-            # TODO (l-bat): Disable quantizer propagation through layout changing operations
-            channel_axis = 1  # OpenVINO activations have channel first layout: [N, C, Z, Y, X]
-            axes = get_channel_agnostic_reduction_axes([channel_axis], shape)
-            return axes
-
-        assert isinstance(node.layer_attributes, OVLayerAttributes)
-        const_shape = node.layer_attributes.constant_attributes[target_point.port_id]["shape"]
-
-        if collector_params.is_per_channel:
-            channel_axes = get_weight_channel_axes(node)
-            axes = get_channel_agnostic_reduction_axes(channel_axes, const_shape)
-        else:
-            axes = tuple(range(len(const_shape)))
-        return axes
->>>>>>> e8235505
 
     @staticmethod
     def get_statistic_collector(
@@ -234,14 +201,9 @@
         inplace: bool,
         num_samples: int = None,
     ) -> TensorCollector:
-<<<<<<< HEAD
-        use_abs_max = quantizer_config.mode == QuantizationMode.SYMMETRIC
         reduction_axes, aggregation_axes = OVMinMaxAlgoBackend._get_reduction_aggregation_axes(
-            nncf_graph, target_point, quantizer_config
+            nncf_graph, target_point, collector_params
         )
-=======
-        reduction_axes = OVMinMaxAlgoBackend._get_reduction_axes(nncf_graph, target_point, collector_params)
->>>>>>> e8235505
 
         collector = TensorCollector(OVMinMaxTensorStatistic)
         for params, container_key in zip(
