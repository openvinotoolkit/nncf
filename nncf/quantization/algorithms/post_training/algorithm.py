--- conflicted
+++ resolved
@@ -55,10 +55,7 @@
                  range_type: RangeType = RangeType.MEAN_MINMAX,
                  quantize_outputs: bool = False,
                  ignored_scopes: Optional[List[str]] = None,
-<<<<<<< HEAD
-=======
                  fast_bias_correction: bool = True,
->>>>>>> b5fe03ca
                  ):
         """
         :param number_samples: Number of samples for the statistics collection.
@@ -103,18 +100,12 @@
             number_samples=number_samples
         )}
 
-<<<<<<< HEAD
-=======
         if fast_bias_correction:
             bias_correction_algo = {FastBiasCorrection: FastBiasCorrectionParameters(
                 number_samples=number_samples
             )}
         self.algorithms.update(bias_correction_algo)
 
-    def to_json(self) -> Dict[str, Union[str, float, int]]:
-        pass
-
->>>>>>> b5fe03ca
 
 class PostTrainingQuantization(Algorithm):
     """
