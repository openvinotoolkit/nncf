# Copyright (c) 2023 Intel Corporation
# Licensed under the Apache License, Version 2.0 (the "License");
# you may not use this file except in compliance with the License.
# You may obtain a copy of the License at
#      http://www.apache.org/licenses/LICENSE-2.0
# Unless required by applicable law or agreed to in writing, software
# distributed under the License is distributed on an "AS IS" BASIS,
# WITHOUT WARRANTIES OR CONDITIONS OF ANY KIND, either express or implied.
# See the License for the specific language governing permissions and
# limitations under the License.

from typing import Dict, Optional, TypeVar

import numpy as np

from nncf import Dataset
from nncf.common.logging import nncf_logger
from nncf.common.quantization.structs import QuantizationPreset
from nncf.common.tensor_statistics.aggregator import StatisticsAggregator
from nncf.common.tensor_statistics.statistic_point import StatisticPointsContainer
from nncf.common.utils.backend import BackendType
from nncf.common.utils.backend import copy_model
from nncf.common.utils.backend import get_backend
from nncf.parameters import ModelType
from nncf.parameters import TargetDevice
<<<<<<< HEAD
from nncf.quantization.algorithms.algorithm import Algorithm
from nncf.quantization.algorithms.algorithm import AlgorithmParameters
from nncf.quantization.algorithms.bias_correction.algorithm import BiasCorrection
from nncf.quantization.algorithms.bias_correction.algorithm import BiasCorrectionParameters
from nncf.quantization.algorithms.definitions import Granularity
from nncf.quantization.algorithms.definitions import OverflowFix
from nncf.quantization.algorithms.definitions import RangeType
from nncf.quantization.algorithms.fast_bias_correction.algorithm import FastBiasCorrection
from nncf.quantization.algorithms.fast_bias_correction.algorithm import FastBiasCorrectionParameters
from nncf.quantization.algorithms.min_max.algorithm import MinMaxQuantization
from nncf.quantization.algorithms.min_max.algorithm import MinMaxQuantizationParameters
from nncf.scopes import IgnoredScope

TModel = TypeVar("TModel")


class PostTrainingQuantizationParameters(AlgorithmParameters):
    """
    This class handles parameters for PostTrainingQuantization algorithm.
    """

    def __init__(
        self,
        number_samples: int = 300,
        preset: QuantizationPreset = QuantizationPreset.PERFORMANCE,
        weight_bits: Optional[int] = None,
        weight_granularity: Optional[Granularity] = None,
        signed_weights: Optional[bool] = None,
        activation_bits: Optional[int] = None,
        activation_granularity: Optional[Granularity] = None,
        signed_activations: Optional[bool] = None,
        target_device: TargetDevice = TargetDevice.ANY,
        range_type: RangeType = RangeType.MEAN_MINMAX,
        quantize_outputs: bool = False,
        ignored_scopes: Optional[IgnoredScope] = None,
        model_type: Optional[ModelType] = None,
        overflow_fix: OverflowFix = OverflowFix.FIRST_LAYER,
        fast_bias_correction: bool = True,
        inplace_statistics: bool = True,
    ):
        """
        :param number_samples: Number of samples for the statistics collection.
        :param preset: Preset parameter for Quantization.
            Defines the mode: symmetric or asymmetric of the activation quantizers.
        :param weight_bits: Bitwidth for the weight quantizers.
        :param weight_granularity: Type of quantization granularity for weight quantizers.
            Could be per-channel or per-tensor.
        :param signed_weights: Defines whether the datatype of the weight quantizers should be forced.
            True if the quantizer *must* be signed, False if *must* be unsigned,
            None if the signed/unsigned attribute should be determined based on the incoming activation
            statistics during range initialization.
        :param activation_bits: Bitwidth for the activation quantizers.
        :param activation_granularity: Type of quantization granularity for activation quantizers.
            Could be per-channel or per-tensor.
        :param signed_activations: Defines whether the datatype of the activation quantizers
            should be forced. True if the quantizer *must* be signed, False if *must* be unsigned,
            None if the signed/unsigned attribute should be determined based on the incoming activation
            statistics during range initialization.
        :param target_device: Target device for the settings of the quantization pipeline.
        :param range_type: Type of statistics range calculation.
        :param quantize_outputs: Boolean value that says whether quantize outputs or not.
        :param ignored_scopes: Descriptor of the layers which input must not be quantized.
        :param overflow_fix: This option controls whether to apply the overflow issue fix for the 8-bit quantization.
        :param model_type: Model type is needed to specify additional patterns
            in the model. Supported only `transformer` now.
        :param fast_bias_correction: Defines whether to use fast version of bias correction algorithm.
        :param inplace_statistics: Appliclable only for OpenVINO backend. Will be available for ONNX backend in future.
            Defines whether to calculate quantization statistics by backend graph operations or by default Python
            implementation. Statistics computated inplace tend to be calculated faster and with lower memory stamp.
        """
        self.algorithms = {
            MinMaxQuantization: MinMaxQuantizationParameters(
                preset=preset,
                weight_bits=weight_bits,
                weight_granularity=weight_granularity,
                signed_weights=signed_weights,
                activation_bits=activation_bits,
                activation_granularity=activation_granularity,
                signed_activations=signed_activations,
                range_type=range_type,
                number_samples=number_samples,
                target_device=target_device,
                quantize_outputs=quantize_outputs,
                ignored_scopes=ignored_scopes,
                model_type=model_type,
                overflow_fix=overflow_fix,
                inplace_statistics=inplace_statistics,
            )
        }

        bias_correction_algo = {
            BiasCorrection: BiasCorrectionParameters(
                number_samples=number_samples, inplace_statistics=inplace_statistics
            )
        }

        if fast_bias_correction:
            bias_correction_algo = {
                FastBiasCorrection: FastBiasCorrectionParameters(
                    number_samples=number_samples, inplace_statistics=inplace_statistics
                )
            }
        self.algorithms.update(bias_correction_algo)
=======
from nncf.quantization.advanced_parameters import AdvancedQuantizationParameters
from nncf.quantization.algorithms.algorithm import Algorithm
from nncf.quantization.algorithms.bias_correction.algorithm import BIAS_CORRECTION_THRESHOLD
from nncf.quantization.algorithms.bias_correction.algorithm import BiasCorrection
from nncf.quantization.algorithms.fast_bias_correction.algorithm import FAST_BIAS_CORRECTION_THRESHOLD
from nncf.quantization.algorithms.fast_bias_correction.algorithm import FastBiasCorrection
from nncf.quantization.algorithms.min_max.algorithm import MinMaxQuantization
from nncf.scopes import IgnoredScope

TModel = TypeVar("TModel")
>>>>>>> 6d84548b


class PostTrainingQuantization(Algorithm):
    """
    Implements Post-Training Quantization algorithm, which basically includes:
    1) ChannelAlignment
    2) MinMaxQuantization
    3) FastBiasCorrection or BiasCorrection

    Disclaimer: currently, it only supports MinMaxQuantization, FastBiasCorrection & BiasCorrection.
    ChannelAlignment will be added soon.
    """

    def __init__(
<<<<<<< HEAD
        self, quantization_parameters: PostTrainingQuantizationParameters = PostTrainingQuantizationParameters()
    ):
        super().__init__()
        self.algorithms = self._get_sub_algorithms(quantization_parameters.algorithms)

    @staticmethod
    def _get_sub_algorithms(algorithms: Dict[Algorithm, AlgorithmParameters]) -> List[Algorithm]:
=======
        self,
        preset: QuantizationPreset = QuantizationPreset.PERFORMANCE,
        target_device: TargetDevice = TargetDevice.ANY,
        subset_size: int = 300,
        fast_bias_correction: bool = True,
        model_type: Optional[ModelType] = None,
        ignored_scope: Optional[IgnoredScope] = None,
        advanced_parameters: Optional[AdvancedQuantizationParameters] = None,
    ):
>>>>>>> 6d84548b
        """
        :param preset: A preset that controls the quantization mode
            (symmetric and asymmetric). It can take the following values:
            - `performance`: Symmetric quantization of weights and activations.
            - `mixed`: Symmetric quantization of weights and asymmetric
            quantization of activations.
        :param target_device: A target device the specificity of which will be taken
            into account while compressing in order to obtain the best performance
            for this type of device.
        :param subset_size: Size of a subset to calculate activations
            statistics used for quantization.
        :param fast_bias_correction: Setting this option to `False` enables a different
            bias correction method which is more accurate, in general, and takes
            more time but requires less memory.
        :param model_type: Model type is needed to specify additional patterns
            in the model. Supported only `transformer` now.
        :param ignored_scope: An ignored scope that defined the list of model control
            flow graph nodes to be ignored during quantization.
        :param advanced_parameters: Advanced quantization parameters for
            fine-tuning the quantization algorithm
        """
        super().__init__()
        self.algorithms = []

<<<<<<< HEAD
        :param algorithms: The dictionary of the parameters per algorithm type.
=======
        if advanced_parameters is None:
            advanced_parameters = AdvancedQuantizationParameters()
>>>>>>> 6d84548b

        min_max_quantization = MinMaxQuantization(
            preset=preset,
            target_device=target_device,
            subset_size=subset_size,
            model_type=model_type,
            ignored_scope=ignored_scope,
            overflow_fix=advanced_parameters.overflow_fix,
            quantize_outputs=advanced_parameters.quantize_outputs,
            inplace_statistics=advanced_parameters.inplace_statistics,
            activations_quantization_params=advanced_parameters.activations_quantization_params,
            weights_quantization_params=advanced_parameters.weights_quantization_params,
            activations_range_estimator_params=advanced_parameters.activations_range_estimator_params,
            weights_range_estimator_params=advanced_parameters.weights_range_estimator_params,
            backend_params=advanced_parameters.backend_params,
        )

        self.algorithms.append(min_max_quantization)

        if advanced_parameters.disable_bias_correction:
            return

        bias_correction_params = advanced_parameters.bias_correction_params
        if fast_bias_correction:
            threshold = FAST_BIAS_CORRECTION_THRESHOLD
            if bias_correction_params.threshold is not None:
                threshold = bias_correction_params.threshold
            bias_correction = FastBiasCorrection(
                subset_size=subset_size,
                threshold=threshold,
                apply_for_all_nodes=bias_correction_params.apply_for_all_nodes,
                inplace_statistics=advanced_parameters.inplace_statistics,
                backend_params=advanced_parameters.backend_params,
            )
        else:
            threshold = BIAS_CORRECTION_THRESHOLD
            if bias_correction_params.threshold is not None:
                threshold = bias_correction_params.threshold
            bias_correction_subset_size = max(np.int(subset_size * 0.2), 1)
            bias_correction = BiasCorrection(
                subset_size=bias_correction_subset_size,
                threshold=threshold,
                apply_for_all_nodes=bias_correction_params.apply_for_all_nodes,
                inplace_statistics=advanced_parameters.inplace_statistics,
                backend_params=advanced_parameters.backend_params,
            )

        self.algorithms.append(bias_correction)

    @property
    def available_backends(self) -> Dict[str, BackendType]:
        return

    def get_statistic_points(self, model: TModel) -> StatisticPointsContainer:
        output = StatisticPointsContainer()
        for algorithm in self.algorithms:
            for statistic_points in algorithm.get_statistic_points(model).values():
                for statistic_point in statistic_points:
                    output.add_statistic_point(statistic_point)
        return output

    def _create_statistics_aggregator(self, dataset: Dataset, backend: BackendType) -> StatisticsAggregator:
        """
        Creates backend-specific StatisticsAggregator.

        :param engine: Engine for the model execution.
        :param dataset: Dataset for the statistics collection and validation.
        :param model_transformer: Backend-specific ModelTransformerBase instance.
        :param backend: Model backend type for the further differentiations.

        :return: Backend-specific StatisticsAggregator.
        """
        if backend == BackendType.ONNX:
            from nncf.onnx.statistics.aggregator import ONNXStatisticsAggregator

            return ONNXStatisticsAggregator(dataset)
        if backend == BackendType.OPENVINO:
<<<<<<< HEAD
            from nncf.experimental.openvino_native.statistics.aggregator import OVStatisticsAggregator
=======
            from nncf.openvino.statistics.aggregator import OVStatisticsAggregator
>>>>>>> 6d84548b

            return OVStatisticsAggregator(dataset)
        if backend == BackendType.TORCH:
            from nncf.torch.statistics.aggregator import PTStatisticsAggregator

            return PTStatisticsAggregator(dataset)
        return None

    def _apply(
        self,
        model: TModel,
        statistic_points: Optional[StatisticPointsContainer] = None,
        dataset: Optional[Dataset] = None,
    ) -> TModel:
        modified_model = copy_model(model)
        if statistic_points is None:
            backend = get_backend(modified_model)
            # TODO (l-bat): Remove after OpenVINO Native is removed from experimental
            if backend == BackendType.OPENVINO:
                nncf_logger.warning("You are using experimental OpenVINO backend for the Post-training quantization.")

            statistics_aggregator = self._create_statistics_aggregator(dataset, backend)
            for algorithm in self.algorithms:
                algo_statistic_points = algorithm.get_statistic_points(modified_model)
                statistics_aggregator.register_statistic_points(algo_statistic_points)

            statistics_aggregator.collect_statistics(modified_model)
            statistic_points = statistics_aggregator.statistic_points

        for algorithm in self.algorithms:
            modified_model = algorithm.apply(modified_model, statistic_points)
        return modified_model<|MERGE_RESOLUTION|>--- conflicted
+++ resolved
@@ -23,111 +23,6 @@
 from nncf.common.utils.backend import get_backend
 from nncf.parameters import ModelType
 from nncf.parameters import TargetDevice
-<<<<<<< HEAD
-from nncf.quantization.algorithms.algorithm import Algorithm
-from nncf.quantization.algorithms.algorithm import AlgorithmParameters
-from nncf.quantization.algorithms.bias_correction.algorithm import BiasCorrection
-from nncf.quantization.algorithms.bias_correction.algorithm import BiasCorrectionParameters
-from nncf.quantization.algorithms.definitions import Granularity
-from nncf.quantization.algorithms.definitions import OverflowFix
-from nncf.quantization.algorithms.definitions import RangeType
-from nncf.quantization.algorithms.fast_bias_correction.algorithm import FastBiasCorrection
-from nncf.quantization.algorithms.fast_bias_correction.algorithm import FastBiasCorrectionParameters
-from nncf.quantization.algorithms.min_max.algorithm import MinMaxQuantization
-from nncf.quantization.algorithms.min_max.algorithm import MinMaxQuantizationParameters
-from nncf.scopes import IgnoredScope
-
-TModel = TypeVar("TModel")
-
-
-class PostTrainingQuantizationParameters(AlgorithmParameters):
-    """
-    This class handles parameters for PostTrainingQuantization algorithm.
-    """
-
-    def __init__(
-        self,
-        number_samples: int = 300,
-        preset: QuantizationPreset = QuantizationPreset.PERFORMANCE,
-        weight_bits: Optional[int] = None,
-        weight_granularity: Optional[Granularity] = None,
-        signed_weights: Optional[bool] = None,
-        activation_bits: Optional[int] = None,
-        activation_granularity: Optional[Granularity] = None,
-        signed_activations: Optional[bool] = None,
-        target_device: TargetDevice = TargetDevice.ANY,
-        range_type: RangeType = RangeType.MEAN_MINMAX,
-        quantize_outputs: bool = False,
-        ignored_scopes: Optional[IgnoredScope] = None,
-        model_type: Optional[ModelType] = None,
-        overflow_fix: OverflowFix = OverflowFix.FIRST_LAYER,
-        fast_bias_correction: bool = True,
-        inplace_statistics: bool = True,
-    ):
-        """
-        :param number_samples: Number of samples for the statistics collection.
-        :param preset: Preset parameter for Quantization.
-            Defines the mode: symmetric or asymmetric of the activation quantizers.
-        :param weight_bits: Bitwidth for the weight quantizers.
-        :param weight_granularity: Type of quantization granularity for weight quantizers.
-            Could be per-channel or per-tensor.
-        :param signed_weights: Defines whether the datatype of the weight quantizers should be forced.
-            True if the quantizer *must* be signed, False if *must* be unsigned,
-            None if the signed/unsigned attribute should be determined based on the incoming activation
-            statistics during range initialization.
-        :param activation_bits: Bitwidth for the activation quantizers.
-        :param activation_granularity: Type of quantization granularity for activation quantizers.
-            Could be per-channel or per-tensor.
-        :param signed_activations: Defines whether the datatype of the activation quantizers
-            should be forced. True if the quantizer *must* be signed, False if *must* be unsigned,
-            None if the signed/unsigned attribute should be determined based on the incoming activation
-            statistics during range initialization.
-        :param target_device: Target device for the settings of the quantization pipeline.
-        :param range_type: Type of statistics range calculation.
-        :param quantize_outputs: Boolean value that says whether quantize outputs or not.
-        :param ignored_scopes: Descriptor of the layers which input must not be quantized.
-        :param overflow_fix: This option controls whether to apply the overflow issue fix for the 8-bit quantization.
-        :param model_type: Model type is needed to specify additional patterns
-            in the model. Supported only `transformer` now.
-        :param fast_bias_correction: Defines whether to use fast version of bias correction algorithm.
-        :param inplace_statistics: Appliclable only for OpenVINO backend. Will be available for ONNX backend in future.
-            Defines whether to calculate quantization statistics by backend graph operations or by default Python
-            implementation. Statistics computated inplace tend to be calculated faster and with lower memory stamp.
-        """
-        self.algorithms = {
-            MinMaxQuantization: MinMaxQuantizationParameters(
-                preset=preset,
-                weight_bits=weight_bits,
-                weight_granularity=weight_granularity,
-                signed_weights=signed_weights,
-                activation_bits=activation_bits,
-                activation_granularity=activation_granularity,
-                signed_activations=signed_activations,
-                range_type=range_type,
-                number_samples=number_samples,
-                target_device=target_device,
-                quantize_outputs=quantize_outputs,
-                ignored_scopes=ignored_scopes,
-                model_type=model_type,
-                overflow_fix=overflow_fix,
-                inplace_statistics=inplace_statistics,
-            )
-        }
-
-        bias_correction_algo = {
-            BiasCorrection: BiasCorrectionParameters(
-                number_samples=number_samples, inplace_statistics=inplace_statistics
-            )
-        }
-
-        if fast_bias_correction:
-            bias_correction_algo = {
-                FastBiasCorrection: FastBiasCorrectionParameters(
-                    number_samples=number_samples, inplace_statistics=inplace_statistics
-                )
-            }
-        self.algorithms.update(bias_correction_algo)
-=======
 from nncf.quantization.advanced_parameters import AdvancedQuantizationParameters
 from nncf.quantization.algorithms.algorithm import Algorithm
 from nncf.quantization.algorithms.bias_correction.algorithm import BIAS_CORRECTION_THRESHOLD
@@ -138,7 +33,6 @@
 from nncf.scopes import IgnoredScope
 
 TModel = TypeVar("TModel")
->>>>>>> 6d84548b
 
 
 class PostTrainingQuantization(Algorithm):
@@ -153,15 +47,6 @@
     """
 
     def __init__(
-<<<<<<< HEAD
-        self, quantization_parameters: PostTrainingQuantizationParameters = PostTrainingQuantizationParameters()
-    ):
-        super().__init__()
-        self.algorithms = self._get_sub_algorithms(quantization_parameters.algorithms)
-
-    @staticmethod
-    def _get_sub_algorithms(algorithms: Dict[Algorithm, AlgorithmParameters]) -> List[Algorithm]:
-=======
         self,
         preset: QuantizationPreset = QuantizationPreset.PERFORMANCE,
         target_device: TargetDevice = TargetDevice.ANY,
@@ -171,7 +56,6 @@
         ignored_scope: Optional[IgnoredScope] = None,
         advanced_parameters: Optional[AdvancedQuantizationParameters] = None,
     ):
->>>>>>> 6d84548b
         """
         :param preset: A preset that controls the quantization mode
             (symmetric and asymmetric). It can take the following values:
@@ -196,12 +80,8 @@
         super().__init__()
         self.algorithms = []
 
-<<<<<<< HEAD
-        :param algorithms: The dictionary of the parameters per algorithm type.
-=======
         if advanced_parameters is None:
             advanced_parameters = AdvancedQuantizationParameters()
->>>>>>> 6d84548b
 
         min_max_quantization = MinMaxQuantization(
             preset=preset,
@@ -267,23 +147,18 @@
         """
         Creates backend-specific StatisticsAggregator.
 
-        :param engine: Engine for the model execution.
-        :param dataset: Dataset for the statistics collection and validation.
-        :param model_transformer: Backend-specific ModelTransformerBase instance.
-        :param backend: Model backend type for the further differentiations.
-
-        :return: Backend-specific StatisticsAggregator.
+        :param engine: Engine for the model execution
+        :param dataset: Dataset for the statistics collection and validation
+        :param model_transformer: Backend-specific ModelTransformerBase instance
+        :param backend: Model backend type for the further differentiations
+        :return: Backend-specific StatisticsAggregator
         """
         if backend == BackendType.ONNX:
             from nncf.onnx.statistics.aggregator import ONNXStatisticsAggregator
 
             return ONNXStatisticsAggregator(dataset)
         if backend == BackendType.OPENVINO:
-<<<<<<< HEAD
-            from nncf.experimental.openvino_native.statistics.aggregator import OVStatisticsAggregator
-=======
             from nncf.openvino.statistics.aggregator import OVStatisticsAggregator
->>>>>>> 6d84548b
 
             return OVStatisticsAggregator(dataset)
         if backend == BackendType.TORCH:
