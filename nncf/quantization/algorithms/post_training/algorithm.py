# Copyright (c) 2023 Intel Corporation
# Licensed under the Apache License, Version 2.0 (the "License");
# you may not use this file except in compliance with the License.
# You may obtain a copy of the License at
#      http://www.apache.org/licenses/LICENSE-2.0
# Unless required by applicable law or agreed to in writing, software
# distributed under the License is distributed on an "AS IS" BASIS,
# WITHOUT WARRANTIES OR CONDITIONS OF ANY KIND, either express or implied.
# See the License for the specific language governing permissions and
# limitations under the License.

from typing import Dict, Optional, TypeVar

import numpy as np

from nncf import Dataset
from nncf.common.logging import nncf_logger
from nncf.common.quantization.structs import QuantizationPreset
from nncf.common.tensor_statistics.aggregator import StatisticsAggregator
from nncf.common.tensor_statistics.statistic_point import StatisticPointsContainer
from nncf.common.utils.backend import BackendType
from nncf.common.utils.backend import copy_model
from nncf.common.utils.backend import get_backend
from nncf.parameters import ModelType
from nncf.parameters import TargetDevice
from nncf.quantization.advanced_parameters import AdvancedQuantizationParameters
from nncf.quantization.algorithms.algorithm import Algorithm
from nncf.quantization.algorithms.bias_correction.algorithm import BIAS_CORRECTION_THRESHOLD
from nncf.quantization.algorithms.bias_correction.algorithm import BiasCorrection
from nncf.quantization.algorithms.channel_alignment.algorithm import ChannelAlignment
from nncf.quantization.algorithms.fast_bias_correction.algorithm import FAST_BIAS_CORRECTION_THRESHOLD
from nncf.quantization.algorithms.fast_bias_correction.algorithm import FastBiasCorrection
from nncf.quantization.algorithms.min_max.algorithm import MinMaxQuantization
from nncf.quantization.algorithms.smooth_quant.algorithm import SmoothQuant
from nncf.scopes import IgnoredScope

TModel = TypeVar("TModel")


class PostTrainingQuantization(Algorithm):
    """
    Implements Post-Training Quantization algorithm, which basically includes:
    1) ChannelAlignment
    2) MinMaxQuantization
    3) FastBiasCorrection or BiasCorrection

    Disclaimer: currently, it only supports MinMaxQuantization, FastBiasCorrection & BiasCorrection.
    ChannelAlignment will be added soon.
    """

    def __init__(
        self,
        preset: QuantizationPreset = QuantizationPreset.PERFORMANCE,
        target_device: TargetDevice = TargetDevice.ANY,
        subset_size: int = 300,
        fast_bias_correction: bool = True,
        model_type: Optional[ModelType] = None,
        ignored_scope: Optional[IgnoredScope] = None,
        advanced_parameters: Optional[AdvancedQuantizationParameters] = None,
    ):
        """
        :param preset: A preset that controls the quantization mode
            (symmetric and asymmetric). It can take the following values:
            - `performance`: Symmetric quantization of weights and activations.
            - `mixed`: Symmetric quantization of weights and asymmetric
            quantization of activations.
        :param target_device: A target device the specificity of which will be taken
            into account while compressing in order to obtain the best performance
            for this type of device.
        :param subset_size: Size of a subset to calculate activations
            statistics used for quantization.
        :param fast_bias_correction: Setting this option to `False` enables a different
            bias correction method which is more accurate, in general, and takes
            more time but requires less memory.
        :param model_type: Model type is needed to specify additional patterns
            in the model. Supported only `transformer` now.
        :param ignored_scope: An ignored scope that defined the list of model control
            flow graph nodes to be ignored during quantization.
        :param advanced_parameters: Advanced quantization parameters for
            fine-tuning the quantization algorithm
        """
        super().__init__()
        self.algorithms = []
        self.first_stage_algorithms = []

        if advanced_parameters is None:
            advanced_parameters = AdvancedQuantizationParameters()

        if model_type == ModelType.TRANSFORMER:
            smooth_quant_algorithm = SmoothQuant(
                subset_size=subset_size,
                inplace_statistics=advanced_parameters.inplace_statistics,
                alpha=advanced_parameters.smooth_quant_alpha,
            )
            self.first_stage_algorithms.append(smooth_quant_algorithm)

        min_max_quantization = MinMaxQuantization(
            preset=preset,
            target_device=target_device,
            subset_size=subset_size,
            model_type=model_type,
            ignored_scope=ignored_scope,
            overflow_fix=advanced_parameters.overflow_fix,
            quantize_outputs=advanced_parameters.quantize_outputs,
            inplace_statistics=advanced_parameters.inplace_statistics,
            activations_quantization_params=advanced_parameters.activations_quantization_params,
            weights_quantization_params=advanced_parameters.weights_quantization_params,
            activations_range_estimator_params=advanced_parameters.activations_range_estimator_params,
            weights_range_estimator_params=advanced_parameters.weights_range_estimator_params,
            backend_params=advanced_parameters.backend_params,
        )

        self.algorithms.append(min_max_quantization)

        if not advanced_parameters.disable_channel_alignment:
            channel_alignment = ChannelAlignment(
                subset_size=subset_size,
                inplace_statistics=advanced_parameters.inplace_statistics,
                backend_params=advanced_parameters.backend_params,
            )
            self.first_stage_algorithms.append(channel_alignment)

        if advanced_parameters.disable_bias_correction:
            return

        bias_correction_params = advanced_parameters.bias_correction_params
        if fast_bias_correction:
            threshold = FAST_BIAS_CORRECTION_THRESHOLD
            if bias_correction_params.threshold is not None:
                threshold = bias_correction_params.threshold
            bias_correction = FastBiasCorrection(
                subset_size=subset_size,
                threshold=threshold,
                apply_for_all_nodes=bias_correction_params.apply_for_all_nodes,
                inplace_statistics=advanced_parameters.inplace_statistics,
                backend_params=advanced_parameters.backend_params,
            )
        else:
            threshold = BIAS_CORRECTION_THRESHOLD
            if bias_correction_params.threshold is not None:
                threshold = bias_correction_params.threshold
            bias_correction_subset_size = max(int(subset_size * 0.2), 1)
            bias_correction = BiasCorrection(
                subset_size=bias_correction_subset_size,
                threshold=threshold,
                apply_for_all_nodes=bias_correction_params.apply_for_all_nodes,
                inplace_statistics=advanced_parameters.inplace_statistics,
                backend_params=advanced_parameters.backend_params,
            )

        self.algorithms.append(bias_correction)

    @property
    def available_backends(self) -> Dict[str, BackendType]:
        return

    def get_statistic_points(self, model: TModel) -> StatisticPointsContainer:
        output = StatisticPointsContainer()
        for algorithm in self.algorithms:
            for statistic_points in algorithm.get_statistic_points(model).values():
                for statistic_point in statistic_points:
                    output.add_statistic_point(statistic_point)
        return output

    def _create_statistics_aggregator(self, dataset: Dataset, backend: BackendType) -> StatisticsAggregator:
        """
        Creates backend-specific StatisticsAggregator.

        :param engine: Engine for the model execution
        :param dataset: Dataset for the statistics collection and validation
        :param model_transformer: Backend-specific ModelTransformerBase instance
        :param backend: Model backend type for the further differentiations
        :return: Backend-specific StatisticsAggregator
        """
        if backend == BackendType.ONNX:
            from nncf.onnx.statistics.aggregator import ONNXStatisticsAggregator

            return ONNXStatisticsAggregator(dataset)
        if backend == BackendType.OPENVINO:
            from nncf.openvino.statistics.aggregator import OVStatisticsAggregator

            return OVStatisticsAggregator(dataset)
        if backend == BackendType.TORCH:
            from nncf.torch.statistics.aggregator import PTStatisticsAggregator

            return PTStatisticsAggregator(dataset)
        return None

    def _apply(
        self,
        model: TModel,
        statistic_points: Optional[StatisticPointsContainer] = None,
        dataset: Optional[Dataset] = None,
    ) -> TModel:
        modified_model = copy_model(model)
        backend = get_backend(modified_model)

        if statistic_points is None:
            for algorithm in self.first_stage_algorithms:
<<<<<<< HEAD
=======
                if isinstance(algorithm, SmoothQuant) and backend != BackendType.OPENVINO:
                    nncf_logger.debug(f"{backend.name} does not support SmoothQuant algorithm yet.")
                    continue
>>>>>>> a8af3962
                statistics_aggregator = self._create_statistics_aggregator(dataset, backend)
                algo_statistic_points = algorithm.get_statistic_points(modified_model)
                statistics_aggregator.register_statistic_points(algo_statistic_points)
                statistics_aggregator.collect_statistics(modified_model)
                modified_model = algorithm.apply(modified_model, statistics_aggregator.statistic_points)

        if statistic_points is None:
            statistics_aggregator = self._create_statistics_aggregator(dataset, backend)
            for algorithm in self.algorithms:
                algo_statistic_points = algorithm.get_statistic_points(modified_model)
                statistics_aggregator.register_statistic_points(algo_statistic_points)

            statistics_aggregator.collect_statistics(modified_model)
            statistic_points = statistics_aggregator.statistic_points

        for algorithm in self.algorithms:
            modified_model = algorithm.apply(modified_model, statistic_points)
        return modified_model<|MERGE_RESOLUTION|>--- conflicted
+++ resolved
@@ -197,12 +197,10 @@
 
         if statistic_points is None:
             for algorithm in self.first_stage_algorithms:
-<<<<<<< HEAD
-=======
                 if isinstance(algorithm, SmoothQuant) and backend != BackendType.OPENVINO:
                     nncf_logger.debug(f"{backend.name} does not support SmoothQuant algorithm yet.")
                     continue
->>>>>>> a8af3962
+
                 statistics_aggregator = self._create_statistics_aggregator(dataset, backend)
                 algo_statistic_points = algorithm.get_statistic_points(modified_model)
                 statistics_aggregator.register_statistic_points(algo_statistic_points)
