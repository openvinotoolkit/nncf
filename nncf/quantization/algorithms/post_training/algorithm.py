--- conflicted
+++ resolved
@@ -47,17 +47,10 @@
                  preset: QuantizationPreset = QuantizationPreset.PERFORMANCE,
                  weight_bits: Optional[int] = None,
                  weight_granularity: Optional[Granularity] = None,
-<<<<<<< HEAD
-                 weight_signedness_to_force: Optional[bool] = None,
-                 activation_bits: Optional[int] = None,
-                 activation_granularity: Optional[Granularity] = None,
-                 activation_signedness_to_force: Optional[bool] = None,
-=======
                  signed_weights: Optional[bool] = None,
                  activation_bits: Optional[int] = None,
                  activation_granularity: Optional[Granularity] = None,
                  signed_activations: Optional[bool] = None,
->>>>>>> 22f10c9b
                  target_device: TargetDevice = TargetDevice.ANY,
                  range_type: RangeType = RangeType.MEAN_MINMAX,
                  quantize_outputs: bool = False,
@@ -67,24 +60,6 @@
         """
         :param number_samples: Number of samples for the statistics collection.
         :param preset: Preset parameter for Quantization.
-<<<<<<< HEAD
-        Defines the mode: symmetric or asymmetric of the activation quantizers.
-        :param weight_bits: Bitwidth for the weight quantizers.
-        :param weight_granularity: Type of quantization granularity for weight quantizers.
-        Could be per-channel or per-tensor.
-        :param weight_signedness_to_force: Defines whether the datatype of the weight quantizers should be forced.
-        True if the quantizer *must* be signed, False if *must* be unsigned,
-        None if the signed/unsigned attribute should be determined based on the incoming activation
-        statistics during range initialization.
-        :param activation_bits: Bitwidth for the activation quantizers.
-        :param activation_granularity: Type of quantization granularity for activation quantizers.
-        Could be per-channel or per-tensor.
-        :param activation_signedness_to_force: Defines whether the datatype of the activation quantizers
-         should be forced. True if the quantizer *must* be signed, False if *must* be unsigned,
-        None if the signed/unsigned attribute should be determined based on the incoming activation
-        statistics during range initialization.
-        activation_signedness_to_force
-=======
             Defines the mode: symmetric or asymmetric of the activation quantizers.
         :param weight_bits: Bitwidth for the weight quantizers.
         :param weight_granularity: Type of quantization granularity for weight quantizers.
@@ -100,7 +75,6 @@
             should be forced. True if the quantizer *must* be signed, False if *must* be unsigned,
             None if the signed/unsigned attribute should be determined based on the incoming activation
             statistics during range initialization.
->>>>>>> 22f10c9b
         :param target_device: Target device for the settings of the quantization pipeline.
         :param range_type: Type of statistics range calculation.
         :param quantize_outputs: Boolean value that says whether quantize outputs or not.
@@ -110,17 +84,10 @@
             preset=preset,
             weight_bits=weight_bits,
             weight_granularity=weight_granularity,
-<<<<<<< HEAD
-            weight_signedness_to_force=weight_signedness_to_force,
-            activation_bits=activation_bits,
-            activation_granularity=activation_granularity,
-            activation_signedness_to_force=activation_signedness_to_force,
-=======
             signed_weights=signed_weights,
             activation_bits=activation_bits,
             activation_granularity=activation_granularity,
             signed_activations=signed_activations,
->>>>>>> 22f10c9b
             range_type=range_type,
             number_samples=number_samples,
             target_device=target_device,
