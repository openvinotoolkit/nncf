--- conflicted
+++ resolved
@@ -389,18 +389,11 @@
             target_point, node_in = self._get_target_point_and_node_in(conv_in, add_in)
 
             channel_axis = conv_in.metatype.output_channel_axis
-<<<<<<< HEAD
             activation_shape = list(range(len(graph.get_output_edges(node_in)[0].tensor_shape)))
-            reduction_shape = self._backend_entity.get_channel_agnostic_reduction_shape(
-                [channel_axis], activation_shape
-            )
-=======
-            reduction_axes = list(range(len(graph.get_output_edges(node_in)[0].tensor_shape)))
-            reduction_axes.remove(channel_axis)
->>>>>>> eaddf18e
+            reduction_shape = self._backend_entity.get_channel_agnostic_reduction_axes([channel_axis], activation_shape)
 
             statistic_collector = self._backend_entity.get_statistic_collector(
-                tuple(reduction_axes), self._quantile, self.subset_size, self.inplace_statistics
+                tuple(reduction_shape), self._quantile, self.subset_size, self.inplace_statistics
             )
             statistic_container.add_statistic_point(
                 StatisticPoint(
