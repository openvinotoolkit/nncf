--- conflicted
+++ resolved
@@ -11,12 +11,7 @@
 
 __version__ = "2.11.0"
 
-<<<<<<< HEAD
-BKC_TORCH_SPEC = "==2.2.*"
+
+BKC_TORCH_SPEC = "==2.3.*"
 BKC_TF_SPEC = "==2.15.*"
-STRICT_TF_SPEC = ">=2.8.4,<2.16.0"
-=======
-BKC_TORCH_SPEC = "==2.3.*"
-BKC_TF_SPEC = "==2.12.*"
-STRICT_TF_SPEC = ">=2.8.4,<2.14.0"
->>>>>>> 14f628d8
+STRICT_TF_SPEC = ">=2.8.4,<2.16.0"