--- conflicted
+++ resolved
@@ -11,12 +11,9 @@
 
 import logging
 import sys
-<<<<<<< HEAD
 from contextlib import contextmanager
 from functools import lru_cache
-=======
 from typing import Set
->>>>>>> df671b29
 
 NNCF_LOGGER_NAME = "nncf"
 
