# Copyright (c) 2024 Intel Corporation
# Licensed under the Apache License, Version 2.0 (the "License");
# you may not use this file except in compliance with the License.
# You may obtain a copy of the License at
#      http://www.apache.org/licenses/LICENSE-2.0
# Unless required by applicable law or agreed to in writing, software
# distributed under the License is distributed on an "AS IS" BASIS,
# WITHOUT WARRANTIES OR CONDITIONS OF ANY KIND, either express or implied.
# See the License for the specific language governing permissions and
# limitations under the License.

<<<<<<< HEAD
from typing import Callable, Dict, List, Optional, Type
=======
from typing import List, Optional, Set, Type
>>>>>>> b7ba5ad1

import nncf
from nncf.common.graph.definitions import NNCFGraphNodeType
from nncf.common.utils.registry import Registry


class OperatorMetatype:
    """
    Base class for grouping framework operators based on their semantic meaning.

    :param name: The name of the operator.
    :param hw_config_names: The names of the hardware configurations.
    :param output_channel_axis: The axis, along which the output channels of the operator are arranged.
    :param ignored_input_ports: Input ports of the operations that should not be considered for purposes of compression.
    """

    name: str = ""
    hw_config_names: List[str] = []
    output_channel_axis: Optional[int] = None
    ignored_input_ports: List[int] = []
    target_input_ports: Optional[List[int]] = None

    @classmethod
    def get_all_aliases(cls) -> List[str]:
        """
        Returns a list of the framework operator aliases.

        :return: A list of the framework operator aliases.
        """
        return []

    @classmethod
    def get_subtypes(cls) -> List[Type["OperatorMetatype"]]:
        """
        Returns a list of 'OperatorMetatype' that are subtypes.

        :return: A subtype list.
        """
        return []

    @classmethod
    def subtype_check(cls, metatype: Type["OperatorMetatype"]) -> bool:
        """
        Check if a metatype is a subtype.

        :param metatype: An operator metatype.
        :return: True if metatype is a subtype otherwise False
        """
        subtypes = cls.get_subtypes()
        if metatype == cls or metatype in subtypes:
            return True

        return any(subtype.subtype_check(metatype) for subtype in subtypes)


class OperatorMetatypeRegistry(Registry):
    """
    Operator Metatypes Registry.
    """

    def __init__(self, name: str):
        """
        Initialize registry state.

        :param name: The registry name.
        """
        super().__init__(name)
        self._op_name_to_op_meta_dict: Dict[str, Type[OperatorMetatype]] = {}

    def register(self, name: Optional[str] = None) -> Callable[..., Type[OperatorMetatype]]:
        """
        Decorator for registering operator metatypes.

        :param name: The registration name.
        :return: The inner function for registering operator metatypes.
        """
        name_ = name
        super_register = super()._register

        def wrap(obj: Type[OperatorMetatype]) -> Type[OperatorMetatype]:
            """
            Inner function for registering operator metatypes.

            :param obj: The operator metatype.
            :return: The input operator metatype.
            """
            cls_name = name_
            if cls_name is None:
                cls_name = obj.__name__
            super_register(obj, cls_name)
            op_names = obj.get_all_aliases()
            for name in op_names:
                if name in self._op_name_to_op_meta_dict and not obj.subtype_check(self._op_name_to_op_meta_dict[name]):
                    raise nncf.InternalError(
                        "Inconsistent operator metatype registry - single patched "
                        "op name maps to multiple metatypes!"
                    )

                self._op_name_to_op_meta_dict[name] = obj
            return obj

        return wrap

    def get_operator_metatype_by_op_name(self, op_name: str) -> Type[OperatorMetatype]:
        """
        Returns the operator metatype by operator name.

        :param op_name: The operator name.
        :return: The operator metatype.
        """
        if op_name not in self._op_name_to_op_meta_dict:
            return UnknownMetatype
        return self._op_name_to_op_meta_dict[op_name]


NOOP_METATYPES = Registry("noop_metatypes")
INPUT_NOOP_METATYPES = Registry("input_noop_metatypes")
OUTPUT_NOOP_METATYPES = Registry("output_noop_metatypes")
CONST_NOOP_METATYPES = Registry("const_noop_metatypes")


class UnknownMetatype(OperatorMetatype):
    """
    UnknownMetatype is mapped to operations in NNCFGraph, which are unknown for algorithms,
    typically these are the operations that haven't been discovered before.
    Algorithms should avoid processing graph nodes with this metatype.
    """

    name = "unknown"

    @classmethod
    def get_all_aliases(cls) -> List[str]:
        return [cls.name]


@NOOP_METATYPES.register()
class NoopMetatype(OperatorMetatype):
    """
    NoopMetatype is mapped to operations in NNCFGraph, that doesn't influence an input tensor.
    The compression algorithms can safely ignore this node.
    """

    name = "noop"

    @classmethod
    def get_all_aliases(cls) -> List[str]:
        return [cls.name]


@NOOP_METATYPES.register()
@INPUT_NOOP_METATYPES.register()
class InputNoopMetatype(OperatorMetatype):
    name = "input_noop"

    @classmethod
    def get_all_aliases(cls) -> List[str]:
        return [NNCFGraphNodeType.INPUT_NODE]


@NOOP_METATYPES.register()
@OUTPUT_NOOP_METATYPES.register()
class OutputNoopMetatype(OperatorMetatype):
    name = "output_noop"

    @classmethod
    def get_all_aliases(cls) -> List[str]:
        return [NNCFGraphNodeType.OUTPUT_NODE]


@NOOP_METATYPES.register()
@CONST_NOOP_METATYPES.register()
class ConstNoopMetatype(OperatorMetatype):
    name = "const_noop"

    @classmethod
    def get_all_aliases(cls) -> List[str]:
        return [NNCFGraphNodeType.CONST_NODE]


def get_all_aliases(*metatypes: OperatorMetatype) -> Set[str]:
    """
    Returns a set of all unique aliases from the provided metatypes.

    :param *metatypes: A list of operator metatypes.
    :return: A set containing all unique aliases for metatypes.
    """
    return set(a for m in metatypes for a in m.get_all_aliases())<|MERGE_RESOLUTION|>--- conflicted
+++ resolved
@@ -9,11 +9,7 @@
 # See the License for the specific language governing permissions and
 # limitations under the License.
 
-<<<<<<< HEAD
-from typing import Callable, Dict, List, Optional, Type
-=======
-from typing import List, Optional, Set, Type
->>>>>>> b7ba5ad1
+from typing import List, Optional, Set, Type, Callable, Dict
 
 import nncf
 from nncf.common.graph.definitions import NNCFGraphNodeType
