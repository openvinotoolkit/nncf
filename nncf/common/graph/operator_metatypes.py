# Copyright (c) 2024 Intel Corporation
# Licensed under the Apache License, Version 2.0 (the "License");
# you may not use this file except in compliance with the License.
# You may obtain a copy of the License at
#      http://www.apache.org/licenses/LICENSE-2.0
# Unless required by applicable law or agreed to in writing, software
# distributed under the License is distributed on an "AS IS" BASIS,
# WITHOUT WARRANTIES OR CONDITIONS OF ANY KIND, either express or implied.
# See the License for the specific language governing permissions and
# limitations under the License.

from typing import Callable, Dict, List, Optional, Set, Type

import nncf
from nncf.common.graph.definitions import NNCFGraphNodeType
from nncf.common.utils.registry import Registry


class OperatorMetatype:
    """
    Base class for grouping framework operators based on their semantic meaning.

    :param name: The name of the operator.
    :param hw_config_names: The names of the hardware configurations.
    :param output_channel_axis: The axis, along which the output channels of the operator are arranged.
    :param ignored_input_ports: Input ports of the operations that should not be considered for purposes of compression.
    """

    name: str = ""
    hw_config_names: List[str] = []
    output_channel_axis: Optional[int] = None
    ignored_input_ports: List[int] = []
    target_input_ports: Optional[List[int]] = None

    @classmethod
    def get_all_aliases(cls) -> List[str]:
        """
        Returns a list of the framework operator aliases.

        :return: A list of the framework operator aliases.
        """
        return []

    @classmethod
    def get_subtypes(cls) -> List[Type["OperatorMetatype"]]:
        """
        Returns a list of 'OperatorMetatype' that are subtypes.

        :return: A subtype list.
        """
        return []

    @classmethod
    def subtype_check(cls, metatype: Type["OperatorMetatype"]) -> bool:
        """
        Check if a metatype is a subtype.

        :param metatype: An operator metatype.
        :return: True if metatype is a subtype otherwise False
        """
        subtypes = cls.get_subtypes()
        if metatype == cls or metatype in subtypes:
            return True

        return any(subtype.subtype_check(metatype) for subtype in subtypes)


class OperatorMetatypeRegistry(Registry):
    """
    Operator Metatypes Registry.
    """

    def __init__(self, name: str):
        """
        Initialize registry state.

        :param name: The registry name.
        """
        super().__init__(name)
        self._op_name_to_op_meta_dict: Dict[str, Type[OperatorMetatype]] = {}

    def register(self, name: Optional[str] = None, is_subtype: bool = False) -> Callable[..., Type[OperatorMetatype]]:
        """
        Decorator for registering operator metatypes.

        :param name: The registration name.
        :param is_subtype: Whether the decorated metatype is a subtype of another registered operator.
        :return: The inner function for registering operator metatypes.
        """
        name_ = name
        super_register = super()._register

        def wrap(obj: Type[OperatorMetatype]) -> Type[OperatorMetatype]:
            """
            Inner function for registering operator metatypes.

            :param obj: The operator metatype.
            :return: The input operator metatype.
            """
            cls_name = name_
            if cls_name is None:
                cls_name = obj.__name__
            super_register(obj, cls_name)
            if not is_subtype:
                op_names = obj.get_all_aliases()
                for name in op_names:
<<<<<<< HEAD
                    if name in self._op_name_to_op_meta_dict and not obj.subtype_check(
                        self._op_name_to_op_meta_dict[name]
                    ):
                        raise nncf.InternalError(
                            "Inconsistent operator metatype registry - single patched "
                            "op name maps to multiple metatypes!"
                        )

=======
                    if name in self._op_name_to_op_meta_dict:
                        raise nncf.InternalError(
                            "Inconsistent operator metatype registry - single patched "
                            f"op name `{name}` maps to multiple metatypes!"
                        )
>>>>>>> 7105e8c1
                    self._op_name_to_op_meta_dict[name] = obj
            return obj

        return wrap

    def get_operator_metatype_by_op_name(self, op_name: str) -> Type[OperatorMetatype]:
        """
        Returns the operator metatype by operator name.

        :param op_name: The operator name.
        :return: The operator metatype.
        """
        if op_name not in self._op_name_to_op_meta_dict:
            return UnknownMetatype
        return self._op_name_to_op_meta_dict[op_name]


NOOP_METATYPES = Registry("noop_metatypes")
INPUT_NOOP_METATYPES = Registry("input_noop_metatypes")
OUTPUT_NOOP_METATYPES = Registry("output_noop_metatypes")
CONST_NOOP_METATYPES = Registry("const_noop_metatypes")


class UnknownMetatype(OperatorMetatype):
    """
    UnknownMetatype is mapped to operations in NNCFGraph, which are unknown for algorithms,
    typically these are the operations that haven't been discovered before.
    Algorithms should avoid processing graph nodes with this metatype.
    """

    name = "unknown"

    @classmethod
    def get_all_aliases(cls) -> List[str]:
        return [cls.name]


@NOOP_METATYPES.register()
class NoopMetatype(OperatorMetatype):
    """
    NoopMetatype is mapped to operations in NNCFGraph, that doesn't influence an input tensor.
    The compression algorithms can safely ignore this node.
    """

    name = "noop"

    @classmethod
    def get_all_aliases(cls) -> List[str]:
        return [cls.name]


@NOOP_METATYPES.register()
@INPUT_NOOP_METATYPES.register()
class InputNoopMetatype(OperatorMetatype):
    name = "input_noop"

    @classmethod
    def get_all_aliases(cls) -> List[str]:
        return [NNCFGraphNodeType.INPUT_NODE]


@NOOP_METATYPES.register()
@OUTPUT_NOOP_METATYPES.register()
class OutputNoopMetatype(OperatorMetatype):
    name = "output_noop"

    @classmethod
    def get_all_aliases(cls) -> List[str]:
        return [NNCFGraphNodeType.OUTPUT_NODE]


@NOOP_METATYPES.register()
@CONST_NOOP_METATYPES.register()
class ConstNoopMetatype(OperatorMetatype):
    name = "const_noop"

    @classmethod
    def get_all_aliases(cls) -> List[str]:
        return [NNCFGraphNodeType.CONST_NODE]


def get_all_aliases(*metatypes: OperatorMetatype) -> Set[str]:
    """
    Returns a set of all unique aliases from the provided metatypes.

    :param *metatypes: A list of operator metatypes.
    :return: A set containing all unique aliases for metatypes.
    """
    return set(a for m in metatypes for a in m.get_all_aliases())<|MERGE_RESOLUTION|>--- conflicted
+++ resolved
@@ -104,22 +104,11 @@
             if not is_subtype:
                 op_names = obj.get_all_aliases()
                 for name in op_names:
-<<<<<<< HEAD
-                    if name in self._op_name_to_op_meta_dict and not obj.subtype_check(
-                        self._op_name_to_op_meta_dict[name]
-                    ):
-                        raise nncf.InternalError(
-                            "Inconsistent operator metatype registry - single patched "
-                            "op name maps to multiple metatypes!"
-                        )
-
-=======
                     if name in self._op_name_to_op_meta_dict:
                         raise nncf.InternalError(
                             "Inconsistent operator metatype registry - single patched "
                             f"op name `{name}` maps to multiple metatypes!"
                         )
->>>>>>> 7105e8c1
                     self._op_name_to_op_meta_dict[name] = obj
             return obj
 
