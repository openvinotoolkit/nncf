--- conflicted
+++ resolved
@@ -88,17 +88,14 @@
             from nncf.torch.model_transformer import PTModelTransformer
             from nncf.torch.nncf_network import NNCFNetwork
 
-<<<<<<< HEAD
-            return PTModelTransformer(model)
+            return PTModelTransformer(cast(NNCFNetwork, model))
 
         if model_backend == BackendType.TORCH2:
+            from nncf.experimental.torch2.function_hook.nncf_graph.nncf_graph_builder import GraphModelWrapper
             from nncf.experimental.torch2.model_transformer import PT2ModelTransformer
 
-            return PT2ModelTransformer(model)
-
-=======
-            return PTModelTransformer(cast(NNCFNetwork, model))
->>>>>>> 1067d490
+            return PT2ModelTransformer(cast(GraphModelWrapper, model))
+
         if model_backend == BackendType.TORCH_FX:
             from torch.fx import GraphModule
 
@@ -137,15 +134,12 @@
 
             from nncf.torch.engine import PTEngine
 
-<<<<<<< HEAD
-            return PTEngine(model)
+            return PTEngine(cast(Module, model))
         if model_backend == BackendType.TORCH2:
             from nncf.experimental.torch2.engine import PT2Engine
-
-            return PT2Engine(model)
-=======
-            return PTEngine(cast(Module, model))
->>>>>>> 1067d490
+            from nncf.experimental.torch2.function_hook.nncf_graph.nncf_graph_builder import GraphModelWrapper
+
+            return PT2Engine(cast(GraphModelWrapper, model))
         raise nncf.UnsupportedBackendError(
             "Cannot create backend-specific engine because {} is not supported!".format(model_backend.value)
         )
