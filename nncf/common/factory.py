--- conflicted
+++ resolved
@@ -36,20 +36,12 @@
 
             return GraphConverter.create_nncf_graph(model)
         if model_backend == BackendType.OPENVINO:
-<<<<<<< HEAD
-            from nncf.experimental.openvino_native.graph.nncf_graph_builder import GraphConverter
-=======
             from nncf.openvino.graph.nncf_graph_builder import GraphConverter
->>>>>>> 6d84548b
 
             return GraphConverter.create_nncf_graph(model)
         if model_backend == BackendType.TORCH:
             return model.nncf.get_original_graph()
-<<<<<<< HEAD
-        raise RuntimeError("Cannot create backend-specific graph" "because {} is not supported!".format(model_backend))
-=======
         raise RuntimeError("Cannot create backend-specific graph because {} is not supported!".format(model_backend))
->>>>>>> 6d84548b
 
 
 class ModelTransformerFactory:
@@ -67,8 +59,7 @@
 
             return ONNXModelTransformer(model)
         if model_backend == BackendType.OPENVINO:
-<<<<<<< HEAD
-            from nncf.experimental.openvino_native.graph.model_transformer import OVModelTransformer
+            from nncf.openvino.graph.model_transformer import OVModelTransformer
 
             return OVModelTransformer(model)
         if model_backend == BackendType.TORCH:
@@ -76,18 +67,7 @@
 
             return PTModelTransformer(model)
         raise RuntimeError(
-            "Cannot create backend-specific model transformer" "because {} is not supported!".format(model_backend)
-=======
-            from nncf.openvino.graph.model_transformer import OVModelTransformer
-
-            return OVModelTransformer(model)
-        if model_backend == BackendType.TORCH:
-            from nncf.torch.nncf_network import PTModelTransformer
-
-            return PTModelTransformer(model)
-        raise RuntimeError(
             "Cannot create backend-specific model transformer because {} is not supported!".format(model_backend)
->>>>>>> 6d84548b
         )
 
 
@@ -106,22 +86,14 @@
 
             return ONNXEngine(model)
         if model_backend == BackendType.OPENVINO:
-<<<<<<< HEAD
-            from nncf.experimental.openvino_native.engine import OVNativeEngine
-=======
             from nncf.openvino.engine import OVNativeEngine
->>>>>>> 6d84548b
 
             return OVNativeEngine(model)
         if model_backend == BackendType.TORCH:
             from nncf.torch.engine import PTEngine
 
             return PTEngine(model)
-<<<<<<< HEAD
-        raise RuntimeError("Cannot create backend-specific engine" "because {} is not supported!".format(model_backend))
-=======
         raise RuntimeError("Cannot create backend-specific engine because {} is not supported!".format(model_backend))
->>>>>>> 6d84548b
 
 
 class CommandCreatorFactory:
@@ -135,17 +107,9 @@
         """
         model_backend = get_backend(model)
         if model_backend == BackendType.OPENVINO:
-<<<<<<< HEAD
-            from nncf.experimental.openvino_native.graph.transformations.command_creation import OVCommandCreator
-
-            return OVCommandCreator()
-        raise RuntimeError(
-            "Cannot create backend-specific command creator" "because {} is not supported!".format(model_backend)
-=======
             from nncf.openvino.graph.transformations.command_creation import OVCommandCreator
 
             return OVCommandCreator()
         raise RuntimeError(
             "Cannot create backend-specific command creator because {} is not supported!".format(model_backend)
->>>>>>> 6d84548b
         )