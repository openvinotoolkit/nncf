# Copyright (c) 2024 Intel Corporation
# Licensed under the Apache License, Version 2.0 (the "License");
# you may not use this file except in compliance with the License.
# You may obtain a copy of the License at
#      http://www.apache.org/licenses/LICENSE-2.0
# Unless required by applicable law or agreed to in writing, software
# distributed under the License is distributed on an "AS IS" BASIS,
# WITHOUT WARRANTIES OR CONDITIONS OF ANY KIND, either express or implied.
# See the License for the specific language governing permissions and
# limitations under the License.
from copy import deepcopy
from enum import Enum
from typing import Any, Callable, TypeVar

import nncf

TModel = TypeVar("TModel")


class BackendType(Enum):
    TORCH = "Torch"
    TORCH2 = "Torch2"
    TORCH_FX = "TorchFX"
    TENSORFLOW = "Tensorflow"
    ONNX = "ONNX"
    OPENVINO = "OpenVINO"


def result_verifier(func: Callable[[TModel], bool]) -> Callable[..., None]:
    def verify_result(*args: Any, **kwargs: Any):  # type: ignore
        try:
            return func(*args, **kwargs)
        except Exception:
            return False

    return verify_result


<<<<<<< HEAD
def get_available_backends() -> List[BackendType]:
    """
    Returns a list of available backends.

    :return: A list of available backends.
    """
    frameworks = [
        ("torch", BackendType.TORCH),
        ("torch", BackendType.TORCH2),
        ("torch.fx", BackendType.TORCH_FX),
        ("tensorflow", BackendType.TENSORFLOW),
        ("onnx", BackendType.ONNX),
        ("openvino.runtime", BackendType.OPENVINO),
    ]

    available_backends = []
    for module_name, backend in frameworks:
        try:
            importlib.import_module(module_name)
            available_backends.append(backend)
        except ImportError:
            pass

    return available_backends


=======
>>>>>>> 909ce0ac
@result_verifier
def is_torch_model(model: TModel) -> bool:
    """
    Returns True if the model is an instance of torch.nn.Module and not a torch.fx.GraphModule, otherwise False.

    :param model: A target model.
    :return: True if the model is an instance of torch.nn.Module and not torch.fx.GraphModule, otherwise False.
    """
    import torch
    import torch.fx

    return not isinstance(model, torch.fx.GraphModule) and isinstance(model, torch.nn.Module)


@result_verifier
def is_torch2_model(model: TModel) -> bool:
    """
    Returns True if the model is an instance of GraphModelWrapper, otherwise False.

    :param model: A target model.
    :return: True if the model is an instance of GraphModelWrapper, otherwise False.
    """

    from nncf.experimental.torch2.function_hook.nncf_graph.nncf_graph_builder import GraphModelWrapper

    return isinstance(model, GraphModelWrapper)


@result_verifier
def is_torch_fx_model(model: TModel) -> bool:
    """
    Returns True if the model is an instance of torch.fx.GraphModule, otherwise False.

    :param model: A target model.
    :return: True if the model is an instance of torch.fx.GraphModule, otherwise False.
    """
    import torch.fx

    return isinstance(model, torch.fx.GraphModule)


@result_verifier
def is_tensorflow_model(model: TModel) -> bool:
    """
    Returns True if the model is an instance of tensorflow.Module, otherwise False.

    :param model: A target model.
    :return: True if the model is an instance of tensorflow.Module, otherwise False.
    """
    import tensorflow  # type: ignore

    return isinstance(model, tensorflow.Module)


@result_verifier
def is_onnx_model(model: TModel) -> bool:
    """
    Returns True if the model is an instance of onnx.ModelProto, otherwise False.

    :param model: A target model.
    :return: True if the model is an instance of onnx.ModelProto, otherwise False.
    """
    import onnx  # type: ignore

    return isinstance(model, onnx.ModelProto)


@result_verifier
def is_openvino_model(model: TModel) -> bool:
    """
    Returns True if the model is an instance of openvino.runtime.Model, otherwise False.

    :param model: A target model.
    :return: True if the model is an instance of openvino.runtime.Model, otherwise False.
    """
    import openvino.runtime as ov  # type: ignore

    return isinstance(model, ov.Model)


@result_verifier
def is_openvino_compiled_model(model: TModel) -> bool:
    """
    Returns True if the model is an instance of openvino.runtime.CompiledModel, otherwise False.

    :param model: A target model.
    :return: True if the model is an instance of openvino.runtime.CompiledModel, otherwise False.
    """
    import openvino.runtime as ov

    return isinstance(model, ov.CompiledModel)


def get_backend(model: TModel) -> BackendType:
    """
    Returns the NNCF backend name string inferred from the type of the model object passed into this function.

    :param model: The framework-specific model.
    :return: A BackendType representing the correct NNCF backend to be used when working with the framework.
    """
<<<<<<< HEAD
    available_backends = get_available_backends()

    if BackendType.TORCH2 in available_backends and is_torch2_model(model):
        return BackendType.TORCH2

    if BackendType.TORCH_FX in available_backends and is_torch_fx_model(model):
        return BackendType.TORCH_FX

    if BackendType.TORCH in available_backends and is_torch_model(model):
        return BackendType.TORCH

    if BackendType.TENSORFLOW in available_backends and is_tensorflow_model(model):
        return BackendType.TENSORFLOW
=======
>>>>>>> 909ce0ac

    verify_map = {
        is_torch_fx_model: BackendType.TORCH_FX,
        is_torch_model: BackendType.TORCH,
        is_tensorflow_model: BackendType.TENSORFLOW,
        is_onnx_model: BackendType.ONNX,
        is_openvino_model: BackendType.OPENVINO,
    }

    for backend_call, backend in verify_map.items():
        if backend_call(model):
            return backend

    raise nncf.UnsupportedBackendError(
        "Could not infer the backend framework from the model type because "
        "the framework is not available or corrupted, or the model type is unsupported. "
    )


def copy_model(model: TModel) -> TModel:
    """
    Function to create copy of the backend-specific model.

    :param model: the backend-specific model instance
    :return: Copy of the backend-specific model instance.
    """
    model_backend = get_backend(model)
    if model_backend == BackendType.OPENVINO:
        # TODO(l-bat): Remove after fixing ticket: 100919
        return model.clone()  # type: ignore
    if model_backend == BackendType.TENSORFLOW:
        # deepcopy and tensorflow.keras.models.clone_model does not work correctly on 2.8.4 version
        from nncf.tensorflow.graph.model_transformer import TFModelTransformer
        from nncf.tensorflow.graph.transformations.layout import TFTransformationLayout

        model = TFModelTransformer(model).transform(TFTransformationLayout())
        return model
    return deepcopy(model)<|MERGE_RESOLUTION|>--- conflicted
+++ resolved
@@ -8,9 +8,10 @@
 # WITHOUT WARRANTIES OR CONDITIONS OF ANY KIND, either express or implied.
 # See the License for the specific language governing permissions and
 # limitations under the License.
+import importlib
 from copy import deepcopy
 from enum import Enum
-from typing import Any, Callable, TypeVar
+from typing import Any, Callable, List, TypeVar
 
 import nncf
 
@@ -36,7 +37,6 @@
     return verify_result
 
 
-<<<<<<< HEAD
 def get_available_backends() -> List[BackendType]:
     """
     Returns a list of available backends.
@@ -63,8 +63,6 @@
     return available_backends
 
 
-=======
->>>>>>> 909ce0ac
 @result_verifier
 def is_torch_model(model: TModel) -> bool:
     """
@@ -165,26 +163,11 @@
     :param model: The framework-specific model.
     :return: A BackendType representing the correct NNCF backend to be used when working with the framework.
     """
-<<<<<<< HEAD
-    available_backends = get_available_backends()
-
-    if BackendType.TORCH2 in available_backends and is_torch2_model(model):
-        return BackendType.TORCH2
-
-    if BackendType.TORCH_FX in available_backends and is_torch_fx_model(model):
-        return BackendType.TORCH_FX
-
-    if BackendType.TORCH in available_backends and is_torch_model(model):
-        return BackendType.TORCH
-
-    if BackendType.TENSORFLOW in available_backends and is_tensorflow_model(model):
-        return BackendType.TENSORFLOW
-=======
->>>>>>> 909ce0ac
 
     verify_map = {
         is_torch_fx_model: BackendType.TORCH_FX,
         is_torch_model: BackendType.TORCH,
+        is_torch2_model: BackendType.TORCH2,
         is_tensorflow_model: BackendType.TENSORFLOW,
         is_onnx_model: BackendType.ONNX,
         is_openvino_model: BackendType.OPENVINO,
