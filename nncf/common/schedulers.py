"""
 Copyright (c) 2021 Intel Corporation
 Licensed under the Apache License, Version 2.0 (the "License");
 you may not use this file except in compliance with the License.
 You may obtain a copy of the License at
      http://www.apache.org/licenses/LICENSE-2.0
 Unless required by applicable law or agreed to in writing, software
 distributed under the License is distributed on an "AS IS" BASIS,
 WITHOUT WARRANTIES OR CONDITIONS OF ANY KIND, either express or implied.
 See the License for the specific language governing permissions and
 limitations under the License.
"""

from typing import List, Optional, Dict
from bisect import bisect_right

import numpy as np

from nncf.api.compression import CompressionScheduler
from nncf.api.compression import CompressionStage


class PolynomialDecaySchedule:
    """
    This schedule applies a polynomial decay function to an epoch index.
    For more details about polynomial decay see the [paper](https://arxiv.org/abs/1710.01878).
    """

    def __init__(self, initial_value: float, target_value: float, target_epoch: int,
                 power: float, concave: bool):
        """
         Initializes a schedule with a polynomial decay function.

        :param initial_value: The initial value at which the schedule begins.
        :param target_value: The final value at which the schedule ends.
        :param target_epoch: Zero-based index of the epoch from which
            the function value will be equal to the `target_value` value.
        :param power: Exponent to be used in the polynomial decay function.
        :param concave: If true, then the `target_value` will be approached in a
            concave manner, and in a convex manner otherwise.
        """
        self.initial_value = initial_value
        self.target_value = target_value
        self.target_epoch = target_epoch
        self.power = power
        self.concave = concave

    def __call__(self, epoch: int, step: Optional[int] = None, steps_per_epoch: Optional[int] = None) -> float:
        """
        Calculates the value of the polynomial decay function. Two ways are possible:
            - Using epoch index only.
            - Using epoch index and step index. For this case, `steps_per_epoch` should
                be provided too.

        :param epoch: Zero-based epoch index for which the function value should be got.
        :param step: Local step index in `epoch` i.e. `step` should be in interval [0, steps_per_epoch).
            Used only if `steps_per_epoch` was provided.
        :param steps_per_epoch: A number of steps per epoch.
        """
        if self.target_epoch == 0:
            return self.target_value

        if step is not None and steps_per_epoch is not None:
            fractional_epoch = epoch + step / steps_per_epoch
            progress = fractional_epoch / self.target_epoch
        else:
            progress = epoch / self.target_epoch
        progress = min(1.0, max(0.0, progress))

        if self.concave:
            value = self.target_value - (self.target_value - self.initial_value) * np.power(1 - progress, self.power)
        else:
            value = self.initial_value + (self.target_value - self.initial_value) * np.power(progress, self.power)

        return value


class MultiStepSchedule:
    """
    This schedule applies a piecewise constant function to an epoch index
    """

    def __init__(self, boundaries: List[int], values: List[float]):
        """
        Initializes a schedule with a piecewise constant function.

        :param boundaries: List of zero-based epoch indices. Must be increasing.
        :param values: List of floats that specifies the values for the intervals
            defined by `boundaries`. It should have one more element than `boundaries`.
        :raises ValueError: If the number of elements in the `values` list does not
            equal to the number of elements in the `boundaries` list plus one.
        """
        if len(boundaries) + 1 != len(values):
            raise ValueError('The length of `values` should be 1 more than the length of `boundaries`')

        self.boundaries = boundaries
        self.values = values

    def __call__(self, epoch: int) -> float:
        """
        Calculates the value of the piecewise constant function for a given epoch index.
        The output of this call is `values[0]` when `epoch` < `boundaries[0]`,
        `values[1]` when  `boundaries[0]` <= `epoch` < `boundaries[1]`, ... , and
        `values[-1]` when `epoch` >= boundaries[-1].

        :param epoch: Zero-based epoch index for which the function value should be got.
        :return: The value of the piecewise constant function for a given epoch index.
        """
        pos = bisect_right(self.boundaries, epoch)
        return self.values[pos]


class ExponentialDecaySchedule:
    """
    This schedule applies an exponential decay function to an epoch index,
    considering a provided `initial_value` value. It is computed as:

        current_value = initial_value * decay_rate ^ (epoch / target_epoch),

    where `decay_rate` is equal to target_value / initial_value.
    """

    def __init__(self, initial_value: float, target_value: float, target_epoch: int):
        """
        Initializes a schedule with an exponential decay function.

        :param initial_value: The initial value at which the schedule begins.
        :param target_value: The final value at which the schedule end.
        :param target_epoch: Zero-based index of the epoch from which
            the function value will be equal to the `target_value` value.
        """
        self.initial_value = initial_value
        self.target_value = target_value
        self.target_epoch = target_epoch
        self.decay_rate = target_value / initial_value

    def __call__(self, epoch: int) -> float:
        """
        Calculates the value of the exponential decay function for a given epoch index.

        :param epoch: Zero-based epoch index for which the function value should be got.
        :return: The value of the exponential decay function for a given epoch index.
        """
        if self.target_epoch == 0:
            return self.target_value

        value = self.initial_value * np.power(self.decay_rate, epoch / self.target_epoch)
        return max(value, self.target_value)


class BaseCompressionScheduler(CompressionScheduler):
    """
    Contains the implementation of the basic functionality of the scheduler.

    The `step()` and `epoch_step()` methods of the compression scheduler must be
    called at the beginning of each training step and epoch, respectively.

    ```
    for epoch in range(0, num_epochs):
        scheduler.epoch_step()
        for i, (x, y) in enumerate(dataset):
             scheduler.step()
             ...
    ```
    """

    def __init__(self):
        """
        Initializes the internal state of the compression scheduler specified by:
            - `current_step` is the index of the global training step, counted
            from 0 to the end of training. The initial value is -1
            - `current_epoch` is the training epoch index (numbering from zero).
            The initial value is -1.

        The `current_step` and `current_epoch` specify the training step and epoch,
        respectively, for which the compression scheduler has updated the state of
        the compression method, in particular its hyperparameters. It means that
        the compression method is configured and ready to continue training at
        `current_step` and `current_epoch`.

        When `current_step` is -1, it means that the compression scheduler did not
        update the compression method state taking into account the training step,
        there is the same for current_epoch is -1.
        """
        self.current_step = -1
        self.current_epoch = -1

    def step(self, next_step: Optional[int] = None) -> None:
        """
        Should be called at the beginning of each training step to prepare
        the compression method to continue training the model in the `next_step`.

        :param next_step: The global step index for which the compression scheduler
            will update the state of the compression method.
        """
        if next_step is None:
            next_step = self.current_step + 1
        self.current_step = next_step

    def epoch_step(self, next_epoch: Optional[int] = None) -> None:
        """
        Should be called at the beginning of each training epoch to prepare
        the compression method to continue training the model in the `next_epoch`.

        :param next_epoch: The epoch index for which the compression scheduler
            will update the state of the compression method.
        """
        if next_epoch is None:
            next_epoch = self.current_epoch + 1
        self.current_epoch = next_epoch

    def load_state(self, state: Dict[str, object]) -> None:
        """
        Loads the compression scheduler state, but does not update the state of the
        compression method.

        :param state: Output of `get_state()` method.
        """
        self.current_step = state['current_step']
        self.current_epoch = state['current_epoch']

    def get_state(self) -> Dict[str, object]:
        """
        Returns the compression scheduler state.

        :return: The compression scheduler state.
        """
        return {
            'current_step': self.current_step,
            'current_epoch': self.current_epoch
        }


class StubCompressionScheduler(CompressionScheduler):

    def step(self, next_step: Optional[int] = None) -> None:
        pass

    def epoch_step(self, next_epoch: Optional[int] = None) -> None:
        pass

    def load_state(self, state: Dict[str, object]) -> None:
        pass

    def get_state(self) -> Dict[str, object]:
<<<<<<< HEAD
        pass

    def compression_stage(self) -> CompressionStage:
        return CompressionStage.FULL
=======
        return {}
>>>>>>> 0cbab36b
<|MERGE_RESOLUTION|>--- conflicted
+++ resolved
@@ -243,11 +243,7 @@
         pass
 
     def get_state(self) -> Dict[str, object]:
-<<<<<<< HEAD
-        pass
+        return {}
 
     def compression_stage(self) -> CompressionStage:
-        return CompressionStage.FULL
-=======
-        return {}
->>>>>>> 0cbab36b
+        return CompressionStage.FULLY_COMPRESSED