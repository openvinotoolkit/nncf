--- conflicted
+++ resolved
@@ -9,10 +9,7 @@
 # See the License for the specific language governing permissions and
 # limitations under the License.
 
-<<<<<<< HEAD
-=======
 from nncf.tensor.definitions import TensorBackend as TensorBackend
->>>>>>> 7c64c3d0
 from nncf.tensor.definitions import TensorDataType as TensorDataType
 from nncf.tensor.definitions import TensorDeviceType as TensorDeviceType
 from nncf.tensor.tensor import Tensor as Tensor
