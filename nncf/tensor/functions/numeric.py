--- conflicted
+++ resolved
@@ -908,18 +908,6 @@
     return Tensor(ceil(a.data))
 
 
-<<<<<<< HEAD
-@functools.singledispatch
-@tensor_guard
-def to_backend(a: Tensor, b: TensorBackend) -> Tensor:
-    """
-    Change backend of the tensor to the given one.
-    :param a: Tensor to change backend for.
-    :param b: Target backend to change to.
-    :return: Tensor in the target backend.
-    """
-    return Tensor(to_backend(a.data, b))
-=======
 def tensor(
     data: Union[TTensor, Sequence[float]],
     *,
@@ -939,4 +927,15 @@
     :return: A tensor created from the given data.
     """
     return Tensor(get_numeric_backend_fn("tensor", backend)(data, dtype=dtype, device=device))
->>>>>>> d9279567
+
+
+@functools.singledispatch
+@tensor_guard
+def to_backend(a: Tensor, b: TensorBackend) -> Tensor:
+    """
+    Change backend of the tensor to the given one.
+    :param a: Tensor to change backend for.
+    :param b: Target backend to change to.
+    :return: Tensor in the target backend.
+    """
+    return Tensor(to_backend(a.data, b))