--- conflicted
+++ resolved
@@ -82,53 +82,6 @@
     return pattern
 
 
-<<<<<<< HEAD
-@ONNX_HW_FUSED_PATTERNS.register(HWFusedPatternNames.MATMUL_SOFTMAX_MATMUL)
-def create_matmul_softmax_matmul() -> GraphPattern:
-    pattern = GraphPattern()
-    softmax_1 = pattern.add_node(
-        **{GraphPattern.LABEL_ATTR: "SOFTMAX", GraphPattern.METATYPE_ATTR: om.ONNXSoftmaxMetatype}
-    )
-    mat_mul_1_1 = pattern.add_node(
-        **{GraphPattern.LABEL_ATTR: "MATMUL_1", GraphPattern.METATYPE_ATTR: om.MATMUL_METATYPES}
-    )
-    mat_mul_2_1 = pattern.add_node(
-        **{GraphPattern.LABEL_ATTR: "MATMUL_2", GraphPattern.METATYPE_ATTR: om.MATMUL_METATYPES}
-    )
-
-    any_1 = pattern.add_node(
-        **{GraphPattern.LABEL_ATTR: "ANY", GraphPattern.METATYPE_ATTR: GraphPattern.NON_PATTERN_NODE_TYPE}
-    )
-
-    pattern.add_edge(mat_mul_1_1, softmax_1)
-    pattern.add_edge(softmax_1, mat_mul_2_1)
-    pattern.add_edge(any_1, mat_mul_2_1)
-
-    softmax_2 = pattern.add_node(
-        **{GraphPattern.LABEL_ATTR: "SOFTMAX", GraphPattern.METATYPE_ATTR: om.ONNXSoftmaxMetatype}
-    )
-    add_2 = pattern.add_node(**{GraphPattern.LABEL_ATTR: "ADD", GraphPattern.METATYPE_ATTR: om.ONNXAddLayerMetatype})
-    mat_mul_1_2 = pattern.add_node(
-        **{GraphPattern.LABEL_ATTR: "MATMUL_1", GraphPattern.METATYPE_ATTR: om.MATMUL_METATYPES}
-    )
-    mat_mul_2_2 = pattern.add_node(
-        **{GraphPattern.LABEL_ATTR: "MATMUL_2", GraphPattern.METATYPE_ATTR: om.MATMUL_METATYPES}
-    )
-
-    any_2 = pattern.add_node(
-        **{GraphPattern.LABEL_ATTR: "ANY", GraphPattern.METATYPE_ATTR: GraphPattern.NON_PATTERN_NODE_TYPE}
-    )
-
-    pattern.add_edge(mat_mul_1_2, add_2)
-    pattern.add_edge(add_2, softmax_2)
-    pattern.add_edge(softmax_2, mat_mul_2_2)
-    pattern.add_edge(any_2, mat_mul_2_2)
-
-    return pattern
-
-
-=======
->>>>>>> 072504cd
 # INPUT PROCESSING
 
 
