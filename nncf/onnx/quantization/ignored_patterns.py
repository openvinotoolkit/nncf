--- conflicted
+++ resolved
@@ -11,12 +11,8 @@
 from nncf.common.graph.patterns.patterns import GraphPattern
 from nncf.common.graph.patterns.patterns import IgnoredPatternNames
 from nncf.common.utils.registry import Registry
-<<<<<<< HEAD
-from nncf.onnx.graph.metatypes import onnx_metatypes
+from nncf.onnx.graph.metatypes import onnx_metatypes as om
 from nncf.onnx.graph.metatypes.onnx_metatypes import MATMUL_METATYPES
-=======
-from nncf.onnx.graph.metatypes import onnx_metatypes as om
->>>>>>> 072504cd
 
 ONNX_IGNORED_PATTERNS = Registry("IGNORED_PATTERNS")
 
@@ -36,22 +32,14 @@
         om.ONNXSqueezeMetatype,
     ]
     softmax = pattern.add_node(
-<<<<<<< HEAD
-        **{GraphPattern.LABEL_ATTR: "SOFTMAX", GraphPattern.METATYPE_ATTR: onnx_metatypes.ONNXSoftmaxMetatype}
+        **{GraphPattern.LABEL_ATTR: "SOFTMAX", GraphPattern.METATYPE_ATTR: om.ONNXSoftmaxMetatype}
     )
     matmul = pattern.add_node(**{GraphPattern.LABEL_ATTR: "MATMUL", GraphPattern.METATYPE_ATTR: MATMUL_METATYPES})
-    non_pattern_node = pattern.add_node(
-        **{GraphPattern.LABEL_ATTR: "ANY", GraphPattern.METATYPE_ATTR: GraphPattern.NON_PATTERN_NODE_TYPE}
-=======
-        **{GraphPattern.LABEL_ATTR: "SOFTMAX", GraphPattern.METATYPE_ATTR: om.ONNXSoftmaxMetatype}
-    )
-    matmul = pattern.add_node(**{GraphPattern.LABEL_ATTR: "MATMUL", GraphPattern.METATYPE_ATTR: om.ONNXLinearMetatype})
     matmul_branch_nodes = pattern.add_node(
         **{
             GraphPattern.LABEL_ATTR: "RESHAPE||TRANSPOSE||GATHER||SQUEEZE",
             GraphPattern.METATYPE_ATTR: reshape_transpose_gather_squeeze,
         }
->>>>>>> 072504cd
     )
     pattern.add_edge(softmax, matmul)
     pattern.add_edge(matmul_branch_nodes, matmul)
@@ -80,25 +68,14 @@
         **{GraphPattern.LABEL_ATTR: "SOFTMAX", GraphPattern.METATYPE_ATTR: om.ONNXSoftmaxMetatype}
     )
     reshape = pattern.add_node(
-<<<<<<< HEAD
-        **{GraphPattern.LABEL_ATTR: "RESHAPE", GraphPattern.METATYPE_ATTR: onnx_metatypes.ONNXReshapeMetatype}
+        **{GraphPattern.LABEL_ATTR: "RESHAPE", GraphPattern.METATYPE_ATTR: om.ONNXReshapeMetatype}
     )
     matmul = pattern.add_node(**{GraphPattern.LABEL_ATTR: "MATMUL", GraphPattern.METATYPE_ATTR: MATMUL_METATYPES})
-    non_pattern_node_1 = pattern.add_node(
-        **{GraphPattern.LABEL_ATTR: "NON_PATTERN_1", GraphPattern.METATYPE_ATTR: GraphPattern.NON_PATTERN_NODE_TYPE}
-    )
-    non_pattern_node_2 = pattern.add_node(
-        **{GraphPattern.LABEL_ATTR: "NON_PATTERN_2", GraphPattern.METATYPE_ATTR: GraphPattern.NON_PATTERN_NODE_TYPE}
-=======
-        **{GraphPattern.LABEL_ATTR: "RESHAPE", GraphPattern.METATYPE_ATTR: om.ONNXReshapeMetatype}
-    )
-    matmul = pattern.add_node(**{GraphPattern.LABEL_ATTR: "MATMUL", GraphPattern.METATYPE_ATTR: om.ONNXLinearMetatype})
     matmul_branch_nodes = pattern.add_node(
         **{
             GraphPattern.LABEL_ATTR: "RESHAPE||TRANSPOSE||GATHER||SQUEEZE",
             GraphPattern.METATYPE_ATTR: reshape_transpose_gather_squeeze,
         }
->>>>>>> 072504cd
     )
     pattern.add_edge(softmax, reshape)
     pattern.add_edge(reshape, matmul)
