--- conflicted
+++ resolved
@@ -65,14 +65,10 @@
     level_low, level_high = get_level_low_level_high(tensor_type)
     narrow_range = levels == 2**num_bits - 1
     scale, zero_point = calculate_scale_zero_point(input_low, input_high, level_low, level_high, narrow_range)
-<<<<<<< HEAD
     # ONNX demands parameters to be a scalar or 1-D Tensor.
     scale = np.squeeze(scale)
     zero_point = np.squeeze(zero_point)
-    return ONNXQuantizerLayerParameters(scale, zero_point, tensor_type, axis)
-=======
     return ONNXQuantizerLayerParameters(scale.data, zero_point.data, tensor_type, axis)
->>>>>>> 203a2cf3
 
 
 def get_level_low_level_high(tensor_type: np.dtype) -> Tuple[int, int]:
