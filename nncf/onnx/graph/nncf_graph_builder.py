--- conflicted
+++ resolved
@@ -76,9 +76,6 @@
         return bool(self.node_attrs)
 
 
-<<<<<<< HEAD
-def _get_weight_port_ids(node: onnx.NodeProto, model: onnx.ModelProto) -> Set[int]:
-=======
 def get_constant_weight_port_ids(metatype: ONNXOpMetatype) -> List[int]:
     """
     Returns port ids on which metatype must have a weight based on Operation definition.
@@ -116,8 +113,7 @@
     return None
 
 
-def _get_weight_port_ids(node: onnx.NodeProto, onnx_graph: ONNXGraph) -> Set[int]:
->>>>>>> b95e71ce
+def _get_weight_port_ids(node: onnx.NodeProto, model: onnx.ModelProto) -> Set[int]:
     """
     Returns all weight input ports.
     First, add constant weight port ids from metatype.
