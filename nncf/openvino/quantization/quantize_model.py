--- conflicted
+++ resolved
@@ -406,16 +406,11 @@
     statistics_points = None
     if advanced_parameters and advanced_parameters.statistics_path:
         # If there is no such directory, then caches statistics
-<<<<<<< HEAD
-        if not Path(advanced_parameters.statistics_path).exists():
+        statistics_path = Path(advanced_parameters.statistics_path)
+        if not statistics_path.exists():
             cache_weight_compression_statistics(
                 model_wrapper.model, model_wrapper.graph, dataset, subset_size, advanced_parameters.statistics_path
             )
-=======
-        statistics_path = Path(advanced_parameters.statistics_path)
-        if not statistics_path.exists():
-            cache_weight_compression_statistics(model, graph, dataset, subset_size, statistics_path)
->>>>>>> d9279567
         statistics_aggregator = StatisticsAggregatorFactory.create(model, dataset)
         compression_algorithm.set_backend_entity(model)
         _, matmul_input_to_output_nodes_map = compression_algorithm.get_compression_nodes_info(model_wrapper.graph)
