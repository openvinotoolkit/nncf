# Copyright (c) 2023 Intel Corporation
# Licensed under the Apache License, Version 2.0 (the "License");
# you may not use this file except in compliance with the License.
# You may obtain a copy of the License at
#      http://www.apache.org/licenses/LICENSE-2.0
# Unless required by applicable law or agreed to in writing, software
# distributed under the License is distributed on an "AS IS" BASIS,
# WITHOUT WARRANTIES OR CONDITIONS OF ANY KIND, either express or implied.
# See the License for the specific language governing permissions and
# limitations under the License.

from collections import deque
from typing import List, Optional, Type

import openvino.runtime as ov

from nncf.common.graph.operator_metatypes import INPUT_NOOP_METATYPES
from nncf.common.graph.operator_metatypes import OUTPUT_NOOP_METATYPES
from nncf.common.graph.operator_metatypes import OperatorMetatype
from nncf.common.graph.operator_metatypes import OperatorMetatypeRegistry
from nncf.common.graph.operator_metatypes import UnknownMetatype
from nncf.common.hardware.opset import HWConfigOpName

OV_OPERATOR_METATYPES = OperatorMetatypeRegistry("openvino_operator_metatypes")


class OVOpMetatype(OperatorMetatype):
    op_names = []  # type: List[str]
    subtypes = []  # type: List[Type[OperatorMetatype]]

    @classmethod
    def get_all_aliases(cls) -> List[str]:
        return cls.op_names

    @classmethod
    def get_subtypes(cls) -> List[Type[OperatorMetatype]]:
        return cls.subtypes

    @classmethod
    def matches(cls, node: ov.Node) -> Optional[bool]:
        return node.op_type in cls.op_names

    @classmethod
    def determine_subtype(cls, node: ov.Node) -> Optional[Type[OperatorMetatype]]:
        matches = []
        for subtype in cls.get_subtypes():
            if subtype.matches(node):
                matches.append(subtype)
        if len(matches) > 1:
            raise RuntimeError("Multiple subtypes match operator call - can not determine single subtype.")
        if not matches:
            return None
        return matches[0]


@OV_OPERATOR_METATYPES.register()
class OVConvolutionMetatype(OVOpMetatype):
    name = "ConvOp"
    op_names = ["Convolution"]
    hw_config_names = [HWConfigOpName.CONVOLUTION]
    const_channel_axis = [0]  # const layout: [C_OUT, C_IN, Z, Y, X]
    output_channel_axis = 1


@OV_OPERATOR_METATYPES.register()
class OVConvolutionBackpropDataMetatype(OVOpMetatype):
    name = "ConvBackpropDataOp"
    op_names = ["ConvolutionBackpropData"]
    hw_config_names = [HWConfigOpName.CONVOLUTION]
    const_channel_axis = [1]  # const layout: [C_IN, C_OUT, Z, Y, X]
    output_channel_axis = 1


@OV_OPERATOR_METATYPES.register()
class OVDepthwiseConvolutionMetatype(OVOpMetatype):
    name = "DepthwiseConvolutionOp"
    op_names = ["GroupConvolution"]
    hw_config_names = [HWConfigOpName.DEPTHWISECONVOLUTION]
    const_channel_axis = [0, 1]  # const layout: [GROUPS, C_OUT / GROUPS, C_IN / GROUPS, Z, Y, X]
    output_channel_axis = 1

    @classmethod
    def matches(cls, node: ov.Node) -> bool:
        return _is_depthwise_conv(node)


@OV_OPERATOR_METATYPES.register()
class OVGroupConvolutionMetatype(OVOpMetatype):
    name = "GroupConvolutionOp"
    op_names = ["GroupConvolution"]
    hw_config_names = [HWConfigOpName.CONVOLUTION]
    subtypes = [OVDepthwiseConvolutionMetatype]
    const_channel_axis = [0, 1]  # const layout: [GROUPS, C_OUT / GROUPS, C_IN / GROUPS, Z, Y, X]
    output_channel_axis = 1


@OV_OPERATOR_METATYPES.register()
class OVGroupConvolutionBackpropDataMetatype(OVOpMetatype):
    name = "GroupConvolutionBackpropDataOp"
    op_names = ["GroupConvolutionBackpropData"]
    hw_config_names = [HWConfigOpName.CONVOLUTION]
    const_channel_axis = [0, 2]  # const layout: [GROUPS, C_IN / GROUPS,  C_OUT / GROUPS, Z, Y, X]
    output_channel_axis = 1


@OV_OPERATOR_METATYPES.register()
class OVMatMulMetatype(OVOpMetatype):
    name = "MatMulOp"
    op_names = ["MatMul"]
    hw_config_names = [HWConfigOpName.MATMUL]
    const_channel_axis = [
        -1
    ]  # const layout: [B, ..., Y, X], where const is the second operand of matrix multiplication
    output_channel_axis = -1


@OV_OPERATOR_METATYPES.register()
class OVReluMetatype(OVOpMetatype):
    name = "ReluOp"
    op_names = ["Relu"]


@OV_OPERATOR_METATYPES.register()
class OVGeluMetatype(OVOpMetatype):
    name = "GeluOp"
    op_names = ["Gelu"]
    hw_config_names = [HWConfigOpName.GELU]


@OV_OPERATOR_METATYPES.register()
class OVEluMetatype(OVOpMetatype):
    name = "EluOp"
    op_names = ["Elu"]


@OV_OPERATOR_METATYPES.register()
class OVPReluMetatype(OVOpMetatype):
    name = "PReluOp"
    op_names = ["PReLU"]


@OV_OPERATOR_METATYPES.register()
class OVSigmoidMetatype(OVOpMetatype):
    name = "SigmoidOp"
    op_names = ["Sigmoid"]


@OV_OPERATOR_METATYPES.register()
class OVHardSigmoidMetatype(OVOpMetatype):
    name = "HardSigmoidOp"
    op_names = ["HardSigmoid"]


@OV_OPERATOR_METATYPES.register()
class OVAvgPoolMetatype(OVOpMetatype):
    name = "AvgPoolOp"
    op_names = ["AvgPool"]
    hw_config_names = [HWConfigOpName.AVGPOOL]


@OV_OPERATOR_METATYPES.register()
class OVMaxPoolMetatype(OVOpMetatype):
    name = "MaxPoolOp"
    op_names = ["MaxPool"]
    hw_config_names = [HWConfigOpName.MAXPOOL]


@OV_OPERATOR_METATYPES.register()
class OVConstantMetatype(OVOpMetatype):
    name = "ConstantOp"
    op_names = ["Constant"]


@OV_OPERATOR_METATYPES.register()
class OVAddMetatype(OVOpMetatype):
    name = "AddOp"
    op_names = ["Add"]
    hw_config_names = [HWConfigOpName.ADD]


@OV_OPERATOR_METATYPES.register()
class OVSubtractMetatype(OVOpMetatype):
    name = "SubtractOp"
    op_names = ["Subtract"]
    hw_config_names = [HWConfigOpName.SUBTRACT]


@OV_OPERATOR_METATYPES.register()
class OVMultiplyMetatype(OVOpMetatype):
    name = "MultiplyOp"
    op_names = ["Multiply"]
    hw_config_names = [HWConfigOpName.MULTIPLY]


@OV_OPERATOR_METATYPES.register()
class OVDivideMetatype(OVOpMetatype):
    name = "DivideOp"
    op_names = ["Divide"]
    hw_config_names = [HWConfigOpName.DIVIDE]


@OV_OPERATOR_METATYPES.register()
class OVSumMetatype(OVOpMetatype):
    name = "SumOp"
    op_names = ["ReduceSum"]
    hw_config_names = [HWConfigOpName.REDUCESUM]


@OV_OPERATOR_METATYPES.register()
class OVConcatMetatype(OVOpMetatype):
    name = "ConcatOp"
    op_names = ["Concat"]
    hw_config_names = [HWConfigOpName.CONCAT]


@OV_OPERATOR_METATYPES.register()
class OVBatchNormMetatype(OVOpMetatype):
    name = "BatchNormalizationOp"
    op_names = ["BatchNormInference"]


@OV_OPERATOR_METATYPES.register()
class OVInterpolateMetatype(OVOpMetatype):
    name = "InterpolateOp"
    op_names = ["Interpolate"]
    hw_config_names = [HWConfigOpName.INTERPOLATE]


@OV_OPERATOR_METATYPES.register()
class OVMVNMetatype(OVOpMetatype):
    name = "MVNOp"
    op_names = ["MVN"]
    hw_config_names = [HWConfigOpName.MVN]


@OV_OPERATOR_METATYPES.register()
class OVNormalizeL2Metatype(OVOpMetatype):
    name = "NormalizeL2Op"
    op_names = ["NormalizeL2"]


@OV_OPERATOR_METATYPES.register()
class OVReshapeMetatype(OVOpMetatype):
    name = "ReshapeOp"
    op_names = ["Reshape"]
    hw_config_names = [HWConfigOpName.RESHAPE]


@OV_OPERATOR_METATYPES.register()
class OVShapeOfMetatype(OVOpMetatype):
    name = "ShapeOfOp"
    op_names = ["ShapeOf"]


@OV_OPERATOR_METATYPES.register()
class OVNonZeroMetatype(OVOpMetatype):
    name = "NonZeroOp"
    op_names = ["NonZero"]


@OV_OPERATOR_METATYPES.register()
class OVSplitMetatype(OVOpMetatype):
    name = "SplitOp"
    op_names = ["Split"]
    hw_config_names = [HWConfigOpName.SPLIT]


@OV_OPERATOR_METATYPES.register()
class OVVariadicSplitMetatype(OVOpMetatype):
    name = "VariadicSplitOp"
    op_names = ["VariadicSplit"]


@OV_OPERATOR_METATYPES.register()
class OVShuffleChannelsMetatype(OVOpMetatype):
    name = "ShuffleChannelsOp"
    op_names = ["ShuffleChannels"]


@OV_OPERATOR_METATYPES.register()
class OVBroadcastMetatype(OVOpMetatype):
    name = "BroadcastOp"
    op_names = ["Broadcast"]


@OV_OPERATOR_METATYPES.register()
class OVConvertLikeMetatype(OVOpMetatype):
    name = "ConvertLikeOp"
    op_names = ["ConvertLike"]


@OV_OPERATOR_METATYPES.register()
class OVSpaceToBatchMetatype(OVOpMetatype):
    name = "SpaceToBatchOp"
    op_names = ["SpaceToBatch"]


@OV_OPERATOR_METATYPES.register()
class OVBatchToSpaceMetatype(OVOpMetatype):
    name = "BatchToSpaceOp"
    op_names = ["BatchToSpace"]


@OV_OPERATOR_METATYPES.register()
class OVDepthToSpaceMetatype(OVOpMetatype):
    name = "DepthToSpaceOp"
    op_names = ["DepthToSpace"]


@OV_OPERATOR_METATYPES.register()
class OVSpaceToDepthMetatype(OVOpMetatype):
    name = "SpaceToDepthOp"
    op_names = ["SpaceToDepth"]


@OV_OPERATOR_METATYPES.register()
class OVLSTMSequenceMetatype(OVOpMetatype):
    name = "LSTMSequenceOp"
    op_names = ["LSTMSequence"]
    hw_config_names = [HWConfigOpName.LSTMSEQUENCE]
    const_channel_axis = [1]  # const layout: [num_directions, 4 \* hidden_size, input_size]


@OV_OPERATOR_METATYPES.register()
class OVGRUSequenceMetatype(OVOpMetatype):
    name = "GRUSequenceOp"
    op_names = ["GRUSequence"]
    hw_config_names = [HWConfigOpName.GRUSEQUENCE]
    const_channel_axis = [1]  # const layout: [num_directions, 3 \* hidden_size, input_size]


@OV_OPERATOR_METATYPES.register()
class OVFakeQuantizeMetatype(OVOpMetatype):
    name = "FakeQuantizeOp"
    op_names = ["FakeQuantize"]


@OV_OPERATOR_METATYPES.register()
class OVLessMetatype(OVOpMetatype):
    name = "LessOp"
    op_names = ["Less"]
    hw_config_names = [HWConfigOpName.LESS]


@OV_OPERATOR_METATYPES.register()
class OVLessEqualMetatype(OVOpMetatype):
    name = "LessEqualOp"
    op_names = ["LessEqual"]
    hw_config_names = [HWConfigOpName.LESSEQUAL]


@OV_OPERATOR_METATYPES.register()
class OVGreaterMetatype(OVOpMetatype):
    name = "GreaterOp"
    op_names = ["Greater"]
    hw_config_names = [HWConfigOpName.GREATER]


@OV_OPERATOR_METATYPES.register()
class OVGreaterEqualMetatype(OVOpMetatype):
    name = "GreaterEqualOp"
    op_names = ["GreaterEqual"]
    hw_config_names = [HWConfigOpName.GREATEREQUAL]


@OV_OPERATOR_METATYPES.register()
class OVEqualMetatype(OVOpMetatype):
    name = "EqualOp"
    op_names = ["Equal"]
    hw_config_names = [HWConfigOpName.EQUAL]


@OV_OPERATOR_METATYPES.register()
class OVNotEqualMetatype(OVOpMetatype):
    name = "NotEqualOp"
    op_names = ["NotEqual"]
    hw_config_names = [HWConfigOpName.NOTEQUAL]


@OV_OPERATOR_METATYPES.register()
class OVLogicalNotMetatype(OVOpMetatype):
    name = "LogicalNotOp"
    op_names = ["LogicalNot"]
    hw_config_names = [HWConfigOpName.LOGICALNOT]


@OV_OPERATOR_METATYPES.register()
class OVLogicalAndMetatype(OVOpMetatype):
    name = "LogicalAndOp"
    op_names = ["LogicalAnd"]
    hw_config_names = [HWConfigOpName.LOGICALAND]


@OV_OPERATOR_METATYPES.register()
class OVLogicalOrMetatype(OVOpMetatype):
    name = "LogicalOrOp"
    op_names = ["LogicalOr"]
    hw_config_names = [HWConfigOpName.LOGICALOR]


@OV_OPERATOR_METATYPES.register()
class OVLogicalXorMetatype(OVOpMetatype):
    name = "LogicalXorOp"
    op_names = ["LogicalXor"]
    hw_config_names = [HWConfigOpName.LOGICALXOR]


@OV_OPERATOR_METATYPES.register()
class OVEmbeddingMetatype(OVOpMetatype):
    name = "EmbeddingOp"
    hw_config_names = [HWConfigOpName.EMBEDDING]
    const_channel_axis = [0]

    @classmethod
    def matches(cls, node: ov.Node) -> bool:
        return _is_embedding(node)


@OV_OPERATOR_METATYPES.register()
class OVFloorMetatype(OVOpMetatype):
    name = "FloorOp"
    op_names = ["Floor"]


@OV_OPERATOR_METATYPES.register()
class OVFloorModMetatype(OVOpMetatype):
    name = "FloorModOp"
    op_names = ["FloorMod"]
    hw_config_names = [HWConfigOpName.FLOORMOD]


@OV_OPERATOR_METATYPES.register()
class OVMaximumMetatype(OVOpMetatype):
    name = "MaximumOp"
    op_names = ["Maximum"]
    hw_config_names = [HWConfigOpName.MAXIMUM]


@OV_OPERATOR_METATYPES.register()
class OVMinimumMetatype(OVOpMetatype):
    name = "MinimumOp"
    op_names = ["Minimum"]
    hw_config_names = [HWConfigOpName.MINIMUM]


@OV_OPERATOR_METATYPES.register()
class OVSqrtMetatype(OVOpMetatype):
    name = "SqrtOp"
    op_names = ["Sqrt"]
    hw_config_names = [HWConfigOpName.POWER]


@OV_OPERATOR_METATYPES.register()
class OVPowerMetatype(OVOpMetatype):
    name = "PowerOp"
    op_names = ["Power"]
    hw_config_names = [HWConfigOpName.POWER]


@OV_OPERATOR_METATYPES.register()
class OVLogMetatype(OVOpMetatype):
    name = "LogOp"
    op_names = ["Log"]


@OV_OPERATOR_METATYPES.register()
class OVRoiAlignMetatype(OVOpMetatype):
    name = "RoiAlignOp"
    op_names = ["ROIAlign"]


@OV_OPERATOR_METATYPES.register()
class OVGatherMetatype(OVOpMetatype):
    name = "GatherOp"
    op_names = ["Gather"]
    subtypes = [OVEmbeddingMetatype]


@OV_OPERATOR_METATYPES.register()
class OVGatherNDMetatype(OVOpMetatype):
    name = "GatherNDOp"
    op_names = ["GatherND"]


@OV_OPERATOR_METATYPES.register()
class OVGatherElementsMetatype(OVOpMetatype):
    name = "GatherElementsOp"
    op_names = ["GatherElements"]


@OV_OPERATOR_METATYPES.register()
class OVUnsqueezeMetatype(OVOpMetatype):
    name = "UnsqueezeOp"
    op_names = ["Unsqueeze"]
    hw_config_names = [HWConfigOpName.UNSQUEEZE]


@OV_OPERATOR_METATYPES.register()
class OVSqueezeMetatype(OVOpMetatype):
    name = "SqueezeOp"
    op_names = ["Squeeze"]
    hw_config_names = [HWConfigOpName.SQUEEZE]


@OV_OPERATOR_METATYPES.register()
class OVNonMaxSuppressionMetatype(OVOpMetatype):
    name = "NonMaxSuppressionOp"
    op_names = ["NonMaxSuppression"]


@OV_OPERATOR_METATYPES.register()
class OVReduceMinMetatype(OVOpMetatype):
    name = "ReduceMinOp"
    op_names = ["ReduceMin"]


@OV_OPERATOR_METATYPES.register()
class OVReduceMaxMetatype(OVOpMetatype):
    name = "ReduceMaxOp"
    op_names = ["ReduceMax"]
    hw_config_names = [HWConfigOpName.REDUCEMAX]


@OV_OPERATOR_METATYPES.register()
class OVReduceMeanMetatype(OVOpMetatype):
    name = "ReduceMeanOp"
    op_names = ["ReduceMean"]
    hw_config_names = [HWConfigOpName.REDUCEMEAN]


@OV_OPERATOR_METATYPES.register()
class OVReduceL1Metatype(OVOpMetatype):
    name = "ReduceL1Op"
    op_names = ["ReduceL1"]


@OV_OPERATOR_METATYPES.register()
class OVReduceL2Metatype(OVOpMetatype):
    name = "ReduceL2Op"
    op_names = ["ReduceL2"]
    hw_config_names = [HWConfigOpName.REDUCEL2]


@OV_OPERATOR_METATYPES.register()
class OVTopKMetatype(OVOpMetatype):
    name = "TopKOp"
    op_names = ["TopK"]


@OV_OPERATOR_METATYPES.register()
class OVStridedSliceMetatype(OVOpMetatype):
    name = "StridedSliceOp"
    op_names = ["StridedSlice"]
    hw_config_names = [HWConfigOpName.STRIDEDSLICE]


@OV_OPERATOR_METATYPES.register()
class OVExpMetatype(OVOpMetatype):
    name = "ExpOp"
    op_names = ["Exp"]


@OV_OPERATOR_METATYPES.register()
class OVTransposeMetatype(OVOpMetatype):
    name = "TransposeOp"
    op_names = ["Transpose"]
    hw_config_names = [HWConfigOpName.TRANSPOSE]


@OV_OPERATOR_METATYPES.register()
class OVTileMetatype(OVOpMetatype):
    name = "TileOp"
    op_names = ["Tile"]
    hw_config_names = [HWConfigOpName.TILE]


@OV_OPERATOR_METATYPES.register()
class OVScatterElementsUpdateMetatype(OVOpMetatype):
    name = "ScatterElementsUpdateOp"
    op_names = ["ScatterElementsUpdate"]


@OV_OPERATOR_METATYPES.register()
class OVScatterNDUpdateMetatype(OVOpMetatype):
    name = "ScatterNDUpdateOp"
    op_names = ["ScatterNDUpdate"]


@OV_OPERATOR_METATYPES.register()
class OVScatterUpdateMetatype(OVOpMetatype):
    name = "ScatterUpdateOp"
    op_names = ["ScatterUpdate"]


@OV_OPERATOR_METATYPES.register()
class OVSoftmaxMetatype(OVOpMetatype):
    name = "SoftmaxOp"
    op_names = ["SoftMax", "Softmax"]


@OV_OPERATOR_METATYPES.register()
class OVPadMetatype(OVOpMetatype):
    name = "PadOp"
    op_names = ["Pad"]
    hw_config_names = [HWConfigOpName.PAD]


@OV_OPERATOR_METATYPES.register()
class OVReadValueMetatype(OVOpMetatype):
    name = "ReadValueOp"
    op_names = ["ReadValue"]


@OV_OPERATOR_METATYPES.register()
class OVAssignMetatype(OVOpMetatype):
    name = "AssignOp"
    op_names = ["Assign"]


@OV_OPERATOR_METATYPES.register()
class OVConvertMetatype(OVOpMetatype):
    name = "ConvertOp"
    op_names = ["Convert"]


@OV_OPERATOR_METATYPES.register()
@INPUT_NOOP_METATYPES.register()
class OVParameterMetatype(OVOpMetatype):
    name = "ParameterOp"
    op_names = ["Parameter"]


@OV_OPERATOR_METATYPES.register()
@OUTPUT_NOOP_METATYPES.register()
class OVResultMetatype(OVOpMetatype):
    name = "ResultOp"
    op_names = ["Result"]


@OV_OPERATOR_METATYPES.register()
class OVSwishMetatype(OVOpMetatype):
    name = "SwishOp"
    op_names = ["Swish"]


@OV_OPERATOR_METATYPES.register()
class OVHSwishMetatype(OVOpMetatype):
    name = "HSwishhOp"
    op_names = ["HSwish"]


@OV_OPERATOR_METATYPES.register()
class OVClampMetatype(OVOpMetatype):
    name = "ClampOp"
    op_names = ["Clamp"]


@OV_OPERATOR_METATYPES.register()
class OVSquaredDifferenceMetatype(OVOpMetatype):
    name = "SquaredDifferenceOp"
    op_names = ["SquaredDifference"]


@OV_OPERATOR_METATYPES.register()
class OVDeformableConvolutionMetatype(OVOpMetatype):
    name = "DeformableConvolutionOp"
    op_names = ["DeformableConvolution"]


@OV_OPERATOR_METATYPES.register()
class OVAbsMetatype(OVOpMetatype):
    name = "AbsOp"
    op_names = ["Abs"]


@OV_OPERATOR_METATYPES.register()
<<<<<<< HEAD
class OVIfMetatype(OVOpMetatype):
    name = "IfOp"
    op_names = ["If"]
=======
class OVGroupNormalizationMetatype(OVOpMetatype):
    name = "GroupNormalizationOp"
    op_names = ["GroupNormalization"]
    hw_config_names = [HWConfigOpName.GROUPNORMALIZATION]
>>>>>>> 05ae9168


def get_operator_metatypes() -> List[Type[OperatorMetatype]]:
    """
    Returns a list of the operator metatypes.
    :return: List of operator metatypes .
    """
    return list(OV_OPERATOR_METATYPES.registry_dict.values())


def get_operation_const_op(operation: ov.Node, const_port_id: int) -> Optional[ov.Node]:
    """
    Returns constant node of given operation placed on given const port id.

    :param operation: Given operation.
    :param const_port_id: Given constant port id.
    :returns: Constant node of given operation placed on given const port id.
    """
    node = operation.input_value(const_port_id).get_node()

    # There are several cases here
    # (Constant) -> (Operation)
    # (Constant) -> (Convert) -> (Operation)
    # (Constant) -> (Convert) -> (FakeQuantize) -> (Operation)
    # (Constant) -> (Convert) -> (FakeQuantize) -> (Reshape) -> (Operation)
    #  and etc. We need properly find the constant node. So we start with
    # `node` and traverse up until the constant node is not found.
    queue = deque([node])
    constant_node = None
    allowed_propagation_types_list = ["Convert", "FakeQuantize", "Reshape"]

    while len(queue) != 0:
        curr_node = queue.popleft()
        if curr_node.get_type_name() == "Constant":
            constant_node = curr_node
            break
        if len(curr_node.inputs()) == 0:
            break
        if curr_node.get_type_name() in allowed_propagation_types_list:
            queue.append(curr_node.input_value(0).get_node())

    return constant_node


def _is_depthwise_conv(node: ov.Node) -> bool:
    """
    Returns True if the group convolution is depthwise, False - otherwise.
    Depthwise convolution is a convolution satisfies the following rule:
    groups == in_channels and inp_channels > 1.
    Weight tensor layout is [groups, output channels / groups, input channels / groups, Z, Y, X],
    where Z, Y, X - spatial axes.

    :param node: GroupConvolution node to check whether it is depthwise.
    :return: True if the convolution is depthwise, False - otherwise.
    """
    inp_channels = node.input_value(0).get_partial_shape().get_dimension(1)
    groups = node.input_value(1).get_partial_shape().get_dimension(0)
    if inp_channels.is_dynamic or groups.is_dynamic:
        return False
    inp_channels = inp_channels.get_length()
    groups = groups.get_length()
    return groups == inp_channels and inp_channels > 1


def _is_embedding(node: ov.Node) -> bool:
    """
    Returns True if the layer can be represented as embedding, False - otherwise.

    :param node: Layer to check whether it is embedding.
    :return: True if the layer is embedding, False - otherwise.
    """
    allowed_types_list = ["f16", "f32", "f64"]
    const_port_id = 0
    input_tensor = node.input_value(const_port_id)
    if input_tensor.get_element_type().get_type_name() in allowed_types_list:
        const_node = get_operation_const_op(node, const_port_id)
        if const_node is not None:
            return True

    return False


def get_node_metatype(node: ov.Node) -> Type[OperatorMetatype]:
    """
    Determine NNCF meta type for OpenVINO node.

    :param node: OpenVINO node.
    :return: NNCF meta type which corresponds to OpenVINO node.
    """
    node_type = node.get_type_name()
    metatype = OV_OPERATOR_METATYPES.get_operator_metatype_by_op_name(node_type)
    if metatype is not UnknownMetatype:
        if metatype.get_subtypes():
            subtype = metatype.determine_subtype(node)
            if subtype is not None:
                metatype = subtype
    return metatype<|MERGE_RESOLUTION|>--- conflicted
+++ resolved
@@ -674,16 +674,15 @@
 
 
 @OV_OPERATOR_METATYPES.register()
-<<<<<<< HEAD
 class OVIfMetatype(OVOpMetatype):
     name = "IfOp"
     op_names = ["If"]
-=======
+
+
 class OVGroupNormalizationMetatype(OVOpMetatype):
     name = "GroupNormalizationOp"
     op_names = ["GroupNormalization"]
     hw_config_names = [HWConfigOpName.GROUPNORMALIZATION]
->>>>>>> 05ae9168
 
 
 def get_operator_metatypes() -> List[Type[OperatorMetatype]]:
