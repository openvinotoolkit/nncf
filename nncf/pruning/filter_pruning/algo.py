"""
 Copyright (c) 2020 Intel Corporation
 Licensed under the Apache License, Version 2.0 (the "License");
 you may not use this file except in compliance with the License.
 You may obtain a copy of the License at
      http://www.apache.org/licenses/LICENSE-2.0
 Unless required by applicable law or agreed to in writing, software
 distributed under the License is distributed on an "AS IS" BASIS,
 WITHOUT WARRANTIES OR CONDITIONS OF ANY KIND, either express or implied.
 See the License for the specific language governing permissions and
 limitations under the License.
"""

from typing import Dict
from typing import List
from typing import Union

import numpy as np
import torch
<<<<<<< HEAD
from functools import partial
=======
>>>>>>> d6f2e047
from texttable import Texttable
from torch import nn
import json

from nncf.algo_selector import COMPRESSION_ALGORITHMS
from nncf.api.compression import CompressionLevel
<<<<<<< HEAD
from nncf.common.pruning.model_analysis import Clusterization
from nncf.common.pruning.schedulers import PRUNING_SCHEDULERS
from nncf.common.pruning.utils import get_next_nodes_of_types
from nncf.common.pruning.utils import get_rounded_pruned_element_number
from nncf.common.utils.logger import logger as nncf_logger
from nncf.compression_method_api import PTCompressionAlgorithmController
from nncf.dynamic_graph.context import Scope
from nncf.layer_utils import _NNCFModuleMixin
from nncf.layers import NNCF_GENERAL_CONV_MODULES_DICT
from nncf.layers import NNCF_PRUNING_MODULES_DICT
=======
from nncf.api.compression import CompressionLoss
from nncf.api.compression import CompressionScheduler
from nncf.common.pruning.mask_propagation import MaskPropagationAlgorithm
from nncf.common.pruning.model_analysis import Clusterization
from nncf.common.pruning.utils import calculate_in_out_channels_in_uniformly_pruned_model
from nncf.common.pruning.utils import count_flops_for_nodes
from nncf.common.pruning.utils import get_cluster_next_nodes
from nncf.common.pruning.utils import get_conv_in_out_channels
from nncf.common.pruning.utils import get_rounded_pruned_element_number
from nncf.common.pruning.schedulers import PRUNING_SCHEDULERS
from nncf.common.utils.logger import logger as nncf_logger
from nncf.compression_method_api import PTCompressionAlgorithmController
from nncf.dynamic_graph.context import Scope
from nncf.layers import NNCF_PRUNING_MODULES_DICT
from nncf.layers import NNCF_GENERAL_CONV_MODULES_DICT
from nncf.layer_utils import _NNCFModuleMixin
>>>>>>> d6f2e047
from nncf.nncf_network import NNCFNetwork
from nncf.pruning.base_algo import BasePruningAlgoBuilder
from nncf.pruning.base_algo import BasePruningAlgoController
from nncf.pruning.base_algo import PrunedModuleInfo
from nncf.pruning.export_helpers import ModelPruner
<<<<<<< HEAD
from nncf.pruning.export_helpers import PTConvolution
from nncf.pruning.export_helpers import PTElementwise
from nncf.pruning.export_helpers import PTTransposeConvolution
=======
from nncf.pruning.export_helpers import PTElementwise
from nncf.pruning.export_helpers import PT_PRUNING_OPERATOR_METATYPES
from nncf.pruning.filter_pruning.functions import calculate_binary_mask
>>>>>>> d6f2e047
from nncf.pruning.filter_pruning.functions import FILTER_IMPORTANCE_FUNCTIONS
from nncf.pruning.filter_pruning.functions import calculate_binary_mask
from nncf.pruning.filter_pruning.functions import tensor_l2_normalizer
from nncf.pruning.filter_pruning.global_ranking.LeGR import LeGR
from nncf.pruning.filter_pruning.layers import FilterPruningBlock
from nncf.pruning.filter_pruning.layers import inplace_apply_filter_binary_mask
<<<<<<< HEAD
from nncf.structures import LeGRInitArgs, DistributedCallbacksArgs
from nncf.utils import get_filters_num, compute_FLOPs_hook
=======
from nncf.pruning.utils import init_output_masks_in_graph
from nncf.utils import get_filters_num
>>>>>>> d6f2e047


@COMPRESSION_ALGORITHMS.register('filter_pruning')
class FilterPruningBuilder(BasePruningAlgoBuilder):
    def create_weight_pruning_operation(self, module):
        return FilterPruningBlock(module.weight.size(module.target_weight_dim_for_compression))

    def build_controller(self, target_model: NNCFNetwork) -> PTCompressionAlgorithmController:
        return FilterPruningController(target_model,
                                       self._prunable_types,
                                       self.pruned_module_groups_info,
                                       self.config)

    def _is_pruned_module(self, module) -> bool:
        # Currently prune only Convolutions
        return isinstance(module, tuple(NNCF_PRUNING_MODULES_DICT.keys()))

    def get_op_types_of_pruned_modules(self) -> List[str]:
        types = [v.op_func_name for v in NNCF_PRUNING_MODULES_DICT]
        return types

    def get_types_of_grouping_ops(self) -> List[str]:
        return PTElementwise.get_all_op_aliases()


class FilterPruningController(BasePruningAlgoController):
    def __init__(self, target_model: NNCFNetwork,
                 prunable_types: List[str],
                 pruned_module_groups: Clusterization,
                 config):
        super().__init__(target_model, prunable_types, pruned_module_groups, config)
        params = self.config.get("params", {})
        self.frozen = False
        self._pruning_rate = 0
        self.pruning_init = config.get("pruning_init", 0)
        self.pruning_quota = 0.9

        self.modules_in_channels = {}  # type: Dict[Scope, int]
        self.modules_out_channels = {}  # type: Dict[Scope, int]
        self.pruning_quotas = {}
        self.nodes_flops = {}  # type: Dict[Scope, int]
        self.nodes_flops_cost = {}  # type: Dict[Scope, int]
        self.next_nodes = {}
        self._init_pruned_modules_params()
        self.flops_count_init()
        self.full_flops = sum(self.nodes_flops.values())
        self.current_flops = self.full_flops

        self.weights_normalizer = tensor_l2_normalizer  # for all weights in common case
        self.filter_importance = FILTER_IMPORTANCE_FUNCTIONS.get(params.get('filter_importance', 'L2'))
        self.weight_importance = params.get('weight_importance', 'uniform')
        self.all_weights = params.get("all_weights", False)
        scheduler_cls = PRUNING_SCHEDULERS.get(params.get("schedule", "baseline"))
        self._scheduler = scheduler_cls(self, params)

        if self.weight_importance == 'legr':
            # Wrapping model for parallelization
            distributed_wrapping_init_args = config.get_extra_struct(DistributedCallbacksArgs)
            target_model = distributed_wrapping_init_args.wrap_model(target_model)

            legr_init_args = config.get_extra_struct(LeGRInitArgs)
            legr_params = params.get("legr_params", {})
            if 'max_pruning' not in legr_params:
                legr_params['max_pruning'] = self._scheduler.target_level

            if params.get('load_ranking_coeffs_path'):
                coeffs_path = params.get('load_ranking_coeffs_path')
                nncf_logger.info('Loading ranking coefficients from file {}'.format(coeffs_path))
                loaded_coeffs = json.load(open(coeffs_path, 'r'))
                self.ranking_coeffs = {Scope.from_str(key): loaded_coeffs[key] for key in loaded_coeffs}
            else:
                legr = LeGR(self, target_model, legr_init_args, **legr_params)
                self.ranking_coeffs = legr.train_global_ranking()
                nncf_logger.info('Trained ranking coefficients = {}'.format({str(scope): self.ranking_coeffs[scope]
                                                                         for scope in self.ranking_coeffs}))
            # Unwrapping model
            target_model = distributed_wrapping_init_args.unwrap_model(target_model)
        else:
            self.ranking_coeffs = {node.module_scope: (1, 0) for node in self.pruned_module_groups_info.get_all_nodes()}

        # Saving ranking coefficients to the specified file
        if params.get('save_ranking_coeffs_path'):
            nncf_logger.info('Saving ranking coefficients to the file {}'.format(params.get('save_ranking_coeffs_path')))
            readable_coeffs = {str(scope): self.ranking_coeffs[scope] for scope in
                               self.ranking_coeffs}
            json.dump(readable_coeffs, open(params.get('save_ranking_coeffs_path'), 'w'))

        self.set_pruning_rate(self.pruning_init)

    @property
    def loss(self) -> CompressionLoss:
        return self._loss

    @property
    def scheduler(self) -> CompressionScheduler:
        return self._scheduler

    @staticmethod
    def _get_mask(minfo: PrunedModuleInfo):
        return minfo.operand.binary_filter_pruning_mask

    @staticmethod
    def _set_mask(minfo: PrunedModuleInfo, mask):
        minfo.operand.binary_filter_pruning_mask = mask

    def statistics(self, quickly_collected_only=False):
        stats = super().statistics(quickly_collected_only)
        stats['pruning_rate'] = self._pruning_rate
        stats['FLOPS pruning level'] = 1 - self.current_flops / self.full_flops
        stats['FLOPS current / full'] = f"{self.current_flops} / {self.full_flops}"
        return stats

    @property
    def pruning_rate(self) -> float:
        """Global pruning rate in the model"""
        return self._pruning_rate

    def freeze(self):
        self.frozen = True

    def step(self, next_step):
        self._apply_masks()

    def _init_pruned_modules_params(self):
        # 1. Init in/out channels for potentially prunable modules
        graph = self._model.get_original_graph()
        self.modules_in_channels, self.modules_out_channels = get_conv_in_out_channels(graph)

        # 2. Init next_nodes for every pruning cluster
        self.next_nodes = get_cluster_next_nodes(graph, self.pruned_module_groups_info, self._prunable_types)

<<<<<<< HEAD
            self.pruning_quotas[cluster.id] = np.floor(self.modules_out_channels[cluster.nodes[0].module_scope]
                                                       * self.pruning_quota)
=======
        # 3. Init pruning quotas
        for cluster in self.pruned_module_groups_info.get_all_clusters():
            self.pruning_quotas[cluster.id] = self.modules_out_channels[cluster.nodes[0].module_scope] \
                                              * self.pruning_quota
>>>>>>> d6f2e047

    def flops_count_init(self) -> None:
        def get_in_out_shapes_hook(in_shapes_dict_to_save: dict, out_shapes_dict_to_save: dict):
            ctx = self._model.get_tracing_context()

            def compute_in_out_shapes_hook(module, input_, output):
                if isinstance(module, tuple(NNCF_GENERAL_CONV_MODULES_DICT.values())):
                    out_shapes_dict_to_save[ctx.scope] = output.shape[2:]
                if isinstance(module, nn.Linear):
                    out_shapes_dict_to_save[ctx.scope] = output.shape[-1]
                    if len(input_[0].shape) == 1:
                        in_shapes_dict_to_save[ctx.scope] = input_[0].shape[0]
                    else:
                        in_shapes_dict_to_save[ctx.scope] = input_[0].shape[1:]

            return compute_in_out_shapes_hook

        def get_node_cost_hook():
            """
            Cost of node is num of flops for this node divided by numbers of input and output channels for this node.
            """
            ctx = self._model.get_tracing_context()

            def compute_cost_hook(module, input_, output):
                if isinstance(module, (nn.Conv1d, nn.Conv2d, nn.Conv3d, nn.ConvTranspose1d, nn.ConvTranspose2d,
                                       nn.ConvTranspose3d)):
                    ks = module.weight.data.shape
                    cost = 2 * np.prod(ks[2:]) * np.prod(output.shape[2:]) / module.groups
                else:
                    return
                self.nodes_flops_cost[ctx.scope] = cost

            return compute_cost_hook

        graph = self._model.get_original_graph()
        hook_list = []
        in_shapes, out_shapes = {}, {}

        for nncf_node in graph.get_all_nodes():
            node_module = self._model.get_module_by_scope(nncf_node.ia_op_exec_context.scope_in_model)
            hook_list.append(node_module.register_forward_hook(get_in_out_shapes_hook(in_shapes, out_shapes)))
            hook_list.append(node_module.register_forward_hook(get_node_cost_hook()))

        self._model.do_dummy_forward(force_eval=True)

        self.nodes_flops = count_flops_for_nodes(graph, in_shapes, out_shapes,
                                                 conv_op_types=[v.op_func_name
                                                                for v in NNCF_GENERAL_CONV_MODULES_DICT],
                                                 linear_op_types=['linear'])
        for h in hook_list:
            h.remove()

    def _calculate_flops_pruned_model_by_masks(self) -> float:
        """
        Calculates number of flops for pruned model by using binary_filter_pruning_mask.
        :return: number of flops in model
        """
        tmp_in_channels = self.modules_in_channels.copy()
        tmp_out_channels = self.modules_out_channels.copy()

        for group in self.pruned_module_groups_info.get_all_clusters():
            assert all(tmp_out_channels[group.nodes[0].module_scope] == tmp_out_channels[node.module_scope] for node in
                       group.nodes)
            new_out_channels_num = int(sum(group.nodes[0].operand.binary_filter_pruning_mask))
            num_of_sparse_elems = len(group.nodes[0].operand.binary_filter_pruning_mask) - new_out_channels_num
            for node in group.nodes:
                tmp_out_channels[node.module_scope] = new_out_channels_num
            # Prune in_channels in all next nodes of cluster
            next_nodes = self.next_nodes[group.id]
            for node_module_scope in next_nodes:
                tmp_in_channels[node_module_scope] -= num_of_sparse_elems

        flops = self._calculate_flops_in_pruned_model(tmp_in_channels, tmp_out_channels)
        return flops

    def _calculate_flops_in_pruned_model(self, modules_in_channels: Dict[Scope, int],
                                         modules_out_channels: Dict[Scope, int]) -> float:
        """
        Calculates number of flops in model with number of input/output channels for nodes from modules_in_channels,
        modules_out_channels. It allows to count the number of flops in pruned model (with changed number of
        input/output channels for some nodes).
        Number of flops calculates as follows: for nodes that isn't in in/out channels used full number of flops from
        self.nodes_flops.
        For nodes with keys from in/out channels dicts flops
        = modules_in_channels[node_id] * modules_out_channels[node_id] * self.nodes_flops_cost[node_id]
        :param modules_in_channels: numbers of input channels in nodes
        :param modules_out_channels: numbers of output channels in model
        :return: number of flops in model
        """
        flops = 0
        graph = self._model.get_original_graph()
        for nncf_node in graph.get_all_nodes():
            scope = nncf_node.ia_op_exec_context.scope_in_model
            if scope in modules_in_channels:
                flops += int(modules_in_channels[scope] * modules_out_channels[scope] * \
                         self.nodes_flops_cost[scope])
            elif scope in self.nodes_flops:
                flops += self.nodes_flops[scope]
        return flops

    def _calculate_flops_in_uniformly_pruned_model(self, pruning_rate: float) -> float:
        """
        Prune all prunable modules in model with pruning_rate rate and returns flops of pruned model.
        :param pruning_rate: proportion of zero filters in all modules
        :return: flops number in pruned model
        """
        tmp_in_channels, tmp_out_channels = \
            calculate_in_out_channels_in_uniformly_pruned_model(
                pruning_groups=self.pruned_module_groups_info.get_all_clusters(),
                pruning_rate=pruning_rate,
                full_input_channels=self.modules_in_channels,
                full_output_channels=self.modules_out_channels,
                pruning_groups_next_nodes=self.next_nodes)
        flops = self._calculate_flops_in_pruned_model(tmp_in_channels, tmp_out_channels)
        return flops

    def _find_uniform_pruning_rate_for_target_flops(self, target_flops_pruning_rate: float) -> float:
        """
        Searching for the minimal uniform layer-wise weight pruning rate (proportion of zero filters in a layer)
         needed to achieve the target pruning rate in flops.
        :param target_flops_pruning_rate: target proportion of flops that should be pruned in the model
        :return: uniform pruning rate for all layers
        """
        error = 0.01
        target_flops = self.full_flops * (1 - target_flops_pruning_rate)
        left, right = 0.0, 1.0
        while abs(right - left) > error:
            middle = (left + right) / 2
            flops = self._calculate_flops_in_uniformly_pruned_model(middle)
            if flops < target_flops:
                right = middle
            else:
                left = middle
        flops = self._calculate_flops_in_uniformly_pruned_model(right)
        if flops < target_flops:
            self.current_flops = flops
            return right
        raise RuntimeError("Can't prune the model to get the required "
                           "pruning rate in flops = {}".format(target_flops_pruning_rate))

    def set_pruning_rate(self, pruning_rate: Union[float, Dict[int, float]],
                         run_batchnorm_adaptation: bool = False) -> None:
        """
        Set the global or groupwise pruning rate in the model.
        If pruning_rate is a float, the correspoding global pruning rate is set in the model,
        either in terms of the percentage of filters pruned or as the percentage of flops
        removed, the latter being true in case the "prune_flops" flag of the controller is
        set to True.
        If pruning_rate is a dict, the keys should correspond to layer group id's and the
        values to groupwise pruning rates to be set in the model.
        """
        groupwise_pruning_rates_set = isinstance(pruning_rate, dict)
        passed_pruning_rate = pruning_rate

        if not self.frozen:
            nncf_logger.info("Computing filter importance scores and binary masks...")
            with torch.no_grad():
                if self.all_weights:
                    if groupwise_pruning_rates_set:
                        raise RuntimeError('Cannot set group-wise pruning rates with '
                                           'all_weights=True')
                    # Non-uniform (global) importance-score-based pruning according
                    # to the global pruning rate
                    if self.prune_flops:
                        self._set_binary_masks_for_pruned_modules_globally_by_flops_target(pruning_rate)
                    else:
                        self._set_binary_masks_for_pruned_modules_globally(pruning_rate)
                else:
                    if groupwise_pruning_rates_set:
                        group_ids = [group.id for group in self.pruned_module_groups_info.get_all_clusters()]
                        if set(pruning_rate.keys()) != set(group_ids):
                            raise RuntimeError('Groupwise pruning rate dict keys do not correspond to '
                                               'layer group ids')
                    else:
                        # Pruning uniformly with the same pruning rate across layers
                        if self.prune_flops:
                            # Looking for layerwise pruning rate needed for the required flops pruning rate
                            pruning_rate = self._find_uniform_pruning_rate_for_target_flops(pruning_rate)
                    self._set_binary_masks_for_pruned_modules_groupwise(pruning_rate)

            if self.zero_grad:
                self.zero_grads_for_pruned_modules()

        self._apply_masks()

        if not groupwise_pruning_rates_set:
            self._pruning_rate = passed_pruning_rate
        else:
            self._pruning_rate = self._calculate_global_weight_pruning_rate()

        if run_batchnorm_adaptation:
            self.run_batchnorm_adaptation(self.config)

    def _calculate_global_weight_pruning_rate(self) -> float:
        full_param_count = 0
        pruned_param_count = 0
        for minfo in self.pruned_module_groups_info.get_all_nodes():
            layer_param_count = sum(p.numel() for p in minfo.module.parameters() if p.requires_grad)
            layer_weight_pruning_rate = self.pruning_rate_for_weight(minfo)
            full_param_count += layer_param_count
            pruned_param_count += layer_param_count * layer_weight_pruning_rate
        return pruned_param_count / full_param_count

    @property
    def current_groupwise_pruning_rate(self) -> Dict[int, float]:
        """
        Return the dict of layer group id's and corresponding current groupwise
        pruning rates in the model
        """
        groupwise_pruning_rate_dict = {}
        for group in self.pruned_module_groups_info.get_all_clusters():
            groupwise_pruning_rate_dict[group.id] = self.pruning_rate_for_mask(group.nodes[0])
        return groupwise_pruning_rate_dict

    def _set_binary_masks_for_pruned_modules_groupwise(self,
                                                       pruning_rate: Union[float, Dict[int, float]]) -> None:
        """
        Set the binary mask values according to groupwise pruning rates.
        If pruning_rate is a float, set the pruning rates uniformly across groups.
        If pruning_rate is a dict, set specific pruning rates corresponding to each group.
        """
        nncf_logger.debug("Updating binary masks for pruned modules.")
        groupwise_pruning_rates_set = isinstance(pruning_rate, dict)

        for group in self.pruned_module_groups_info.get_all_clusters():
            group_pruning_rate = pruning_rate[group.id] if groupwise_pruning_rates_set \
                else pruning_rate

            filters_num = torch.tensor([get_filters_num(minfo.module) for minfo in group.nodes])
            assert torch.all(filters_num == filters_num[0])
            device = group.nodes[0].module.weight.device

            cumulative_filters_importance = torch.zeros(filters_num[0]).to(device)
            # 1. Calculate cumulative importance for all filters in group
            for minfo in group.nodes:
                filters_importance = self.filter_importance(minfo.module.weight,
                                                            minfo.module.target_weight_dim_for_compression)
                cumulative_filters_importance += filters_importance

            # 2. Calculate threshold
            num_of_sparse_elems = get_rounded_pruned_element_number(cumulative_filters_importance.size(0),
                                                                    group_pruning_rate)
            threshold = sorted(cumulative_filters_importance)[min(num_of_sparse_elems, filters_num[0] - 1)]
            mask = calculate_binary_mask(cumulative_filters_importance, threshold)

            # 3. Set binary masks for filter
            for minfo in group.nodes:
                pruning_module = minfo.operand
                pruning_module.binary_filter_pruning_mask = mask

        # Calculate actual flops with new masks
        self.current_flops = self._calculate_flops_pruned_model_by_masks()

    def _set_binary_masks_for_pruned_modules_globally(self, pruning_rate: float) -> None:
        """
        Set the binary mask values for layer groups according to the global pruning rate.
        Filter importance scores in each group are merged into a single global list and a
        threshold value separating the pruning_rate proportion of the least important filters
        in the model is calculated. Filters are pruned globally according to the threshold value.
        """
        nncf_logger.debug("Setting new binary masks for all pruned modules together.")
        filter_importances = []
        # 1. Calculate importances for all groups of  filters
        for group in self.pruned_module_groups_info.get_all_clusters():
            filters_num = torch.tensor([get_filters_num(minfo.module) for minfo in group.nodes])
            assert torch.all(filters_num == filters_num[0])
            device = group.nodes[0].module.weight.device

            cumulative_filters_importance = torch.zeros(filters_num[0]).to(device)
            # Calculate cumulative importance for all filters in this group
            for minfo in group.nodes:
                normalized_weight = self.weights_normalizer(minfo.module.weight)
                filters_importance = self.filter_importance(normalized_weight,
                                                            minfo.module.target_weight_dim_for_compression)
                cumulative_filters_importance += filters_importance

            filter_importances.append(cumulative_filters_importance)

        # 2. Calculate one threshold for all weights
        importances = torch.cat(filter_importances)
        threshold = sorted(importances)[int(pruning_rate * importances.size(0))]

        # 3. Set binary masks for filters in groups
        for i, group in enumerate(self.pruned_module_groups_info.get_all_clusters()):
            mask = calculate_binary_mask(filter_importances[i], threshold)
            for minfo in group.nodes:
                pruning_module = minfo.operand
                pruning_module.binary_filter_pruning_mask = mask

        # Calculate actual flops with new masks
        self.current_flops = self._calculate_flops_pruned_model_by_masks()

    def _set_binary_masks_for_pruned_modules_globally_by_flops_target(self,
                                                                      target_flops_pruning_rate: float) -> None:
        """
        Sorting all prunable filters in the network by importance and pruning the amount of the
        least important filters sufficient to achieve the target pruning rate by flops.
        Filters are pruned one-by-one and the corresponding flops value is checked.
        :param target_flops_pruning_rate: target proportion of flops removed from the model
        :return:
        """
        target_flops = self.full_flops * (1 - target_flops_pruning_rate)

        # 1. Initialize masks
        for minfo in self.pruned_module_groups_info.get_all_nodes():
            new_mask = torch.ones(get_filters_num(minfo.module)).to(
                minfo.module.weight.device)
            self._set_mask(minfo, new_mask)

        # 2. Calculate filter importances for all prunable groups
        filter_importances = []
        cluster_indexes = []
        filter_indexes = []

        for cluster in self.pruned_module_groups_info.get_all_clusters():
            filters_num = torch.tensor([get_filters_num(minfo.module) for minfo in cluster.nodes])
            assert torch.all(filters_num == filters_num[0])
            device = cluster.nodes[0].module.weight.device

            cumulative_filters_importance = torch.zeros(filters_num[0]).to(device)
            # Calculate cumulative importance for all filters in this group
            for minfo in cluster.nodes:
                # TODO: check why here normalization is needed (in LEGR case normalization shouldn't be done)
                # normalized_weight = self.weights_normalizer(minfo.module.weight)
                weight = minfo.module.weight
                filters_importance = self.filter_importance(weight,
                                                            minfo.module.target_weight_dim_for_compression)
                scaled_importance = self.ranking_coeffs[minfo.module_scope][0] * filters_importance + \
                                    self.ranking_coeffs[minfo.module_scope][1]
                cumulative_filters_importance += scaled_importance

            filter_importances.append(cumulative_filters_importance)
            cluster_indexes.append(cluster.id * torch.ones_like(cumulative_filters_importance))
            filter_indexes.append(torch.arange(len(cumulative_filters_importance)))

        importances = torch.cat(filter_importances)
        cluster_indexes = torch.cat(cluster_indexes)
        filter_indexes = torch.cat(filter_indexes)

        # 3. Sort all filter groups by importances and prune the least important filters
        # until target flops pruning rate is achieved
        sorted_importances = sorted(zip(importances, cluster_indexes, filter_indexes), key=lambda x: x[0])
        cur_num = 0
        tmp_in_channels = self.modules_in_channels.copy()
        tmp_out_channels = self.modules_out_channels.copy()
        tmp_pruning_quotas = self.pruning_quotas.copy()
        while cur_num < len(sorted_importances):
            cluster_idx = int(sorted_importances[cur_num][1])
            filter_idx = int(sorted_importances[cur_num][2])

            if tmp_pruning_quotas[cluster_idx] > 0:
                tmp_pruning_quotas[cluster_idx] -= 1
            else:
                cur_num += 1
                continue

            cluster = self.pruned_module_groups_info.get_cluster_by_id(cluster_idx)
            for node in cluster.nodes:
                tmp_out_channels[node.module_scope] -= 1
                node.operand.binary_filter_pruning_mask[filter_idx] = 0

            # Prune in channels in all next nodes
            next_nodes = self.next_nodes[cluster.id]
            for node_id in next_nodes:
                tmp_in_channels[node_id] -= 1

            flops = self._calculate_flops_in_pruned_model(tmp_in_channels, tmp_out_channels)
            if flops < target_flops:
                self.current_flops = flops
                return
            cur_num += 1
        raise RuntimeError("Can't prune model to asked flops pruning rate")

    def _apply_masks(self):
        nncf_logger.debug("Applying pruning binary masks")

        def _apply_binary_mask_to_module_weight_and_bias(module, mask, module_scope):
            with torch.no_grad():
                dim = module.target_weight_dim_for_compression if isinstance(module, _NNCFModuleMixin) else 0
                # Applying the mask to weights
                inplace_apply_filter_binary_mask(mask, module.weight, module_scope, dim)
                # Applying the mask to biases (if they exist)
                if module.bias is not None:
                    inplace_apply_filter_binary_mask(mask, module.bias, module_scope)

        # 1. Propagate masks for all modules
        graph = self.model.get_original_graph()

        init_output_masks_in_graph(graph, self.pruned_module_groups_info.get_all_nodes())
        MaskPropagationAlgorithm(graph, PT_PRUNING_OPERATOR_METATYPES).mask_propagation()

        # 2. Apply the masks
        types_to_apply_mask = [v.op_func_name for v in NNCF_GENERAL_CONV_MODULES_DICT] + ['group_norm']
        if self.prune_batch_norms:
            types_to_apply_mask.append('batch_norm')

        pruned_node_modules = list()
        for node in graph.get_all_nodes():
            if node.node_type not in types_to_apply_mask:
                continue
            scope = node.ia_op_exec_context.scope_in_model
            node_module = self.model.get_module_by_scope(scope)
            if node.data['output_mask'] is not None and node_module not in pruned_node_modules:
                _apply_binary_mask_to_module_weight_and_bias(node_module, node.data['output_mask'], scope)
                pruned_node_modules.append(node_module)

    @staticmethod
    def create_stats_table_for_pruning_export(old_modules_info, new_modules_info):
        """
        Creating a table with comparison of model params number before and after pruning.
        :param old_modules_info: Information about pruned layers before actually prune layers.
        :param new_modules_info: Information about pruned layers after actually prune layers.
        """
        table = Texttable()
        header = ["Name", "Weight's shape", "New weight's shape", "Bias shape", "New bias shape",
                  "Weight's params count", "New weight's params count",
                  "Mask zero %", "Layer PR"]
        data = [header]

        for layer in old_modules_info.keys():
            assert layer in new_modules_info

            drow = {h: 0 for h in header}
            drow["Name"] = layer
            drow["Weight's shape"] = old_modules_info[layer]['w_shape']
            drow["New weight's shape"] = new_modules_info[layer]['w_shape']
            drow["Bias shape"] = old_modules_info[layer]['b_shape']
            drow["New bias shape"] = new_modules_info[layer]['b_shape']

            drow["Weight's params count"] = old_modules_info[layer]['params_count']
            drow["New weight's params count"] = new_modules_info[layer]['params_count']

            drow["Mask zero %"] = old_modules_info[layer]['mask_pr']

            drow["Layer PR"] = 1 - new_modules_info[layer]['params_count'] / old_modules_info[layer]['params_count']
            row = [drow[h] for h in header]
            data.append(row)
        table.add_rows(data)
        return table

    def prepare_for_export(self):
        """
        This function discards the pruned filters based on the binary masks
        before exporting the model to ONNX.
        """
        self._apply_masks()
        model = self._model.eval().cpu()
        graph = model.get_original_graph()

        parameters_count_before = model.get_parameters_count_in_model()
        flops = model.get_MACs_in_model()
        pruned_layers_stats = self.get_stats_for_pruned_modules()

        init_output_masks_in_graph(graph, self.pruned_module_groups_info.get_all_nodes())
        model_pruner = ModelPruner(model, graph, PT_PRUNING_OPERATOR_METATYPES)
        model_pruner.prune_model()

        parameters_count_after = model.get_parameters_count_in_model()
        flops_after = model.get_MACs_in_model()
        new_pruned_layers_stats = self.get_stats_for_pruned_modules()
        stats = self.create_stats_table_for_pruning_export(pruned_layers_stats, new_pruned_layers_stats)

        nncf_logger.info(stats.draw())
        nncf_logger.info('Final Model Pruning Rate = %.3f', 1 - parameters_count_after / parameters_count_before)
        nncf_logger.info('Total MAC pruning level = %.3f', 1 - flops_after / flops)

    def compression_level(self) -> CompressionLevel:
        target_pruning_level = self.scheduler.target_level
        actual_pruning_level = self._pruning_rate
        if actual_pruning_level == 0:
            return CompressionLevel.NONE
        if actual_pruning_level >= target_pruning_level:
            return CompressionLevel.FULL
        return CompressionLevel.PARTIAL<|MERGE_RESOLUTION|>--- conflicted
+++ resolved
@@ -17,28 +17,13 @@
 
 import numpy as np
 import torch
-<<<<<<< HEAD
 from functools import partial
-=======
->>>>>>> d6f2e047
 from texttable import Texttable
 from torch import nn
 import json
 
 from nncf.algo_selector import COMPRESSION_ALGORITHMS
 from nncf.api.compression import CompressionLevel
-<<<<<<< HEAD
-from nncf.common.pruning.model_analysis import Clusterization
-from nncf.common.pruning.schedulers import PRUNING_SCHEDULERS
-from nncf.common.pruning.utils import get_next_nodes_of_types
-from nncf.common.pruning.utils import get_rounded_pruned_element_number
-from nncf.common.utils.logger import logger as nncf_logger
-from nncf.compression_method_api import PTCompressionAlgorithmController
-from nncf.dynamic_graph.context import Scope
-from nncf.layer_utils import _NNCFModuleMixin
-from nncf.layers import NNCF_GENERAL_CONV_MODULES_DICT
-from nncf.layers import NNCF_PRUNING_MODULES_DICT
-=======
 from nncf.api.compression import CompressionLoss
 from nncf.api.compression import CompressionScheduler
 from nncf.common.pruning.mask_propagation import MaskPropagationAlgorithm
@@ -55,34 +40,23 @@
 from nncf.layers import NNCF_PRUNING_MODULES_DICT
 from nncf.layers import NNCF_GENERAL_CONV_MODULES_DICT
 from nncf.layer_utils import _NNCFModuleMixin
->>>>>>> d6f2e047
 from nncf.nncf_network import NNCFNetwork
 from nncf.pruning.base_algo import BasePruningAlgoBuilder
 from nncf.pruning.base_algo import BasePruningAlgoController
 from nncf.pruning.base_algo import PrunedModuleInfo
 from nncf.pruning.export_helpers import ModelPruner
-<<<<<<< HEAD
-from nncf.pruning.export_helpers import PTConvolution
-from nncf.pruning.export_helpers import PTElementwise
-from nncf.pruning.export_helpers import PTTransposeConvolution
-=======
 from nncf.pruning.export_helpers import PTElementwise
 from nncf.pruning.export_helpers import PT_PRUNING_OPERATOR_METATYPES
 from nncf.pruning.filter_pruning.functions import calculate_binary_mask
->>>>>>> d6f2e047
 from nncf.pruning.filter_pruning.functions import FILTER_IMPORTANCE_FUNCTIONS
 from nncf.pruning.filter_pruning.functions import calculate_binary_mask
 from nncf.pruning.filter_pruning.functions import tensor_l2_normalizer
 from nncf.pruning.filter_pruning.global_ranking.LeGR import LeGR
 from nncf.pruning.filter_pruning.layers import FilterPruningBlock
 from nncf.pruning.filter_pruning.layers import inplace_apply_filter_binary_mask
-<<<<<<< HEAD
 from nncf.structures import LeGRInitArgs, DistributedCallbacksArgs
-from nncf.utils import get_filters_num, compute_FLOPs_hook
-=======
 from nncf.pruning.utils import init_output_masks_in_graph
 from nncf.utils import get_filters_num
->>>>>>> d6f2e047
 
 
 @COMPRESSION_ALGORITHMS.register('filter_pruning')
@@ -214,15 +188,10 @@
         # 2. Init next_nodes for every pruning cluster
         self.next_nodes = get_cluster_next_nodes(graph, self.pruned_module_groups_info, self._prunable_types)
 
-<<<<<<< HEAD
-            self.pruning_quotas[cluster.id] = np.floor(self.modules_out_channels[cluster.nodes[0].module_scope]
-                                                       * self.pruning_quota)
-=======
         # 3. Init pruning quotas
         for cluster in self.pruned_module_groups_info.get_all_clusters():
-            self.pruning_quotas[cluster.id] = self.modules_out_channels[cluster.nodes[0].module_scope] \
-                                              * self.pruning_quota
->>>>>>> d6f2e047
+            self.pruning_quotas[cluster.id] = floor(self.modules_out_channels[cluster.nodes[0].module_scope] \
+                                              * self.pruning_quota)
 
     def flops_count_init(self) -> None:
         def get_in_out_shapes_hook(in_shapes_dict_to_save: dict, out_shapes_dict_to_save: dict):
