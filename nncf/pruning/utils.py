--- conflicted
+++ resolved
@@ -60,14 +60,9 @@
     bn_graph_node = get_bn_node_for_conv(graph._nx_graph, module_graph_node)
     bn_module = None
     if bn_graph_node:
-<<<<<<< HEAD
+        bn_scope = bn_graph_node['op_exec_context'].scope_in_model
         bn_module = get_module_by_scope(target_model, bn_graph_node['op_exec_context'].scope_in_model)
-        return bn_module, bn_graph_node['id']
-=======
-        bn_scope = bn_graph_node['op_exec_context'].scope_in_model
-        bn_module = target_model.get_module_by_scope(bn_graph_node['op_exec_context'].scope_in_model)
         return bn_module, bn_scope
->>>>>>> af5e5bba
     return bn_module, bn_graph_node
 
 
