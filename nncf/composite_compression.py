--- conflicted
+++ resolved
@@ -11,7 +11,7 @@
  limitations under the License.
 """
 
-from typing import TypeVar
+from typing import List
 
 import torch.nn
 from copy import deepcopy
@@ -40,46 +40,6 @@
     def child_losses(self) -> torch.nn.ModuleList:
         return self._child_losses
 
-<<<<<<< HEAD
-    def add(self, child_loss):
-        self._child_losses.append(child_loss)
-
-    def forward(self, input_=None, target=None):
-        result_loss = 0
-        for loss in self._child_losses:
-            result_loss += loss(input_, target)
-        return result_loss
-
-    def statistics(self, quickly_collected_only=False):
-        stats = {}
-        for loss in self._child_losses:
-            stats.update(loss.statistics())
-        return stats
-
-
-class CompositeCompressionScheduler(CompressionScheduler):
-    def __init__(self):
-        super().__init__()
-        self._child_schedulers = []
-
-    @property
-    def child_schedulers(self):
-        return self._child_schedulers
-
-    def add(self, child_scheduler):
-        self._child_schedulers.append(child_scheduler)
-
-    def step(self, next_step=None):
-        super().step(next_step)
-        for scheduler in self._child_schedulers:
-            scheduler.step(next_step)
-
-    def epoch_step(self, next_epoch=None):
-        super().epoch_step(next_epoch)
-        for scheduler in self._child_schedulers:
-            scheduler.epoch_step(next_epoch)
-=======
->>>>>>> 5bc874ea
 
 class PTCompositeCompressionScheduler(CompositeCompressionScheduler, PTCompressionScheduler):
     def state_dict(self):
