--- conflicted
+++ resolved
@@ -99,15 +99,12 @@
 
 
 class TFCompressionState(CompressionState, tf.train.experimental.PythonState):
-<<<<<<< HEAD
-=======
     """
     Contains compression state of the TensorFlow model to unambiguously resume compression from it.
     Consists of builder and controller state - a dictionaries with Python data structures,
     defining how to setup and handle the compression correspondingly
     """
 
->>>>>>> 27f0fb1b
     def __init__(self, compression_ctrl: TFCompressionAlgorithmController = None, builder_state: Dict = None):
         self._compression_ctrl = compression_ctrl
         self._builder_state = builder_state
@@ -148,11 +145,4 @@
         :param state: Serialized compression state.
         """
         state = json.loads(state)
-<<<<<<< HEAD
-        self.load_state(state)
-
-    def __bool__(self):
-        return self._ctrl_state is None and self._compression_ctrl is None
-=======
-        self.load_state(state)
->>>>>>> 27f0fb1b
+        self.load_state(state)