"""
 Copyright (c) 2020 Intel Corporation
 Licensed under the Apache License, Version 2.0 (the "License");
 you may not use this file except in compliance with the License.
 You may obtain a copy of the License at
      http://www.apache.org/licenses/LICENSE-2.0
 Unless required by applicable law or agreed to in writing, software
 distributed under the License is distributed on an "AS IS" BASIS,
 WITHOUT WARRANTIES OR CONDITIONS OF ANY KIND, either express or implied.
 See the License for the specific language governing permissions and
 limitations under the License.
"""

<<<<<<< HEAD
import types

import tensorflow as tf

from nncf.tensorflow.algorithm_selector import get_compression_algorithm_builder
from nncf.tensorflow.api.composite_compression import TFCompositeCompressionAlgorithmBuilder
from nncf.tensorflow.helpers.utils import get_built_model
from nncf.config.config import NNCFConfig
from nncf.tensorflow.accuracy_aware_training.keras_model_utils import accuracy_aware_fit
from nncf.common.structures import ModelEvaluationArgs
from nncf.config.utils import is_accuracy_aware_training


def create_compression_algorithm_builder(config):
    compression_config = config.get('compression', {})

    if isinstance(compression_config, dict):
        compression_config = NNCFConfig(compression_config)
        compression_config.register_extra_structs(config.get_all_extra_structs_for_copy())
        return get_compression_algorithm_builder(compression_config)(compression_config)
    if isinstance(compression_config, list):
        composite_builder = TFCompositeCompressionAlgorithmBuilder()
        for algo_config in compression_config:
            algo_config = NNCFConfig(algo_config)
            algo_config.register_extra_structs(config.get_all_extra_structs_for_copy())
            composite_builder.add(get_compression_algorithm_builder(algo_config)(algo_config))
        return composite_builder
=======
import tensorflow as tf

from nncf import NNCFConfig
from nncf.api.compression import CompressionAlgorithmBuilder
from nncf.config.extractors import extract_compression_algorithm_configs
from nncf.tensorflow.algorithm_selector import get_compression_algorithm_builder
from nncf.tensorflow.api.composite_compression import TFCompositeCompressionAlgorithmBuilder
from nncf.tensorflow.helpers.utils import get_built_model


def create_compression_algorithm_builder(config: NNCFConfig,
                                         should_init: bool) -> CompressionAlgorithmBuilder:
    """
    Factory to create an instance of the compression algorithm builder
    by NNCFConfig.

    :param config: An instance of NNCFConfig that defines compression methods.
    :param should_init: The flag indicates that the generated compression builder
        will initialize (True) or not (False) the training parameters of the model
        during model building.
    :return: An instance of the `CompressionAlgorithmBuilder`
    """
    compression_algorithm_configs = extract_compression_algorithm_configs(config)

    number_compression_algorithms = len(compression_algorithm_configs)
    if number_compression_algorithms == 1:
        algo_config = compression_algorithm_configs[0]
        return get_compression_algorithm_builder(algo_config)(algo_config, should_init)
    if number_compression_algorithms > 1:
        return TFCompositeCompressionAlgorithmBuilder(config, should_init)
>>>>>>> 5f8c1329
    return None


def create_compressed_model(model: tf.keras.Model,
                            config: NNCFConfig,
                            should_init: bool = True) -> tf.keras.Model:
    """
    The main function used to produce a model ready for compression fine-tuning
    from an original TensorFlow Keras model and a configuration object.

    :param model: The original model. Should have its parameters already loaded
        from a checkpoint or another source.
    :param config: A configuration object used to determine the exact compression
        modifications to be applied to the model.
    :param should_init: If False, trainable parameter initialization will be
        skipped during building.
    :return: The model with additional modifications necessary to enable
        algorithm-specific compression during fine-tuning.
    """
    model = get_built_model(model, config)
    original_model_accuracy = None

    if is_accuracy_aware_training(config, compression_config_passed=True):
        if config.has_extra_struct(ModelEvaluationArgs):
            evaluation_args = config.get_extra_struct(ModelEvaluationArgs)
            original_model_accuracy = evaluation_args.eval_fn(model)

    builder = create_compression_algorithm_builder(config, should_init)
    if builder is None:
        return None, model
    compressed_model = builder.apply_to(model)
    compression_ctrl = builder.build_controller(compressed_model)
    compressed_model.original_model_accuracy = original_model_accuracy
    if isinstance(compressed_model, tf.keras.Model):
        compressed_model.accuracy_aware_fit = types.MethodType(accuracy_aware_fit, compressed_model)
    return compression_ctrl, compressed_model<|MERGE_RESOLUTION|>--- conflicted
+++ resolved
@@ -11,35 +11,8 @@
  limitations under the License.
 """
 
-<<<<<<< HEAD
 import types
 
-import tensorflow as tf
-
-from nncf.tensorflow.algorithm_selector import get_compression_algorithm_builder
-from nncf.tensorflow.api.composite_compression import TFCompositeCompressionAlgorithmBuilder
-from nncf.tensorflow.helpers.utils import get_built_model
-from nncf.config.config import NNCFConfig
-from nncf.tensorflow.accuracy_aware_training.keras_model_utils import accuracy_aware_fit
-from nncf.common.structures import ModelEvaluationArgs
-from nncf.config.utils import is_accuracy_aware_training
-
-
-def create_compression_algorithm_builder(config):
-    compression_config = config.get('compression', {})
-
-    if isinstance(compression_config, dict):
-        compression_config = NNCFConfig(compression_config)
-        compression_config.register_extra_structs(config.get_all_extra_structs_for_copy())
-        return get_compression_algorithm_builder(compression_config)(compression_config)
-    if isinstance(compression_config, list):
-        composite_builder = TFCompositeCompressionAlgorithmBuilder()
-        for algo_config in compression_config:
-            algo_config = NNCFConfig(algo_config)
-            algo_config.register_extra_structs(config.get_all_extra_structs_for_copy())
-            composite_builder.add(get_compression_algorithm_builder(algo_config)(algo_config))
-        return composite_builder
-=======
 import tensorflow as tf
 
 from nncf import NNCFConfig
@@ -48,6 +21,9 @@
 from nncf.tensorflow.algorithm_selector import get_compression_algorithm_builder
 from nncf.tensorflow.api.composite_compression import TFCompositeCompressionAlgorithmBuilder
 from nncf.tensorflow.helpers.utils import get_built_model
+from nncf.tensorflow.accuracy_aware_training.keras_model_utils import accuracy_aware_fit
+from nncf.config.structures import ModelEvaluationArgs
+from nncf.config.utils import is_accuracy_aware_training
 
 
 def create_compression_algorithm_builder(config: NNCFConfig,
@@ -70,7 +46,6 @@
         return get_compression_algorithm_builder(algo_config)(algo_config, should_init)
     if number_compression_algorithms > 1:
         return TFCompositeCompressionAlgorithmBuilder(config, should_init)
->>>>>>> 5f8c1329
     return None
 
 
