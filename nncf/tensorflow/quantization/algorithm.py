"""
 Copyright (c) 2020 Intel Corporation
 Licensed under the Apache License, Version 2.0 (the "License");
 you may not use this file except in compliance with the License.
 You may obtain a copy of the License at
      http://www.apache.org/licenses/LICENSE-2.0
 Unless required by applicable law or agreed to in writing, software
 distributed under the License is distributed on an "AS IS" BASIS,
 WITHOUT WARRANTIES OR CONDITIONS OF ANY KIND, either express or implied.
 See the License for the specific language governing permissions and
 limitations under the License.
"""
<<<<<<< HEAD
from typing import Any
from typing import Dict
=======

>>>>>>> fc04a89d
from typing import List
from typing import Set

import networkx as nx
import tensorflow as tf

from nncf import NNCFConfig
from nncf.api.compression import CompressionLoss
from nncf.api.compression import CompressionScheduler
from nncf.common.graph import NNCFGraph
from nncf.common.graph import NNCFNode
<<<<<<< HEAD
from nncf.common.graph.transformations.commands import TargetPoint
=======
from nncf.common.graph import NNCFNodeName
from nncf.common.graph.layer_attributes import Dtype
>>>>>>> fc04a89d
from nncf.common.graph.transformations.commands import TransformationPriority
from nncf.tensorflow.quantization.initializers.init_range import TFRangeInitParams
from nncf.common.initialization.batchnorm_adaptation import BatchnormAdaptationAlgorithm
from nncf.common.quantization.structs import QuantizationConstraints
from nncf.common.quantization.structs import QuantizationMode
from nncf.common.quantization.structs import QuantizerConfig
from nncf.common.quantization.structs import QuantizerGroup
from nncf.common.schedulers import BaseCompressionScheduler
from nncf.common.statistics import NNCFStatistics
from nncf.common.utils.helpers import should_consider_scope
from nncf.common.utils.logger import logger
<<<<<<< HEAD
from nncf.common.stateful_classes_registry import TF_STATEFUL_CLASSES
from nncf.common.compression import BaseCompressionAlgorithmController
from nncf.config.extractors import extract_range_init_params
=======
>>>>>>> fc04a89d
from nncf.config.extractors import extract_bn_adaptation_init_params
from nncf.config.extractors import extract_range_init_params
from nncf.tensorflow.algorithm_selector import TF_COMPRESSION_ALGORITHMS
from nncf.tensorflow.api.compression import TFCompressionAlgorithmBuilder
from nncf.tensorflow.graph import patterns as p
from nncf.tensorflow.graph.converter import TFModelConverterFactory
from nncf.tensorflow.graph.metatypes.common import ELEMENTWISE_LAYER_METATYPES
from nncf.tensorflow.graph.metatypes.common import GENERAL_CONV_LAYER_METATYPES
from nncf.tensorflow.graph.metatypes.common import LAYER_METATYPES_AGNOSTIC_TO_DATA_PRECISION
from nncf.tensorflow.graph.metatypes.common import LINEAR_LAYER_METATYPES
from nncf.tensorflow.graph.metatypes.keras_layers import TFLambdaLayerMetatype
from nncf.tensorflow.graph.pattern_matching import search_all
from nncf.tensorflow.graph.transformations.commands import TFAfterLayer
from nncf.tensorflow.graph.transformations.commands import TFInsertionCommand
from nncf.tensorflow.graph.transformations.commands import TFLayerWeight
from nncf.tensorflow.graph.transformations.layout import TFTransformationLayout
from nncf.tensorflow.graph.utils import get_original_name_and_instance_idx
from nncf.tensorflow.layers.custom_objects import NNCF_QUANTIZATION_OPERATONS
from nncf.tensorflow.loss import TFZeroCompressionLoss
from nncf.tensorflow.quantization.initializers.init_range import RangeInitializer
from nncf.tensorflow.quantization.layers import FakeQuantize
from nncf.tensorflow.quantization.quantizers import Quantizer
from nncf.tensorflow.quantization.quantizers import TFQuantizerSpec
from nncf.tensorflow.quantization.utils import apply_saturation_fix

QUANTIZATION_LAYER_METATYPES = GENERAL_CONV_LAYER_METATYPES + LINEAR_LAYER_METATYPES

NOT_SUPPORT_LAYER_METATYPES = [
    TFLambdaLayerMetatype
]


class QuantizationPointStateNames:
    QUANTIZER_SPEC = 'quantizer_spec'
    TARGET_POINT = 'target_point'
    TARGET_POINT_CLASS_NAME = 'target_point_class_name'
    OP_NAME = 'op_name'


class QuantizationPoint:
    _state_names = QuantizationPointStateNames

    def __init__(self, op_name: str, quantizer_spec: TFQuantizerSpec, target_point: TargetPoint):
        self.target_point = target_point
        self.op_name = op_name
        self.quantizer_spec = quantizer_spec

    def is_weight_quantization(self) -> bool:
        return isinstance(self.target_point, TFLayerWeight)

    def get_state(self) -> Dict[str, Any]:
        """
        Returns a dictionary with Python data structures (dict, list, tuple, str, int, float, True, False, None) that
        represents state of the object.
        """
        return {
            self._state_names.TARGET_POINT: self.target_point.get_state(),
            self._state_names.TARGET_POINT_CLASS_NAME: self.target_point.__class__.__name__,
            self._state_names.QUANTIZER_SPEC: self.quantizer_spec.get_state(),
            self._state_names.OP_NAME: self.op_name
        }

    @classmethod
    def from_state(cls, state: Dict[str, Any]) -> 'QuantizationPoint':
        """
        Creates the object from its state.

        :param state: Output of `get_state()` method.
        """
        target_point_cls = TF_STATEFUL_CLASSES.get_registered_class(state[cls._state_names.TARGET_POINT_CLASS_NAME])
        kwargs = {cls._state_names.TARGET_POINT: target_point_cls.from_state(state[cls._state_names.TARGET_POINT]),
                  cls._state_names.QUANTIZER_SPEC: TFQuantizerSpec.from_state(state[cls._state_names.QUANTIZER_SPEC]),
                  cls._state_names.OP_NAME: state[cls._state_names.OP_NAME]}
        return cls(**kwargs)


class QuantizationSetupStateNames:
    QUANTIZATION_POINTS = 'quantization_points'


class QuantizationSetup:
    _state_names = QuantizationSetupStateNames

    def __init__(self):
        super().__init__()
        self._quantization_points = []  # type: List[QuantizationPoint]

    def add_quantization_point(self, point: QuantizationPoint):
        self._quantization_points.append(point)

    def __iter__(self):
        return iter(self._quantization_points)

    def get_state(self) -> Dict:
        """
        Returns a dictionary with Python data structures (dict, list, tuple, str, int, float, True, False, None) that
        represents state of the object.
        """

        quantization_points_state = [qp.get_state() for qp in self._quantization_points]
        return {
            self._state_names.QUANTIZATION_POINTS: quantization_points_state,
        }

    @classmethod
    def from_state(cls, state: Dict) -> 'QuantizationSetup':
        """
        Creates the object from its state.

        :param state: Output of `get_state()` method.
        """
        setup = QuantizationSetup()
        for quantization_point_state in state[cls._state_names.QUANTIZATION_POINTS]:
            quantization_point = QuantizationPoint.from_state(quantization_point_state)
            setup.add_quantization_point(quantization_point)
        return setup


class QBuilderStateNames:
    QUANTIZER_SETUP = 'quantizer_setup'


@TF_COMPRESSION_ALGORITHMS.register('quantization')
class QuantizationBuilder(TFCompressionAlgorithmBuilder):
    _state_names = QBuilderStateNames

    def __init__(self, config: NNCFConfig, should_init: bool = True):
        super().__init__(config, should_init)

        self.quantize_inputs = self.config.get('quantize_inputs', True)
        self.quantize_outputs = self.config.get('quantize_outputs', False)
        self._disable_saturation_fix = self.config.get('disable_saturation_fix', False)
        self._target_device = config.get('target_device')

        self.global_quantizer_constraints = {}
        self.ignored_scopes_per_group = {}
        self.target_scopes_per_group = {}
        self._op_names = []

        for quantizer_group in QuantizerGroup:
            self._parse_group_params(self.config, quantizer_group)

        if self.should_init:
            self._parse_init_params()

        self._range_initializer = None
        self._bn_adaptation = None
        self._quantizer_setup = None

    def _load_state_without_name(self, state: Dict[str, Any]):
        """
        Initializes object from the state.

        :param state: Output of `get_state()` method.
        """
        quantizer_setup_state = state[self._state_names.QUANTIZER_SETUP]
        self._quantizer_setup = QuantizationSetup.from_state(quantizer_setup_state)

    def _get_state_without_name(self) -> Dict[str, Any]:
        """
        Returns a dictionary with Python data structures (dict, list, tuple, str, int, float, True, False, None) that
        represents state of the object.
        """
        quantizer_setup_state = self._quantizer_setup.get_state()
        return {self._state_names.QUANTIZER_SETUP: quantizer_setup_state}

    def _parse_init_params(self):
        self._range_init_params = self._parse_range_init_params()

    def _parse_range_init_params(self) -> TFRangeInitParams:
        range_init_params = extract_range_init_params(self.config)
        return TFRangeInitParams(**range_init_params) if range_init_params is not None else None

    def _parse_group_params(self, config: NNCFConfig, quantizer_group: QuantizerGroup) -> None:
        group_name = quantizer_group.value
        params_dict = config.get(group_name, {})
        self.global_quantizer_constraints[quantizer_group] = QuantizationConstraints.from_config_dict(params_dict)
        self.ignored_scopes_per_group[quantizer_group] = config.get('ignored_scopes', []) \
                                                    + params_dict.get('ignored_scopes', [])
        self.target_scopes_per_group[quantizer_group] = params_dict.get('target_scopes')

    def _get_default_qconfig(self, constraints: QuantizationConstraints = None) -> QuantizerConfig:
        qconfig = QuantizerConfig(num_bits=8,
                                  mode=QuantizationMode.SYMMETRIC,
                                  signedness_to_force=None,
                                  per_channel=False)
        if constraints is not None:
            qconfig = constraints.apply_constraints_to(qconfig)
        return qconfig

    def _get_half_range(self, qconfig: QuantizerConfig) -> bool:
        if not self._disable_saturation_fix:
            if self._target_device in ['CPU', 'ANY'] and qconfig.num_bits == 8:
                logger.warning('A saturation issue fix will be applied. '
                               'Now all weight quantizers will effectively use only 7 bits out of 8 bits. '
                               'This resolves the saturation issue problem on AVX2 and AVX-512 machines. '
                               'Please take a look at the documentation for a detailed information.')
                return True
        return False

    def _create_quantizer(self, name: str, qspec: TFQuantizerSpec) -> Quantizer:
        quantizer_cls = NNCF_QUANTIZATION_OPERATONS.get(qspec.mode)
        return quantizer_cls(name, qspec)

<<<<<<< HEAD
    def _get_quantizer_setup(self, model: tf.keras.Model) -> QuantizationSetup:
        setup = QuantizationSetup()
        nncf_graph = convert_keras_model_to_nncf_graph(model)
=======
    def get_transformation_layout(self, model: tf.keras.Model) -> TFTransformationLayout:
        converter = TFModelConverterFactory.create(model)
        nncf_graph = converter.convert()
>>>>>>> fc04a89d
        nodes = nncf_graph.get_all_nodes()
        for node in nodes:
            if node.metatype in NOT_SUPPORT_LAYER_METATYPES:
                logger.warning('The layer {} is not supported by the quantization algorithm'
                               .format(get_original_name_and_instance_idx(node.node_name)[0]))

        qconfig = self._get_default_qconfig(self.global_quantizer_constraints[QuantizerGroup.WEIGHTS])
        half_range = self._get_half_range(qconfig)
        processed_shared_layer_names = set()  # type: Set[str]
        for node in nodes:
            if node.is_shared():
                target_layer_name, _ = get_original_name_and_instance_idx(node.node_name)
                if target_layer_name in processed_shared_layer_names:
                    continue
                processed_shared_layer_names.add(target_layer_name)

            if not (node.metatype in QUANTIZATION_LAYER_METATYPES
                    and should_consider_scope(node.node_name,
                                              ignored_scopes=self.ignored_scopes_per_group[QuantizerGroup.WEIGHTS],
                                              target_scopes=None)):
                continue
            for weight_def in node.metatype.weight_definitions:
                op_name = self._get_quantizer_operation_name(
                    node.node_name,
                    weight_def.weight_attr_name)
                self._op_names.append(op_name)
<<<<<<< HEAD
                quantizer_spec = TFQuantizerSpec.from_config(qconfig,
                                                             narrow_range=not half_range,
                                                             half_range=half_range)
                target_point = TFLayerWeight(target_layer_name, weight_def.weight_attr_name)
                qpoint = QuantizationPoint(op_name, quantizer_spec, target_point)
                setup.add_quantization_point(qpoint)

        insertion_points = self._find_insertion_points(nncf_graph)
        qconfig = self._get_default_qconfig(self.global_quantizer_constraints[QuantizerGroup.ACTIVATIONS])
        for original_node_name, instance_index in insertion_points:
            fake_quantize_name = self._get_fake_quantize_name(original_node_name, instance_index)
            quantizer_spec = TFQuantizerSpec.from_config(qconfig, narrow_range=False, half_range=False)
            target_point = TFAfterLayer(original_node_name, instance_index)
            qpoint = QuantizationPoint(fake_quantize_name, quantizer_spec, target_point)
            setup.add_quantization_point(qpoint)
        return setup

    def _build_insertion_commands_for_quantizer_setup(self,
                                                      quantizer_setup: QuantizationSetup) -> List[TFInsertionCommand]:
        insertion_commands = []
        for quantization_point in quantizer_setup:
            op_name = quantization_point.op_name
            quantizer_spec = quantization_point.quantizer_spec
            target_point = quantization_point.target_point
            if quantization_point.is_weight_quantization():
                quantizer = self._create_quantizer(op_name, quantizer_spec)
            else:
                quantizer = FakeQuantize(quantizer_spec, name=op_name)
                self._op_names.append(quantizer.op_name)
            command = TFInsertionCommand(target_point=target_point,
                                         callable_object=quantizer,
                                         priority=TransformationPriority.QUANTIZATION_PRIORITY)
            insertion_commands.append(command)
        return insertion_commands
=======

                operation = self._create_quantizer(
                    op_name,
                    TFQuantizerSpec.from_config(qconfig,
                                                narrow_range=not half_range,
                                                half_range=half_range))

                _, layer_info = converter.get_layer_info_for_node(node.node_name)
                transformations.register(
                    TFInsertionCommand(
                        target_point=TFLayerWeight(layer_info.layer_name, weight_def.weight_attr_name),
                        callable_object=operation,
                        priority=TransformationPriority.QUANTIZATION_PRIORITY))

        insertion_points = self._find_insertion_points(nncf_graph)
        qconfig = self._get_default_qconfig(self.global_quantizer_constraints[QuantizerGroup.ACTIVATIONS])

        for original_node_name in insertion_points:
            fake_quantize_name = self._get_fake_quantize_name(original_node_name)
            fake_quantize_layer = FakeQuantize(
                TFQuantizerSpec.from_config(qconfig, narrow_range=False, half_range=False),
                name=fake_quantize_name)
            self._op_names.append(fake_quantize_layer.op_name)

            _, layer_info = converter.get_layer_info_for_node(original_node_name)
            transformations.register(
                TFInsertionCommand(
                    target_point=TFAfterLayer(layer_info.layer_name,
                                              instance_idx=layer_info.instance_idx,
                                              output_port_id=0),
                    callable_object=fake_quantize_layer,
                    priority=TransformationPriority.QUANTIZATION_PRIORITY))
>>>>>>> fc04a89d

    def get_transformation_layout(self, model: tf.keras.Model) -> TFTransformationLayout:
        if self._quantizer_setup is None:
            self._quantizer_setup = self._get_quantizer_setup(model)
        transformations = TFTransformationLayout()
        insertion_commands = self._build_insertion_commands_for_quantizer_setup(self._quantizer_setup)
        for command in insertion_commands:
            transformations.register(command)
        return transformations

    def _build_controller(self, model: tf.keras.Model) -> 'QuantizationController':
        return QuantizationController(model, self.config, self._op_names)

    def initialize(self, model: tf.keras.Model) -> None:
        if self._range_init_params is not None:
            self._run_range_initialization(model)
        self._run_batchnorm_adaptation(model)

    def _run_range_initialization(self, model: tf.keras.Model) -> None:
        if self._range_initializer is None:
            self._range_initializer = RangeInitializer(self._range_init_params)
        self._range_initializer.run(model)

    def _run_batchnorm_adaptation(self, model: tf.keras.Model) -> None:
        if self._bn_adaptation is None:
            self._bn_adaptation = BatchnormAdaptationAlgorithm(
                **extract_bn_adaptation_init_params(self.config))
        self._bn_adaptation.run(model)

    def _find_insertion_points(self, nncf_graph: NNCFGraph) -> List[NNCFNodeName]:
        def _filter_fn(node: NNCFNode):
            ignored = (not should_consider_scope(
                node.node_name,
                ignored_scopes=self.ignored_scopes_per_group[QuantizerGroup.ACTIVATIONS],
                target_scopes=None)) or 'quantization' in node.ignored_algorithms
            # Works if the insertion is done as an operation after the corresponding node.
            out_nodes = nncf_graph.get_next_nodes(node)
            is_float_dtype = True
            for out_node in out_nodes:
                out_edge = nncf_graph.get_nx_edge(node, out_node)
                if out_edge[NNCFGraph.DTYPE_EDGE_ATTR] != Dtype.FLOAT:
                    is_float_dtype = False
            return (not ignored) and is_float_dtype

        pattern = p.CONV_LINEAR_OPS | p.ELEMENTWISE | p.ANY_BN_ACT_COMBO | \
                  p.CONV_LINEAR_OPS + p.ANY_AG_BN_ACT_COMBO | p.ELEMENTWISE + p.ANY_AG_BN_ACT_COMBO | p.SINGLE_OPS

        nx_graph = nncf_graph.get_nx_graph_copy()
        matches = search_all(nncf_graph.get_nx_graph_copy(), pattern)

        topological_order = {node: k for k, node in enumerate(nx.topological_sort(nx_graph))}
        insertion_point_node_keys = [max(match, key=topological_order.__getitem__) for match in matches]

        if self.quantize_inputs:
            for nncf_node in nncf_graph.get_input_nodes():
                node_key = nncf_graph.get_node_key_by_id(nncf_node.node_id)
                preprocessing_nodes = self._get_input_preprocessing_nodes(nncf_graph, node_key)
                if preprocessing_nodes:
                    for n in preprocessing_nodes[:-1]:
                        preprocessing_node_key = nncf_graph.get_node_key_by_id(n.node_id)
                        if preprocessing_node_key in insertion_point_node_keys:
                            insertion_point_node_keys.remove(node_key)
                elif _filter_fn(nncf_node):
                    insertion_point_node_keys = [node_key] + insertion_point_node_keys

        if not self.quantize_outputs:
            for nncf_node in nncf_graph.get_output_nodes():
                node_key = nncf_graph.get_node_key_by_id(nncf_node.node_id)
                for quantized_node in self._get_quantized_nodes_for_output(nncf_graph,
                                                                           insertion_point_node_keys, node_key):
                    quantized_node_key = nncf_graph.get_node_key_by_id(quantized_node.node_id)
                    insertion_point_node_keys.remove(quantized_node_key)

        insertion_point_node_keys = [point for point in insertion_point_node_keys
                                     if _filter_fn(nncf_graph.get_node_by_key(point))]
        insertion_point_layer_node_names = [nncf_graph.get_node_by_key(ip).node_name
                                            for ip in insertion_point_node_keys]

        return insertion_point_layer_node_names

    def _get_input_preprocessing_nodes(self, nncf_graph: NNCFGraph, node_key: str,
                                       preprocessing_nodes: List[NNCFNode] = None) -> List[NNCFNode]:
        if preprocessing_nodes is None:
            preprocessing_nodes = []

        node = nncf_graph.get_node_by_key(node_key)
        successors = nncf_graph.get_next_nodes(node)
        if len(successors) == 1:
            successor = next(iter(successors))
            successor_key = nncf_graph.get_node_key_by_id(successor.node_id)
            if successor.metatype in ELEMENTWISE_LAYER_METATYPES and len(nncf_graph.get_previous_nodes(successor)) == 1:
                preprocessing_nodes.append(successor)
                return self._get_input_preprocessing_nodes(nncf_graph, successor_key, preprocessing_nodes)
        return preprocessing_nodes

    def _get_quantized_nodes_for_output(self, nncf_graph: NNCFGraph,
                                        insertion_points: List[str],
                                        node_key: str,
                                        quantized_nodes_for_output: List[NNCFNode] = None) -> List[NNCFNode]:
        nncf_node = nncf_graph.get_node_by_key(node_key)
        if quantized_nodes_for_output is None:
            if node_key in insertion_points:
                return [nncf_node]
            quantized_nodes_for_output = []

        for predecessor in nncf_graph.get_previous_nodes(nncf_node):
            pred_node_key = nncf_graph.get_node_key_by_id(predecessor.node_id)
            if len(nncf_graph.get_next_nodes(predecessor)) > 1:
                logger.warning('Removing of FakeQuantize after layer {} '
                               'with multiple outputs is not fully supported'.format(predecessor.node_name))
            if predecessor.metatype in LAYER_METATYPES_AGNOSTIC_TO_DATA_PRECISION:
                self._get_quantized_nodes_for_output(nncf_graph, insertion_points,
                                                     pred_node_key, quantized_nodes_for_output)
            elif nncf_graph.get_node_key_by_id(predecessor.node_id) in insertion_points:
                quantized_nodes_for_output.append(predecessor)
        return quantized_nodes_for_output

    def _get_fake_quantize_name(self, node_name: NNCFNodeName):
        original_node_name, instance_idx = get_original_name_and_instance_idx(node_name)
        if instance_idx == 0:
            return '{}/fake_quantize'.format(original_node_name)
        return '{}/fake_quantize_{}'.format(original_node_name, instance_idx)

    def _get_quantizer_operation_name(self, layer_name, weight_attr_name):
        return f'{layer_name}_{weight_attr_name}_quantizer'


class QuantizationController(BaseCompressionAlgorithmController):
    def __init__(self, target_model, config, op_names: List[str]):
        super().__init__(target_model)
        self._scheduler = BaseCompressionScheduler()
        self._loss = TFZeroCompressionLoss()
        self._op_names = op_names
        self._config = config

    @property
    def scheduler(self) -> CompressionScheduler:
        return self._scheduler

    @property
    def loss(self) -> CompressionLoss:
        return self._loss

    def strip_model(self, model: tf.keras.Model) -> tf.keras.Model:
        apply_saturation_fix(model, self._op_names)
        return model

    def statistics(self, quickly_collected_only: bool = False) -> NNCFStatistics:
        return NNCFStatistics()<|MERGE_RESOLUTION|>--- conflicted
+++ resolved
@@ -10,14 +10,11 @@
  See the License for the specific language governing permissions and
  limitations under the License.
 """
-<<<<<<< HEAD
+
+from typing import List
+from typing import Set
 from typing import Any
 from typing import Dict
-=======
-
->>>>>>> fc04a89d
-from typing import List
-from typing import Set
 
 import networkx as nx
 import tensorflow as tf
@@ -27,12 +24,9 @@
 from nncf.api.compression import CompressionScheduler
 from nncf.common.graph import NNCFGraph
 from nncf.common.graph import NNCFNode
-<<<<<<< HEAD
-from nncf.common.graph.transformations.commands import TargetPoint
-=======
 from nncf.common.graph import NNCFNodeName
 from nncf.common.graph.layer_attributes import Dtype
->>>>>>> fc04a89d
+from nncf.common.graph.transformations.commands import TargetPoint
 from nncf.common.graph.transformations.commands import TransformationPriority
 from nncf.tensorflow.quantization.initializers.init_range import TFRangeInitParams
 from nncf.common.initialization.batchnorm_adaptation import BatchnormAdaptationAlgorithm
@@ -44,12 +38,9 @@
 from nncf.common.statistics import NNCFStatistics
 from nncf.common.utils.helpers import should_consider_scope
 from nncf.common.utils.logger import logger
-<<<<<<< HEAD
 from nncf.common.stateful_classes_registry import TF_STATEFUL_CLASSES
 from nncf.common.compression import BaseCompressionAlgorithmController
 from nncf.config.extractors import extract_range_init_params
-=======
->>>>>>> fc04a89d
 from nncf.config.extractors import extract_bn_adaptation_init_params
 from nncf.config.extractors import extract_range_init_params
 from nncf.tensorflow.algorithm_selector import TF_COMPRESSION_ALGORITHMS
@@ -254,15 +245,10 @@
         quantizer_cls = NNCF_QUANTIZATION_OPERATONS.get(qspec.mode)
         return quantizer_cls(name, qspec)
 
-<<<<<<< HEAD
     def _get_quantizer_setup(self, model: tf.keras.Model) -> QuantizationSetup:
         setup = QuantizationSetup()
-        nncf_graph = convert_keras_model_to_nncf_graph(model)
-=======
-    def get_transformation_layout(self, model: tf.keras.Model) -> TFTransformationLayout:
         converter = TFModelConverterFactory.create(model)
         nncf_graph = converter.convert()
->>>>>>> fc04a89d
         nodes = nncf_graph.get_all_nodes()
         for node in nodes:
             if node.metatype in NOT_SUPPORT_LAYER_METATYPES:
@@ -289,20 +275,23 @@
                     node.node_name,
                     weight_def.weight_attr_name)
                 self._op_names.append(op_name)
-<<<<<<< HEAD
                 quantizer_spec = TFQuantizerSpec.from_config(qconfig,
                                                              narrow_range=not half_range,
                                                              half_range=half_range)
-                target_point = TFLayerWeight(target_layer_name, weight_def.weight_attr_name)
+                _, layer_info = converter.get_layer_info_for_node(node.node_name)
+                target_point = TFLayerWeight(layer_info.layer_name, weight_def.weight_attr_name)
                 qpoint = QuantizationPoint(op_name, quantizer_spec, target_point)
                 setup.add_quantization_point(qpoint)
 
         insertion_points = self._find_insertion_points(nncf_graph)
         qconfig = self._get_default_qconfig(self.global_quantizer_constraints[QuantizerGroup.ACTIVATIONS])
-        for original_node_name, instance_index in insertion_points:
-            fake_quantize_name = self._get_fake_quantize_name(original_node_name, instance_index)
+        for original_node_name in insertion_points:
+            fake_quantize_name = self._get_fake_quantize_name(original_node_name)
             quantizer_spec = TFQuantizerSpec.from_config(qconfig, narrow_range=False, half_range=False)
-            target_point = TFAfterLayer(original_node_name, instance_index)
+            _, layer_info = converter.get_layer_info_for_node(original_node_name)
+            target_point = TFAfterLayer(layer_info.layer_name,
+                                        instance_idx=layer_info.instance_idx,
+                                        output_port_id=0)
             qpoint = QuantizationPoint(fake_quantize_name, quantizer_spec, target_point)
             setup.add_quantization_point(qpoint)
         return setup
@@ -324,40 +313,6 @@
                                          priority=TransformationPriority.QUANTIZATION_PRIORITY)
             insertion_commands.append(command)
         return insertion_commands
-=======
-
-                operation = self._create_quantizer(
-                    op_name,
-                    TFQuantizerSpec.from_config(qconfig,
-                                                narrow_range=not half_range,
-                                                half_range=half_range))
-
-                _, layer_info = converter.get_layer_info_for_node(node.node_name)
-                transformations.register(
-                    TFInsertionCommand(
-                        target_point=TFLayerWeight(layer_info.layer_name, weight_def.weight_attr_name),
-                        callable_object=operation,
-                        priority=TransformationPriority.QUANTIZATION_PRIORITY))
-
-        insertion_points = self._find_insertion_points(nncf_graph)
-        qconfig = self._get_default_qconfig(self.global_quantizer_constraints[QuantizerGroup.ACTIVATIONS])
-
-        for original_node_name in insertion_points:
-            fake_quantize_name = self._get_fake_quantize_name(original_node_name)
-            fake_quantize_layer = FakeQuantize(
-                TFQuantizerSpec.from_config(qconfig, narrow_range=False, half_range=False),
-                name=fake_quantize_name)
-            self._op_names.append(fake_quantize_layer.op_name)
-
-            _, layer_info = converter.get_layer_info_for_node(original_node_name)
-            transformations.register(
-                TFInsertionCommand(
-                    target_point=TFAfterLayer(layer_info.layer_name,
-                                              instance_idx=layer_info.instance_idx,
-                                              output_port_id=0),
-                    callable_object=fake_quantize_layer,
-                    priority=TransformationPriority.QUANTIZATION_PRIORITY))
->>>>>>> fc04a89d
 
     def get_transformation_layout(self, model: tf.keras.Model) -> TFTransformationLayout:
         if self._quantizer_setup is None:
