"""
 Copyright (c) 2021 Intel Corporation
 Licensed under the Apache License, Version 2.0 (the "License");
 you may not use this file except in compliance with the License.
 You may obtain a copy of the License at
      http://www.apache.org/licenses/LICENSE-2.0
 Unless required by applicable law or agreed to in writing, software
 distributed under the License is distributed on an "AS IS" BASIS,
 WITHOUT WARRANTIES OR CONDITIONS OF ANY KIND, either express or implied.
 See the License for the specific language governing permissions and
 limitations under the License.
"""

from typing import Any
from typing import Callable
from typing import Dict
from typing import List
from typing import Optional

from nncf.common.graph.transformations.commands import TargetPoint
from nncf.common.graph.transformations.commands import TargetType
from nncf.common.graph.transformations.commands import TransformationCommand
from nncf.common.graph.transformations.commands import TransformationPriority
from nncf.common.graph.transformations.commands import TransformationType
from nncf.common.stateful_classes_registry import TF_STATEFUL_CLASSES


class TFLayerPointStateNames:
    LAYER_NAME = 'layer_name'
    TARGET_TYPE = 'target_type'


@TF_STATEFUL_CLASSES.register()
class TFLayerPoint(TargetPoint):
    """
    `TFLayerPoint` defines an object or spot relative to the layer in the
    TensorFlow model graph. It can be the layer itself, layer weights, specific
    spots in the model graph, for example, insertion spots before/after layer
    and etc.
    """

    _state_names = TFLayerPointStateNames

    def __init__(self, target_type: TargetType, layer_name: str):
        super().__init__(target_type)
        self._layer_name = layer_name

    @property
    def layer_name(self) -> str:
        return self._layer_name

    def __eq__(self, other: 'TFLayerPoint') -> bool:
        if isinstance(other, TFLayerPoint):
            return self.type == other.type and self.layer_name == other.layer_name
        return False

    def __str__(self) -> str:
        return super().__str__() + ' ' + self.layer_name

    def get_state(self) -> Dict[str, Any]:
        """
        Returns a dictionary with Python data structures (dict, list, tuple, str, int, float, True, False, None) that
        represents state of the object.
        """
        return {
            self._state_names.TARGET_TYPE: self._target_type.get_state(),
            self._state_names.LAYER_NAME: self.layer_name,
        }

    @classmethod
    def from_state(cls, state: Dict[str, Any]) -> 'TFLayerPoint':
        """
        Creates the object from its state.

        :param state: Output of `get_state()` method.
        """
        kwargs = {
            cls._state_names.TARGET_TYPE: TargetType.from_state(state[cls._state_names.TARGET_TYPE]),
            cls._state_names.LAYER_NAME: state[cls._state_names.LAYER_NAME],
        }
        return cls(**kwargs)


@TF_STATEFUL_CLASSES.register()
class TFLayer(TFLayerPoint):
    """
    `TFLayer` defines a layer in the TensorFlow model graph.

    For example, `TFLayer` is used to specify the layer in the removal command
    to remove from the model.
    """

    def __init__(self, layer_name: str):
        super().__init__(TargetType.LAYER, layer_name)

    def get_state(self) -> Dict[str, Any]:
        """
        Returns a dictionary with Python data structures (dict, list, tuple, str, int, float, True, False, None) that
        represents state of the object.
        """
        return {
            'layer_name': self.layer_name,
        }

    @classmethod
    def from_state(cls, state: Dict[str, Any]) -> 'TFLayer':
        """
        Creates the object from its state.

        :param state: Output of `get_state()` method.
        """
        return cls(**state)


@TF_STATEFUL_CLASSES.register()
class TFBeforeLayer(TFLayerPoint):
    """
    `TFBeforeLayer` defines a spot before the layer in the TensorFlow model graph.

    For example, `TFBeforeLayer` is used in the insertion commands to specify
    where the new object should be inserted.
    """

    def __init__(self, layer_name: str, instance_idx: int = 0, input_port_id: int = 0):
        super().__init__(TargetType.BEFORE_LAYER, layer_name)
        self._instance_idx = instance_idx
        self._input_port_id = input_port_id

    @property
    def instance_idx(self) -> int:
        return self._instance_idx

    @property
    def input_port_id(self) -> int:
        return self._input_port_id

    def __eq__(self, other: Any) -> bool:
        return isinstance(other, TFBeforeLayer) \
               and self.layer_name == other.layer_name \
               and self.instance_idx == other.instance_idx \
               and self.input_port_id == other.input_port_id

    def __str__(self) -> str:
        return ' '.join([super().__str__(),
                         self.instance_idx,
                         str(self.input_port_id)])

    def __hash__(self) -> int:
        return hash(str(self))

    def get_state(self) -> Dict[str, Any]:
        """
        Returns a dictionary with Python data structures (dict, list, tuple, str, int, float, True, False, None) that
        represents state of the object.
        """
        return {
            'layer_name': self.layer_name,
<<<<<<< HEAD
            'instance_index': self.instance_index,
            'in_port': self.in_port
=======
            'instance_idx': self.instance_idx,
            'input_port_id': self.input_port_id
>>>>>>> f00cddcd
        }

    @classmethod
    def from_state(cls, state: Dict[str, Any]) -> 'TFBeforeLayer':
        """
        Creates the object from its state.

        :param state: Output of `get_state()` method.
        """
        return cls(**state)


@TF_STATEFUL_CLASSES.register()
class TFAfterLayer(TFLayerPoint):
    """
    `TFAfterLayer` defines a spot after the layer in the TensorFlow model graph.

    For example, `TFAfterLayer` is used in the insertion commands to specify
    where the new object should be inserted.
    """

    def __init__(self, layer_name: str, instance_idx: int = 0, output_port_id: int = 0):
        super().__init__(TargetType.AFTER_LAYER, layer_name)
        self._instance_idx = instance_idx
        self._output_port_id = output_port_id

    @property
    def instance_idx(self) -> int:
        return self._instance_idx

    @property
    def output_port_id(self) -> int:
        return self._output_port_id

    def __eq__(self, other: Any) -> bool:
        return isinstance(other, TFAfterLayer) \
               and self.type == other.type \
               and self.layer_name == other.layer_name \
               and self.instance_idx == other.instance_idx \
               and self._output_port_id == other.output_port_id

    def __str__(self) -> str:
        return ' '.join([super().__str__(),
                         self.instance_idx,
                         str(self.output_port_id)])

    def __hash__(self) -> int:
        return hash(str(self))

    def get_state(self) -> Dict[str, Any]:
        """
        Returns a dictionary with Python data structures (dict, list, tuple, str, int, float, True, False, None) that
        represents state of the object.
        """
        return {
            'layer_name': self.layer_name,
<<<<<<< HEAD
            'instance_index': self.instance_index,
            'out_port': self.out_port,
=======
            'instance_idx': self.instance_idx,
            'output_port_id': self.output_port_id,
>>>>>>> f00cddcd
        }

    @classmethod
    def from_state(cls, state: Dict[str, Any]) -> 'TFAfterLayer':
        """
        Creates the object from its state.

        :param state: Output of `get_state()` method.
        """
        return cls(**state)


@TF_STATEFUL_CLASSES.register()
class TFLayerWeight(TFLayerPoint):
    """
    `TFLayerWeight` defines the layer weights.

    For example, `TFLayerWeight` is used in the insertion command to specify
    the layer weights for which an operation with weights should be inserted.
    """

    def __init__(self, layer_name: str, weights_attr_name: str):
        super().__init__(TargetType.OPERATION_WITH_WEIGHTS, layer_name)
        self._weights_attr_name = weights_attr_name

    @property
    def weights_attr_name(self) -> str:
        return self._weights_attr_name

    def __eq__(self, other: Any) -> bool:
        return isinstance(other, TFLayerWeight) and \
               self.type == other.type and \
               self.layer_name == other.layer_name and \
               self.weights_attr_name == other.weights_attr_name

    def __str__(self) -> str:
        return super().__str__() + ' ' + self.weights_attr_name

    def __hash__(self) -> int:
        return hash(str(self))

    def get_state(self) -> Dict[str, Any]:
        """
        Returns a dictionary with Python data structures (dict, list, tuple, str, int, float, True, False, None) that
        represents state of the object.
        """
        return {
            'layer_name': self.layer_name,
            'weights_attr_name': self.weights_attr_name,
        }

    @classmethod
    def from_state(cls, state: Dict[str, Any]) -> 'TFLayerWeight':
        """
        Creates the object from its state.

        :param state: Output of `get_state()` method.
        """
        return cls(**state)


@TF_STATEFUL_CLASSES.register()
class TFOperationWithWeights(TFLayerWeight):
    """
    `TFOperationWithWeights` defines an operation with weights.

    For example, `TFOperationWithWeights` is used to specify the operation with
    weights in the removal command to remove from the model.
    """

    def __init__(self, layer_name: str, weights_attr_name: str, operation_name: str):
        super().__init__(layer_name, weights_attr_name)
        self._operation_name = operation_name

    @property
    def operation_name(self) -> str:
        return self._operation_name

    def __eq__(self, other: Any) -> bool:
        return isinstance(other, TFOperationWithWeights) and \
               self.type == other.type and \
               self.layer_name == other.layer_name and \
               self.weights_attr_name == other.weights_attr_name and \
               self.operation_name == other.operation_name

    def __str__(self) -> str:
        return super().__str__() + ' ' + self.operation_name

    def __hash__(self) -> int:
        return hash(str(self))

    def get_state(self) -> Dict[str, Any]:
        """
        Returns a dictionary with Python data structures (dict, list, tuple, str, int, float, True, False, None) that
        represents state of the object.
        """
        return {
            'layer_name': self._layer_name,
            'weights_attr_name': self._weights_attr_name,
            'operation_name': self._operation_name
        }

    @classmethod
    def from_state(cls, state: Dict[str, Any]) -> 'TFOperationWithWeights':
        """
        Creates the object from its state.

        :param state: Output of `get_state()` method.
        """
        return cls(**state)


class TFInsertionCommand(TransformationCommand):
    """
    Inserts objects at the target point in the TensorFlow model graph.
    """

    def __init__(self,
                 target_point: TargetPoint,
                 callable_object: Optional[Callable] = None,
                 priority: Optional[TransformationPriority] = None):
        super().__init__(TransformationType.INSERT, target_point)
        self.callable_objects = []
        if callable_object is not None:
            _priority = TransformationPriority.DEFAULT_PRIORITY \
                if priority is None else priority
            self.callable_objects.append((callable_object, _priority))

    @property
    def insertion_objects(self) -> List[Callable]:
        return [x for x, _ in self.callable_objects]

    def union(self, other: TransformationCommand) -> 'TFInsertionCommand':
        if not self.check_command_compatibility(other):
            raise ValueError('{} and {} commands could not be united'.format(
                type(self).__name__, type(other).__name__))

        com = TFInsertionCommand(self.target_point)
        com.callable_objects = self.callable_objects + other.callable_objects
        com.callable_objects = sorted(com.callable_objects, key=lambda x: x[1])
        return com


class TFRemovalCommand(TransformationCommand):
    """
    Removes the target object.
    """

    def __init__(self, target_point: TargetPoint):
        super().__init__(TransformationType.REMOVE, target_point)

    def union(self, other: TransformationCommand) -> 'TFRemovalCommand':
        raise NotImplementedError('A command of TFRemovalCommand type '
                                  'could not be united with another command')


class TFMultipleInsertionCommands(TransformationCommand):
    """
    A list of insertion commands combined by a common global target point but
    with different target points in between.

    For example, If a layer has multiple weight variables you can use this
    transformation command to insert operations with weights for each layer
    weights variable at one multiple insertion command.
    """

    def __init__(self,
                 target_point: TargetPoint,
                 check_target_points_fn: Optional[Callable] = None,
                 commands: Optional[List[TransformationCommand]] = None):
        super().__init__(TransformationType.MULTI_INSERT, target_point)
        self.check_target_points_fn = check_target_points_fn
        if check_target_points_fn is None:
            self.check_target_points_fn = lambda tp0, tp1: tp0 == tp1
        self._commands = []
        if commands is not None:
            for cmd in commands:
                self.add_insertion_command(cmd)

    @property
    def commands(self) -> List[TransformationCommand]:
        return self._commands

    def check_insertion_command(self, command: TransformationCommand) -> bool:
        if isinstance(command, TransformationCommand) and \
                command.type == TransformationType.INSERT and \
                self.check_target_points_fn(self.target_point, command.target_point):
            return True
        return False

    def add_insertion_command(self, command: TransformationCommand) -> None:
        if not self.check_insertion_command(command):
            raise ValueError('{} command could not be added'.format(
                type(command).__name__))

        for idx, cmd in enumerate(self.commands):
            if cmd.target_point == command.target_point:
                self.commands[idx] = cmd + command
                break
        else:
            self.commands.append(command)

    def union(self, other: TransformationCommand) -> 'TFMultipleInsertionCommands':
        if not self.check_command_compatibility(other):
            raise ValueError('{} and {} commands could not be united'.format(
                type(self).__name__, type(other).__name__))

        def make_check_target_points_fn(fn1, fn2):
            def check_target_points(tp0, tp1):
                return fn1(tp0, tp1) or fn2(tp0, tp1)
            return check_target_points

        check_target_points_fn = self.check_target_points_fn \
            if self.check_target_points_fn == other.check_target_points_fn else \
            make_check_target_points_fn(self.check_target_points_fn, other.check_target_points_fn)

        multi_cmd = TFMultipleInsertionCommands(
            self.target_point,
            check_target_points_fn,
            self.commands
        )
        for cmd in other.commands:
            multi_cmd.add_insertion_command(cmd)
        return multi_cmd<|MERGE_RESOLUTION|>--- conflicted
+++ resolved
@@ -155,13 +155,8 @@
         """
         return {
             'layer_name': self.layer_name,
-<<<<<<< HEAD
-            'instance_index': self.instance_index,
-            'in_port': self.in_port
-=======
             'instance_idx': self.instance_idx,
             'input_port_id': self.input_port_id
->>>>>>> f00cddcd
         }
 
     @classmethod
@@ -218,13 +213,8 @@
         """
         return {
             'layer_name': self.layer_name,
-<<<<<<< HEAD
-            'instance_index': self.instance_index,
-            'out_port': self.out_port,
-=======
             'instance_idx': self.instance_idx,
             'output_port_id': self.output_port_id,
->>>>>>> f00cddcd
         }
 
     @classmethod
