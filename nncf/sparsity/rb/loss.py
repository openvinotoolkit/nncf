--- conflicted
+++ resolved
@@ -38,11 +38,7 @@
             for sparse_layer in self._sparse_layers:
                 sparse_layer.frozen = True
 
-<<<<<<< HEAD
-    def forward(self, input_=None, target=None):
-=======
     def calculate(self) -> torch.Tensor:
->>>>>>> d0850b50
         if self.disabled:
             return 0
 
@@ -83,11 +79,7 @@
         for sparse_layer in self._sparse_layers:
             self.per_layer_target[sparse_layer] = self.target
 
-<<<<<<< HEAD
-    def forward(self, input_=None, target=None):
-=======
     def calculate(self) -> torch.Tensor:
->>>>>>> d0850b50
         if self.disabled:
             return 0
 
