--- conflicted
+++ resolved
@@ -128,13 +128,12 @@
     def validate(loaded_json):
         try:
             jsonschema.validate(loaded_json, NNCFConfig.schema())
-<<<<<<< HEAD
+
         except JsonSchemaValidationError as e:
             logger.error('Invalid NNCF config supplied!')
-=======
+
         except jsonschema.ValidationError as e:
             nncf_logger.error("Invalid NNCF config supplied!")
->>>>>>> b7ba5ad1
             absolute_path_parts = [str(x) for x in e.absolute_path]
             if not NNCFConfig._is_path_to_algorithm_name(absolute_path_parts):
                 e.message += f"\nRefer to the NNCF config schema documentation at {SCHEMA_VISUALIZATION_URL}"
