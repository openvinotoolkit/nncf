--- conflicted
+++ resolved
@@ -46,13 +46,9 @@
 from nncf.common.pruning.utils import get_rounded_pruned_element_number
 from nncf.common.statistics import NNCFStatistics
 from nncf.common.utils.logger import logger as nncf_logger
-<<<<<<< HEAD
 from nncf.common.accuracy_aware_training.training_loop import ADAPTIVE_COMPRESSION_CONTROLLERS
 from nncf.common.schedulers import StubCompressionScheduler
-from nncf.common.batchnorm_adaptation import BatchnormAdaptationAlgorithm
-=======
 from nncf.common.initialization.batchnorm_adaptation import BatchnormAdaptationAlgorithm
->>>>>>> 5f8c1329
 from nncf.torch.compression_method_api import PTCompressionAlgorithmController
 from nncf.torch.layers import NNCF_PRUNING_MODULES_DICT
 from nncf.torch.layers import NNCF_GENERAL_CONV_MODULES_DICT
@@ -647,7 +643,6 @@
             return CompressionStage.FULLY_COMPRESSED
         return CompressionStage.PARTIALLY_COMPRESSED
 
-<<<<<<< HEAD
     @property
     def compression_rate(self):
         if self.prune_flops:
@@ -663,10 +658,9 @@
 
     def disable_scheduler(self):
         self._scheduler = StubCompressionScheduler()
-=======
+
     def _update_benchmark_statistics(self):
         self.current_flops, self.current_params_num = self._calculate_flops_and_weights_pruned_model_by_masks()
->>>>>>> 5f8c1329
 
     def _run_batchnorm_adaptation(self):
         if self._bn_adaptation is None:
