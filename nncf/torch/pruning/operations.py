--- conflicted
+++ resolved
@@ -45,9 +45,9 @@
     PTMulMetatype,
     PTNoopMetatype,
     PTOutputNoopMetatype,
-<<<<<<< HEAD
     PTPowerMetatype,
     PTPRELUMetatype,
+    PTLeakyRELUMetatype,
     PTRELUMetatype,
     PTSigmoidMetatype,
     PTSILUMetatype,
@@ -55,16 +55,6 @@
     PTSubMetatype,
     PTSumMetatype,
     PTTanhMetatype
-=======
-    PRELUMetatype,
-    LeakyRELUMetatype,
-    RELUMetatype,
-    SigmoidMetatype,
-    SILUMetatype,
-    SoftmaxMetatype,
-    SubMetatype,
-    TanhMetatype,
->>>>>>> 53e8a64f
 )
 from nncf.common.pruning.operations import (
     InputPruningOp,
@@ -121,14 +111,10 @@
 
 @PT_PRUNING_OPERATOR_METATYPES.register('identity_mask_propagation')
 class PTIdentityMaskForwardPruningOp(IdentityMaskForwardPruningOp, PTPruner):
-<<<<<<< HEAD
-    subtypes = [PTHardTanhMetatype, PTTanhMetatype, PTRELUMetatype, PTPRELUMetatype, PTELUMetatype, PTGELUMetatype,
-                PTSigmoidMetatype, PTSoftmaxMetatype, PTAvgPool2dMetatype, PTMaxPool2dMetatype, PTDropoutMetatype,
-                PTSILUMetatype, PTPowerMetatype, PTHardSwishMetatype, PTHardSigmoidMetatype, PTNoopMetatype]
-=======
-    subtypes = [HardTanhMetatype, TanhMetatype, RELUMetatype, PRELUMetatype, ELUMetatype, GELUMetatype, SigmoidMetatype,
-                SoftmaxMetatype, AvgPool2dMetatype, MaxPool2dMetatype, DropoutMetatype, SILUMetatype, LeakyRELUMetatype]
->>>>>>> 53e8a64f
+    subtypes = [PTHardTanhMetatype, PTTanhMetatype, PTRELUMetatype, PTLeakyRELUMetatype, PTPRELUMetatype, PTELUMetatype,
+                PTGELUMetatype, PTSigmoidMetatype, PTSoftmaxMetatype, PTAvgPool2dMetatype, PTMaxPool2dMetatype,
+                PTDropoutMetatype, PTSILUMetatype, PTPowerMetatype, PTHardSwishMetatype, PTHardSigmoidMetatype,
+                PTNoopMetatype]
     additional_types = ['h_sigmoid', 'h_swish', 'RELU']
 
 
