--- conflicted
+++ resolved
@@ -91,21 +91,13 @@
                          "building, then the wrap_inputs_fn parameter MUST also be specified and be consistent with "
                          "the input wrapping done in dummy_forward_fn.")
 
-<<<<<<< HEAD
-    state = PTCompressionState()
-=======
     compression_state = PTCompressionState()
->>>>>>> 27f0fb1b
     is_legacy_model_state_dict = False
     if compression_state_dict is not None:
         is_legacy_model_state_dict = CompressionState.BUILDER_STATE not in compression_state_dict and \
                                      CompressionState.CONTROLLER_STATE not in compression_state_dict
         if not is_legacy_model_state_dict:
-<<<<<<< HEAD
-            state.load_state(compression_state_dict)
-=======
             compression_state.load_state(compression_state_dict)
->>>>>>> 27f0fb1b
 
     # Compress model that will be deployed for the inference on target device. No need to compress parts of the
     # model that are used on training stage only (e.g. AuxLogits of Inception-v3 model) or unused modules with weights.
@@ -148,15 +140,6 @@
                                    scopes_without_shape_matching=scopes_without_shape_matching,
                                    original_model_accuracy=original_model_accuracy)
 
-<<<<<<< HEAD
-    builder = create_compression_algorithm_builder(config, should_init=compression_state_dict is None)
-    if state.builder_state is not None:
-        builder.load_state(state.builder_state)
-    builder.apply_to(compressed_model)
-    compression_ctrl = builder.build_controller(compressed_model)
-    if state.ctrl_state is not None:
-        compression_ctrl.load_state(state.ctrl_state)
-=======
     compression_builder = create_compression_algorithm_builder(config, should_init=not compression_state)
     if compression_state:
         compression_builder.load_state(compression_state.builder_state)
@@ -164,7 +147,6 @@
     compression_ctrl = compression_builder.build_controller(compressed_model)
     if compression_state:
         compression_ctrl.load_state(compression_state.ctrl_state)
->>>>>>> 27f0fb1b
 
     # Required to ensure that the model leaving create_compressed_model has correct compressed graph.
     # In particular, this is currently required for correct functioning of RNNs.
