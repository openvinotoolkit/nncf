--- conflicted
+++ resolved
@@ -40,12 +40,6 @@
 from nncf.torch.utils import is_main_process
 # pylint:disable=too-many-branches
 from nncf.torch.utils import maybe_convert_legacy_names_in_compress_state
-<<<<<<< HEAD
-from nncf.torch.utils import get_compression_state_version
-from nncf.config.structures import ModelEvaluationArgs
-from nncf.config.utils import is_accuracy_aware_training
-=======
->>>>>>> d375cd0e
 
 
 def create_compressed_model(model: Module,
@@ -92,66 +86,24 @@
 
     set_debug_log_dir(config.get("log_dir", "."))
 
-<<<<<<< HEAD
+    is_legacy_model_state_dict = compression_state is not None and \
+                                 BaseController.BUILDER_STATE not in compression_state and \
+                                 BaseController.CONTROLLER_STATE not in compression_state
+
     if compression_state is not None:
         comp_state_version = get_compression_state_version(compression_state)
     else:
         comp_state_version = None
+
     maybe_convert_legacy_names_in_compress_state(compression_state, comp_state_version)
-    # Compress model that will be deployed for the inference on target device. No need to compress parts of the
-    # model that are used on training stage only (e.g. AuxLogits of Inception-v3 model) or unused modules with weights.
-    # As a consequence, no need to care about spoiling BN statistics, as there're disabled in eval mode.
-    model.eval()
-
-    if dump_graphs:
-        if dummy_forward_fn is None:
-            input_info_list = create_input_infos(config)
-            graph_builder = GraphBuilder(custom_forward_fn=
-                                         create_dummy_forward_fn(input_info_list,
-                                                                 with_input_tracing=True))
-        else:
-            graph_builder = GraphBuilder(custom_forward_fn=dummy_forward_fn)
-
-        if is_main_process():
-            graph = graph_builder.build_graph(model)
-            graph.visualize_graph(osp.join(config.get("log_dir", "."), "original_graph.dot"))
-
-    set_debug_log_dir(config.get("log_dir", "."))
-
-    input_info_list = create_input_infos(config)
-    scopes_without_shape_matching = config.get('scopes_without_shape_matching', [])
-    ignored_scopes = config.get('ignored_scopes')
-    target_scopes = config.get('target_scopes')
-
-    original_model_accuracy = None
-    if is_accuracy_aware_training(config):
-        if config.has_extra_struct(ModelEvaluationArgs):
-            evaluation_args = config.get_extra_struct(ModelEvaluationArgs)
-            with torch.no_grad():
-                original_model_accuracy = evaluation_args.eval_fn(model)
-                nncf_logger.info("Non-compressed model accuracy = {}".format(original_model_accuracy))
-
-    compressed_model = NNCFNetwork(model, input_infos=input_info_list,
-                                   dummy_forward_fn=dummy_forward_fn,
-                                   wrap_inputs_fn=wrap_inputs_fn,
-                                   wrap_outputs_fn=wrap_outputs_fn,
-                                   ignored_scopes=ignored_scopes,
-                                   target_scopes=target_scopes,
-                                   scopes_without_shape_matching=scopes_without_shape_matching,
-                                   original_model_accuracy=original_model_accuracy)
-=======
-    is_legacy_model_state_dict = compression_state is not None and \
-                                 BaseController.BUILDER_STATE not in compression_state and \
-                                 BaseController.CONTROLLER_STATE not in compression_state
     maybe_convert_legacy_names_in_compress_state(compression_state)
->>>>>>> d375cd0e
 
     should_init = compression_state is None
 
     nncf_network = create_nncf_network(model, config, dummy_forward_fn, wrap_inputs_fn, wrap_outputs_fn)
 
     builder = create_compression_algorithm_builder(config, should_init)
-    is_state_loadable = not comp_state_version == '0.0' and compression_state is not None
+    is_state_loadable = not is_legacy_model_state_dict and compression_state is not None
     if is_state_loadable:
         builder.load_state(compression_state[BaseController.BUILDER_STATE])
     compressed_model = builder.apply_to(nncf_network)
@@ -164,7 +116,7 @@
     compressed_model.rebuild_graph()
 
     try:
-        if comp_state_version == '0.0':
+        if is_legacy_model_state_dict:
             from nncf.torch import load_state
             state_dict_to_load = compression_state.get('state_dict', compression_state)
             load_state(compressed_model, state_dict_to_load, is_resume=True)
@@ -266,6 +218,11 @@
                 "keep attention to that error")
 
 
+def get_compression_algorithm_builder(config):
+    algorithm_key = config.get('algorithm', NO_COMPRESSION_ALGORITHM_NAME)
+    nncf_logger.info("Creating compression algorithm: {}".format(algorithm_key))
+    return PT_COMPRESSION_ALGORITHMS.get(algorithm_key)
+
 def create_compression_algorithm_builder(config: NNCFConfig, should_init=True) -> PTCompressionAlgorithmBuilder:
     """
     Create compression algorithm builders by a given list of algorithm names.
