"""
 Copyright (c) 2019-2020 Intel Corporation
 Licensed under the Apache License, Version 2.0 (the "License");
 you may not use this file except in compliance with the License.
 You may obtain a copy of the License at
      http://www.apache.org/licenses/LICENSE-2.0
 Unless required by applicable law or agreed to in writing, software
 distributed under the License is distributed on an "AS IS" BASIS,
 WITHOUT WARRANTIES OR CONDITIONS OF ANY KIND, either express or implied.
 See the License for the specific language governing permissions and
 limitations under the License.
"""
import functools
import inspect
import operator
from collections import OrderedDict
from copy import deepcopy
from enum import Enum
from typing import Callable
from typing import Dict
from typing import List
from typing import Optional
from typing import Tuple
from typing import TypeVar

import networkx as nx
import torch
from torch import nn

from nncf.common.graph import MODEL_INPUT_OP_NAME
from nncf.common.graph import MODEL_OUTPUT_OP_NAME
from nncf.common.graph import NNCFGraph
from nncf.common.graph import NNCFNode
from nncf.common.graph import NNCFNodeExpression
from nncf.common.graph import NNCFNodeName
from nncf.common.graph.graph_matching import NodeExpression
from nncf.common.graph.model_transformer import ModelTransformer
from nncf.common.graph.transformations.commands import TargetType
from nncf.common.graph.transformations.commands import TransformationPriority
from nncf.common.hardware.config import HWConfig
from nncf.common.utils.logger import logger as nncf_logger
from nncf.common.utils.ordered_enum import OrderedEnum
from nncf.torch.debug import CombinedDebugInterface
from nncf.torch.debug import debuggable_forward
from nncf.torch.debug import is_debug
from nncf.torch.dynamic_graph.context import TracingContext
from nncf.torch.dynamic_graph.graph import DynamicGraph
from nncf.torch.dynamic_graph.graph import ShapeIgnoringTensorMetaComparator
from nncf.torch.dynamic_graph.graph_tracer import GraphTracer
from nncf.torch.dynamic_graph.graph_tracer import ModelInputInfo
from nncf.torch.dynamic_graph.graph_tracer import PostGraphBuildActing
from nncf.torch.dynamic_graph.graph_tracer import create_dummy_forward_fn
from nncf.torch.dynamic_graph.io_handling import InputInfoWrapManager
from nncf.torch.dynamic_graph.io_handling import replicate_same_tensors
from nncf.torch.dynamic_graph.io_handling import wrap_nncf_model_outputs_with_objwalk
from nncf.torch.dynamic_graph.operation_address import OperationAddress
from nncf.torch.dynamic_graph.patch_pytorch import ignore_scope
from nncf.torch.dynamic_graph.scope import Scope
from nncf.torch.dynamic_graph.trace_tensor import TracedTensor
from nncf.torch.dynamic_graph.transform_graph import replace_modules_by_nncf_modules
from nncf.torch.graph.graph import PTNNCFGraph
from nncf.torch.graph.graph_builder import GraphBuilder
from nncf.torch.graph.graph_builder import GraphConverter
from nncf.torch.graph.transformations.commands import PTInsertionCommand
from nncf.torch.graph.transformations.commands import PTTargetPoint
from nncf.torch.graph.transformations.layout import PTTransformationLayout
from nncf.torch.layers import NNCF_MODULES
from nncf.torch.layers import NNCF_WRAPPED_USER_MODULES_DICT
from nncf.torch.module_operations import UpdateWeight
from nncf.torch.quantization.layers import QUANTIZATION_MODULES
from nncf.torch.utils import compute_FLOPs_hook
from nncf.torch.utils import get_all_modules_by_type
from nncf.torch.utils import get_state_dict_names_with_modules
from nncf.torch.nested_objects_traversal import objwalk

MODEL_WRAPPED_BY_NNCF_ATTR_NAME = 'nncf_module'
LEGACY_ACT_STORAGE_NAME = "activation_quantizers"
EXTERNAL_QUANTIZERS_STORAGE_NAME = "external_quantizers"
KD_LOSS_STORAGE_NAME = 'kd_loss'
KD_STORAGE_DEVICE = 'kd_storage_device'

Module = TypeVar('Module', bound=nn.Module)


class ExtraCompressionModuleType(Enum):
    EXTERNAL_QUANTIZER = 0


class LoadStateListener:
    """
        Resets the initialization flags (`initialized`) for all quantization modules on `load_state_dict` call.
        These flags are used to update not loaded params (from checkpoint or model's state)
        on initialization stage of algorithm.
        Flags reset is required on each call of `load_state_dict`, because internal method (`build_graph`)
        restores model state by calling this method.
    """

    def __init__(self, model, all_quantizations):
        # pylint: disable=protected-access
        self.hook = model._register_load_state_dict_pre_hook(
            functools.partial(self.hook_fn, quantize_modules=all_quantizations.values()))

    def hook_fn(self, state_dict, prefix, local_metadata, strict, missing_keys, unexpected_keys, error_msgs,
                quantize_modules):
        for module in quantize_modules:
            module.initialized = False

    def close(self):
        self.hook.remove()


class InsertionPointGraphNodeType(Enum):
    INSERTION_POINT = 0
    OPERATOR = 1


class InsertionPointGraph(nx.DiGraph):
    """
    This graph is built from the NNCFGraph representation of the model control flow graph and adds ephemeral
    "insertion point nodes" into the NNCF model graph representation corresponding to operator pre- and
    post-hooks. Module pre-op and post-op insertion points are currently not reflected here, but they are
    probably not required for quantizing activations, for which the quantizer propagation makes sense.
    This "insertion point graph" representation is useful for quantizer propagation and for referencing
    the compression algorithm hooks to the model operations to which they are applied to.
    """
    NODE_TYPE_NODE_ATTR = "node_type"
    INSERTION_POINT_DATA_NODE_ATTR = "insertion_point_data"
    IS_IN_NNCF_MODULE_NODE_ATTR = "is_in_nncf_module"
    REGULAR_NODE_REF_NODE_ATTR = "regular_node_data"
    ASSOCIATED_IP_NODE_KEYS_NODE_ATTR = "associated_ip_node_keys"
    IS_MERGED_NODE_ATTR = 'is_merged'
    MERGED_NNCF_NODE_LIST_NODE_ATTR = 'merged_node_list'

    PRE_HOOK_ID_PREFIX = "PRE HOOK "  # NB: Do not use colon (':') in node keys! Causes trouble for .dot file export.
    POST_HOOK_ID_PREFIX = "POST HOOK "

    def __init__(self, nncf_graph: NNCFGraph):
        super().__init__()
        self._base_nx_graph = deepcopy(nncf_graph.get_nx_graph_copy())
        self._input_ips = []  # type: List[InsertionPoint]

        for node_key, node in self._base_nx_graph.nodes.items():
            attrs = {InsertionPointGraph.REGULAR_NODE_REF_NODE_ATTR: nncf_graph._nx_node_to_nncf_node(node),
                     InsertionPointGraph.NODE_TYPE_NODE_ATTR: InsertionPointGraphNodeType.OPERATOR,
                     InsertionPointGraph.ASSOCIATED_IP_NODE_KEYS_NODE_ATTR: set(),
                     InsertionPointGraph.IS_MERGED_NODE_ATTR: False}
            self.add_node(node_key, **attrs)

        IN_PORT_ID_ATTR_NAME = "in_port_id"
        for edge in self._base_nx_graph.edges:
            in_port_id = self._base_nx_graph.edges[edge][NNCFGraph.IN_PORT_NAME_EDGE_ATTR]
            from_node, to_node = edge
            attrs = {IN_PORT_ID_ATTR_NAME: in_port_id}
            self.add_edge(from_node, to_node, **attrs)

        # TODO: Add insertion points for module pre- and post-ops.
        # Should roughly look so: first, determine subsets of nodes belonging to each
        # separate NNCF module (via scope analysis), then for each subset find input/output
        # edges using a corresponding NNCFGraph function; add a pre-op insertion point node as the
        # sink for input edges and connect it to input edge destinations, then add a post-op
        # insertion point as the source of output edges and connect it to output edge origins.

        node_keys_working_set = [deepcopy(node_key) for node_key in self.nodes.keys()]
        for operator_node_key in node_keys_working_set:
            original_node = self.nodes[operator_node_key][InsertionPointGraph.REGULAR_NODE_REF_NODE_ATTR]
            operator_node = self.nodes[operator_node_key]

            # Pre-hook insertion point nodes
            # Will insert a pre-hook IP for each input edge. The input edge must be marked with
            # a port ID attribute.
            in_edges = list(self.in_edges(operator_node_key))
            for edge in in_edges:
                port_id = self.edges[edge][IN_PORT_ID_ATTR_NAME]
                from_node_key, to_node_key = edge
                ip_node_key = self.get_pre_hook_node_key(str(operator_node_key), port_id)

                pre_hook_insertion_point = PTTargetPoint(TargetType.OPERATOR_PRE_HOOK,
                                                         target_node_name=original_node.node_name,
                                                         input_port_id=port_id)
                pre_hook_ip_attrs = {
                    InsertionPointGraph.NODE_TYPE_NODE_ATTR: InsertionPointGraphNodeType.INSERTION_POINT,
                    InsertionPointGraph.INSERTION_POINT_DATA_NODE_ATTR: pre_hook_insertion_point,
                }

                self.add_node(ip_node_key, **pre_hook_ip_attrs)

                self.remove_edge(from_node_key, to_node_key)
                self.add_edge(from_node_key, ip_node_key)
                self.add_edge(ip_node_key, operator_node_key)
                operator_node[InsertionPointGraph.ASSOCIATED_IP_NODE_KEYS_NODE_ATTR].add(ip_node_key)

            if original_node.node_type == 'chunk':
                # chunk returns a tuple of tensors, which can only be handled in NNCF
                # once post-hook ports are enabled. Work around it for now by disallowing post-hook
                # insertion for chunks
                # TODO: enable post-hook ports and remove this
                continue

            # Post-hook insertion point nodes
            post_hook_insertion_point = PTTargetPoint(TargetType.OPERATOR_POST_HOOK,
                                                      target_node_name=original_node.node_name)
            post_hook_ip_attrs = {
                InsertionPointGraph.NODE_TYPE_NODE_ATTR: InsertionPointGraphNodeType.INSERTION_POINT,
                InsertionPointGraph.INSERTION_POINT_DATA_NODE_ATTR: post_hook_insertion_point
            }
            ip_node_key = self.get_post_hook_node_key(str(operator_node_key))
            self.add_node(ip_node_key, **post_hook_ip_attrs)
            out_edges = list(self.out_edges(operator_node_key))
            for out_edge in out_edges:
                # Need to preserve original edge attributes in order not to lose
                # input port ID information
                original_edge_attrs = self.edges[out_edge]
                from_node_key, to_node_key = out_edge
                self.remove_edge(from_node_key, to_node_key)
                self.add_edge(ip_node_key, to_node_key, **original_edge_attrs)
                # TODO: introduce separate insertion points for operator outputs if
                # the outputs are semantically different
            self.add_edge(operator_node_key, ip_node_key)
            operator_node = self.nodes[operator_node_key]
            operator_node[InsertionPointGraph.ASSOCIATED_IP_NODE_KEYS_NODE_ATTR].add(ip_node_key)

            if original_node.node_type == MODEL_INPUT_OP_NAME:
                self._input_ips.append(post_hook_insertion_point)


    def get_ip_graph_with_merged_hw_optimized_operations(self,
                                                         hw_config: Optional[HWConfig] = None,
                                                         additional_patterns: Optional[List[str]] = None) \
            -> 'InsertionPointGraph':
        # pylint:disable=too-many-branches
        merged_ip_graph = deepcopy(self)
        pattern = self._get_mergeable_operator_patterns(hw_config, additional_patterns)
        from nncf.common.graph.graph_matching import find_subgraphs_matching_expression
        matches = find_subgraphs_matching_expression(self._base_nx_graph, pattern)
        for match in matches:
            if len(match) == 1:
                continue

            input_node_key = match[0]
            output_node_key = match[-1]

            in_edges = list(self.in_edges(input_node_key))
            out_edges = list(self.out_edges(output_node_key))

            in_edge_copies_dict = {}
            for in_edge_key in in_edges:
                in_edge_copies_dict[in_edge_key] = deepcopy(self.edges[in_edge_key])
            out_edge_copies_dict = {}
            for out_edge_key in out_edges:
                out_edge_copies_dict[out_edge_key] = deepcopy(self.edges[out_edge_key])

            conserved_edges_list = out_edges + in_edges

            merged_node_attrs = deepcopy(self.nodes[input_node_key])
            merged_node_attrs[InsertionPointGraph.ASSOCIATED_IP_NODE_KEYS_NODE_ATTR] = set()
            merged_node_attrs[InsertionPointGraph.IS_MERGED_NODE_ATTR] = True
            merged_node_key = ""
            merged_nncf_nodes = []
            for node_key in match:
                ip_node_keys = self.nodes[node_key][InsertionPointGraph.ASSOCIATED_IP_NODE_KEYS_NODE_ATTR]
                for ip_node_key in ip_node_keys:
                    should_keep_ip_node = False
                    for edge_key in conserved_edges_list:
                        if ip_node_key in edge_key:
                            should_keep_ip_node = True
                            break
                    if should_keep_ip_node:
                        merged_node_attrs[InsertionPointGraph.ASSOCIATED_IP_NODE_KEYS_NODE_ATTR].add(ip_node_key)
                    else:
                        merged_ip_graph.remove_node(ip_node_key)
                merged_nncf_nodes.append(self.nodes[node_key][InsertionPointGraph.REGULAR_NODE_REF_NODE_ATTR])
                merged_ip_graph.remove_node(node_key)
                merged_node_key += node_key + '\n'

            merged_node_attrs[InsertionPointGraph.MERGED_NNCF_NODE_LIST_NODE_ATTR] = merged_nncf_nodes
            merged_ip_graph.add_node(merged_node_key, **merged_node_attrs)
            for in_edge_key, in_edge_attrs in in_edge_copies_dict.items():
                merged_ip_graph.add_edge(in_edge_key[0], merged_node_key, **in_edge_attrs)
            for out_edge_key, out_edge_attrs in out_edge_copies_dict.items():
                merged_ip_graph.add_edge(merged_node_key, out_edge_key[1], **out_edge_attrs)

        return merged_ip_graph


    @staticmethod
    def get_pre_hook_node_key(node_key: str, in_port_id: int = 0) -> str:
        return InsertionPointGraph.PRE_HOOK_ID_PREFIX + str(in_port_id) + ' ' + node_key

    @staticmethod
    def get_post_hook_node_key(node_key: str) -> str:
        return InsertionPointGraph.POST_HOOK_ID_PREFIX + node_key

    def _get_mergeable_operator_patterns(self, hw_config: Optional[HWConfig] = None,
                                         additional_patterns: Optional[List[str]] = None) -> NodeExpression:
        """
        Resulting pattern should have single input; the operation with inputs to
        quantize should be the input operation; outputs should only be produced by one output node.
        """
        # TODO: Implement "repeating expressions" so that any number of "mergeable" operations
        # immediately following a linear/convolutional/matrix op are merged into one block
        import nncf.torch.graph.patterns as p
        full_pattern = p.LINEAR_OPS + p.ANY_BN_ACT_COMBO | p.LINEAR_OPS + p.ELTWISE_UNIFORM_OPS | \
                       p.ARITHMETIC + p.ANY_BN_ACT_COMBO | p.ANY_BN_ACT_COMBO
        if additional_patterns is not None:
            for pattern in additional_patterns:
                if not isinstance(pattern, str):
                    custom_pattern = functools.reduce(operator.add,
                                                      [NNCFNodeExpression(node) for node in pattern])
                else:
                    custom_pattern = NNCFNodeExpression(pattern)
                full_pattern = full_pattern | custom_pattern
        return full_pattern


    def get_input_insertion_points(self) -> List[PTTargetPoint]:
        return self._input_ips



class PTInsertionType(OrderedEnum):
    NNCF_MODULE_PRE_OP = 0
    NNCF_MODULE_POST_OP = 1
    OPERATOR_PRE_HOOK = 2
    OPERATOR_POST_HOOK = 3


class PTInsertionPoint:
    TARGET_TYPE_VS_PT_INSERTION_TYPE_DICT = {
        TargetType.PRE_LAYER_OPERATION: PTInsertionType.NNCF_MODULE_PRE_OP,
        TargetType.POST_LAYER_OPERATION: PTInsertionType.NNCF_MODULE_POST_OP,
        TargetType.OPERATION_WITH_WEIGHTS: PTInsertionType.NNCF_MODULE_PRE_OP,
        TargetType.OPERATOR_PRE_HOOK: PTInsertionType.OPERATOR_PRE_HOOK,
        TargetType.OPERATOR_POST_HOOK: PTInsertionType.OPERATOR_POST_HOOK
    }

    def _get_pt_insertion_type(self, target_type: TargetType) -> PTInsertionType:
        if target_type not in PTInsertionPoint.TARGET_TYPE_VS_PT_INSERTION_TYPE_DICT:
            raise RuntimeError("Unsupported target type for PyTorch: {}".format(target_type))
        return PTInsertionPoint.TARGET_TYPE_VS_PT_INSERTION_TYPE_DICT[target_type]

    def __init__(self, target_type: TargetType, op_address: OperationAddress,
                 input_port_id: int = None):
        self.insertion_type = self._get_pt_insertion_type(target_type)
        self.op_address = op_address
        self.module_scope = op_address.scope_in_model
        self.input_port_id = input_port_id

    def __eq__(self, other: 'PTInsertionPoint'):
        return self.insertion_type == other.insertion_type and \
               self.op_address == other.op_address and \
               self.module_scope == other.module_scope and \
               self.input_port_id == other.input_port_id

    def __str__(self):
        return ' '.join([str(v) for v in self.__dict__.values()])

    def __hash__(self):
        return hash(str(self))


class KnowledgeDistillationLossHandler(nn.Module):
    """
    Encapsulates knowledge distillation logic. Controls loss calculation, proper storing and provides API for
        external knowledge distillation algorithm.
    """
    def __init__(self, context, kd_original_model, calculate_kd_loss_fn, storage_device):
        super().__init__()
        self._compressed_context = context
        self.is_enabled = False
        self._kd_original_model = kd_original_model
        self._calculate_kd_loss_fn = calculate_kd_loss_fn
        self._compressed_context.register_global_buffer(KD_LOSS_STORAGE_NAME, [])
        self._compressed_context.register_global_buffer(KD_STORAGE_DEVICE, storage_device)

    def zero_kdloss(self):
        if self.is_enabled is not None:
            self._compressed_context.global_buffer_store[KD_LOSS_STORAGE_NAME] = []

    def get_kdloss(self):
        if self.is_enabled is not None:
            return self._compressed_context.global_buffer_store[KD_LOSS_STORAGE_NAME]
        else:
            return 0

    def forward(self, inputs, *args, **kwargs):
        kd_model = self._kd_original_model
        with torch.no_grad():
            kd_outputs = kd_model(*args, **kwargs)
        kd_loss = self._calculate_kd_loss_fn(inputs, kd_outputs)
        if not isinstance(kd_loss, torch.Tensor):
            self._compressed_context.global_buffer_store[KD_LOSS_STORAGE_NAME].append(kd_loss)
        else:
            self._compressed_context.global_buffer_store[KD_LOSS_STORAGE_NAME].append(kd_loss.to(
                self._compressed_context.global_buffer_store[KD_STORAGE_DEVICE]))

# pylint: disable=too-many-public-methods


@ignore_scope
class NNCFNetwork(nn.Module, PostGraphBuildActing):
    def __init__(self, module, input_infos: List[ModelInputInfo],
                 dummy_forward_fn=None, wrap_inputs_fn=None, scopes_without_shape_matching=None,
                 ignored_scopes=None, target_scopes=None, reset: bool = False, wrap_outputs_fn=None,
                 original_model_accuracy=None):
        super().__init__()
        self._set_nncf_wrapped_model(module)
        self._forward_signature = inspect.signature(module.forward)
        self.input_infos = input_infos

        self._original_model_accuracy = original_model_accuracy

        self.ignored_scopes = ignored_scopes
        self.target_scopes = target_scopes
        self._user_dummy_forward_fn = dummy_forward_fn
        self._kd_loss_handler = None

        try:
            device = next(module.parameters()).device
        except StopIteration:
            # Param-less model, assume CPU
            device = 'cpu'

        if wrap_inputs_fn is not None:
            self._wrap_inputs_fn = wrap_inputs_fn
        else:
            self.__input_infos_based_input_wrapper = InputInfoWrapManager(self.input_infos,
                                                                          self._forward_signature,
                                                                          module_ref_for_device=self)
            self._wrap_inputs_fn = self.__input_infos_based_input_wrapper.wrap_inputs

        if wrap_outputs_fn is not None:
            self._wrap_outputs_fn = wrap_outputs_fn
        else:
            self._wrap_outputs_fn = wrap_nncf_model_outputs_with_objwalk

        self._nncf_module_scopes = []  # type: List[Scope]
        self.scopes_without_shape_matching = scopes_without_shape_matching
        self.debug_interface = CombinedDebugInterface() if is_debug() else None
        self._extra_module_types = []  # type: List[ExtraCompressionModuleType]
        # pylint:disable=line-too-long
        self._insertions_into_original_graph = {}  # type: Dict[PTTargetPoint, List[Tuple[Callable, TransformationPriority]]]

        _orig_graph_build_forward_fn = self._get_dummy_forward_fn_for_graph_building(with_input_tracing=True,
                                                                                     with_output_tracing=True)

        nncf_wrapped_model = self.get_nncf_wrapped_model()
        eval_only_op_scopes = self._collect_eval_only_op_scopes(nncf_wrapped_model,
                                                                _orig_graph_build_forward_fn)

        # all modules called in eval mode should be replaced prior to graph building
        self._replace_modules_by_nncf_modules(device, eval_only_op_scopes, reset)

        _orig_context = TracingContext()

        _orig_context.add_node_comparators([MODEL_INPUT_OP_NAME], ShapeIgnoringTensorMetaComparator())
        _orig_context.add_node_comparators([MODEL_OUTPUT_OP_NAME], ShapeIgnoringTensorMetaComparator())
        if self.scopes_without_shape_matching:
            _orig_context.add_node_comparators(scopes_without_shape_matching,
                                               ShapeIgnoringTensorMetaComparator())

        self._original_dynamic_graph = GraphTracer(_orig_graph_build_forward_fn).trace_graph(nncf_wrapped_model,
                                                                                             _orig_context,
                                                                                             as_eval=True)
        self._original_graph = GraphConverter.convert(self._original_dynamic_graph,
                                                      input_infos=self.input_infos)
        self._compressed_graph = None  # type: PTNNCFGraph

        self._compressed_context = TracingContext()

        self._dummy_forward_fn = self._get_dummy_forward_fn_for_graph_building(with_input_tracing=False,
                                                                               with_output_tracing=False)
        self._in_user_dummy_forward = False

        self._compressed_context.add_node_comparators([MODEL_INPUT_OP_NAME], ShapeIgnoringTensorMetaComparator())
        self._compressed_context.add_node_comparators([MODEL_OUTPUT_OP_NAME], ShapeIgnoringTensorMetaComparator())
        if self.scopes_without_shape_matching:
            self._compressed_context.add_node_comparators(scopes_without_shape_matching,
                                                          ShapeIgnoringTensorMetaComparator())
        self._load_listener = None


    @debuggable_forward
    def forward(self, *args, **kwargs):
        with self._compressed_context as ctx:  # type: TracingContext
            ctx.base_module_thread_local_replica = self
            args, kwargs = replicate_same_tensors((args, kwargs))
            if not self._in_user_dummy_forward:
                # If a user supplies own dummy forward, he is responsible for
                # correctly wrapping inputs inside it as well.
                args, kwargs = self._strip_traced_tensors(args, kwargs)
                args, kwargs = self._wrap_inputs_fn(args, kwargs)
            retval = self.get_nncf_wrapped_model()(*args, **kwargs)
            retval = replicate_same_tensors(retval)
<<<<<<< HEAD
            retval = self._wrap_outputs_fn(retval)

        if self._kd_loss_handler is not None and self.get_nncf_wrapped_model().training:
            self._kd_loss_handler(retval, *args, **kwargs)
=======
            if not self._in_user_dummy_forward:
                retval = self._wrap_outputs_fn(retval)
>>>>>>> 2d5a55b8
        return retval

    def _strip_traced_tensors(self, args: Tuple, kwargs: Dict) -> Tuple[Tuple, Dict]:
        """
            Required to guard against new forward calls on tensors that have already passed
            through NNCF's forward once and got turned into TracedTensors by reference access.
        """
        is_traced_tensor_predicate = lambda x: isinstance(x, TracedTensor)
        def strip_fn(tensor: TracedTensor) -> torch.Tensor:
            if hasattr(torch.Tensor, 'as_subclass'):
                return torch.Tensor.as_subclass(tensor, torch.Tensor)
            # Torch < 1.7.0 fallback
            return torch.tensor(tensor, device=tensor.device, requires_grad=tensor.requires_grad)

        args = objwalk(args, is_traced_tensor_predicate, strip_fn)
        kwargs = objwalk(kwargs, is_traced_tensor_predicate, strip_fn)
        return args, kwargs

    def create_knowledge_distillation_loss_handler(self, kd_original_model, calculate_fn):
        """
            Creates KnowledgeDistillationLossHandler instance for enabling Knowledge Distillation feature.
            Also returns created KnowledgeDistillationLossHandler for control over Knowledge Distillation logic.
            
            :param kd_original_model: original non compressed model used for distillation
            :param calculate_fn: function used to parse model outputs and calculate knowledge distillation loss
            :return: KnowledgeDistillationLossHandler instance
        """
        self._kd_loss_handler = KnowledgeDistillationLossHandler(self._compressed_context,
                                                                 kd_original_model,
                                                                 calculate_fn,
                                                                 next(self.get_nncf_wrapped_model().parameters()).
                                                                 device)
        return self._kd_loss_handler

    # Cannnot use property syntax here, otherwise the wrapped module will end up
    # being twice in the same checkpoint with different prefixes
    def get_nncf_wrapped_model(self):
        return getattr(self, MODEL_WRAPPED_BY_NNCF_ATTR_NAME)

    def _set_nncf_wrapped_model(self, value):
        setattr(self, MODEL_WRAPPED_BY_NNCF_ATTR_NAME, value)

    def get_clean_shallow_copy(self) -> 'NNCFNetwork':
        # WARNING: Will reset pre- and post-ops of the underlying model. Use save_nncf_module_additions
        # and load_nncf_module_additions to preserve these, or temporary_clean_view().
        from nncf.torch.utils import save_module_state, load_module_state
        saved_state = save_module_state(self)
        model_copy = NNCFNetwork(self.get_nncf_wrapped_model(), self.input_infos,
                    self._user_dummy_forward_fn, self._wrap_inputs_fn,
                    self.scopes_without_shape_matching, self.ignored_scopes, self.target_scopes,
                    reset=True)
        load_module_state(model_copy, saved_state)
        return model_copy

    def get_modules_in_nncf_modules_by_type(self, types) -> Dict['Scope', nn.Module]:
        nncf_modules = self.get_nncf_modules()
        retval = {}
        for nncf_module_scope, nncf_module in nncf_modules.items():
            nncf_module_scope.pop()
            for relative_scope, target_module in get_all_modules_by_type(nncf_module, types).items():
                retval[nncf_module_scope + relative_scope] = target_module
        return retval

    def insert_at_point(self, point: PTInsertionPoint, fn_list: List[Callable]):
        if point.insertion_type == PTInsertionType.OPERATOR_PRE_HOOK:
            self._compressed_context.register_pre_hooks(fn_list, point.op_address, point.input_port_id)
        elif point.insertion_type == PTInsertionType.OPERATOR_POST_HOOK:
            self._compressed_context.register_post_hooks(fn_list, point.op_address)
        elif point.insertion_type in [PTInsertionType.NNCF_MODULE_PRE_OP,
                                      PTInsertionType.NNCF_MODULE_POST_OP]:
            norm_target_scope = self._normalize_variable_recurrent_scope(point.module_scope)
            norm_nncf_scopes = [self._normalize_variable_recurrent_scope(x) for x in self._nncf_module_scopes]
            assert norm_target_scope in norm_nncf_scopes  # Required for proper Recurrent/VariableRecurrent addressing
            nncf_module = self.get_module_by_scope(point.module_scope)
            if point.insertion_type == PTInsertionType.NNCF_MODULE_PRE_OP:
                for fn in fn_list:
                    nncf_module.register_pre_forward_operation(fn)
            elif point.insertion_type == PTInsertionType.NNCF_MODULE_POST_OP:
                for fn in fn_list:
                    nncf_module.register_post_forward_operation(fn)
        else:
            raise RuntimeError("Unsupported insertion type: {}".format(point.insertion_type))

    def __getattr__(self, name):
        wrapped_module = super().__getattr__(MODEL_WRAPPED_BY_NNCF_ATTR_NAME)
        if hasattr(wrapped_module, name):
            return getattr(wrapped_module, name)
        return super().__getattr__(name)

    def get_graph(self) -> PTNNCFGraph:
        if self._compressed_context.graph.get_nodes_count() == 0 or self._compressed_graph is None:
            self.rebuild_graph()
        return self._compressed_graph

    def get_dynamic_graph(self) -> DynamicGraph:
        return self._compressed_context.graph

    def get_original_graph(self) -> PTNNCFGraph:
        return self._original_graph

    def get_tracing_context(self) -> TracingContext:
        return self._compressed_context

    def enable_dynamic_graph_building(self):
        self._compressed_context.enable_node_additions()

    def disable_dynamic_graph_building(self):
        self._compressed_context.disable_node_additions()

    def _get_dummy_forward_fn_for_graph_building(self, with_input_tracing, with_output_tracing):
        if self._user_dummy_forward_fn is None:
            return create_dummy_forward_fn(self.input_infos,
                                           with_input_tracing=with_input_tracing,
                                           wrap_inputs_fn=self._wrap_inputs_fn,
                                           wrap_outputs_fn=self._wrap_outputs_fn,
                                           with_output_tracing=with_output_tracing)

        def wrapped_user_dummy_forward_fn(*args, **kwargs):
            self._in_user_dummy_forward = True
            retval = self._user_dummy_forward_fn(*args, **kwargs)
            self._in_user_dummy_forward = False
            return retval

        return wrapped_user_dummy_forward_fn


    def _replace_modules_by_nncf_modules(self, device, eval_only_op_scopes: List[Scope] = None,
                                         reset: bool = False):
        module, self._nncf_module_scopes = replace_modules_by_nncf_modules(
            self.get_nncf_wrapped_model(), ignored_scopes=self.ignored_scopes,
            target_scopes=self.target_scopes, eval_op_scopes=eval_only_op_scopes,
            reset=reset)
        self._set_nncf_wrapped_model(module.to(device))

    def get_nncf_module_scopes(self) -> List['Scope']:
        return self._nncf_module_scopes

    def get_nncf_modules(self) -> Dict['Scope', torch.nn.Module]:
        nncf_module_names_list = NNCF_MODULES + [x.__name__ for x in NNCF_WRAPPED_USER_MODULES_DICT.values()]
        return get_all_modules_by_type(self.get_nncf_wrapped_model(), nncf_module_names_list)

    def get_weighted_original_graph_nodes(self, nncf_module_names: List[str] = None) -> List[NNCFNode]:
        retval = []
        for nncf_module_scope in self._nncf_module_scopes:
            if nncf_module_names is not None:
                module_name = nncf_module_scope[-1].calling_module_class_name
                if module_name not in nncf_module_names:
                    continue
            nodes_in_scope = self._original_graph.get_op_nodes_in_scope(nncf_module_scope)
            for node in nodes_in_scope:
                if node.layer_attributes is not None:  # TODO(vshampor): implement more explicit filtering
                    retval.append(node)
        return retval

    def get_nncf_modules_by_module_names(self, nncf_module_names_list: List[str]) -> Dict["Scope", torch.nn.Module]:
        return get_all_modules_by_type(self.get_nncf_wrapped_model(), nncf_module_names_list)

    def rebuild_graph(self, *input_args):
        self._compressed_context.reset_graph()
        dummy_forward_fn = self._get_dummy_forward_fn_for_graph_building(with_input_tracing=False,
                                                                         with_output_tracing=False)
        builder = GraphBuilder(dummy_forward_fn)
        self._compressed_graph = builder.build_graph(self, self._compressed_context,
                                                     input_infos=self.input_infos)

    def post_build_graph_actions(self):
        # Reset initialization flags (`initialized`) for all quantization modules
        # after dummy `load_state_dict` call.
        quantization_types = [class_type.__name__ for class_type in QUANTIZATION_MODULES.registry_dict.values()]
        all_quantizations = get_state_dict_names_with_modules(self, quantization_types)
        for module in all_quantizations.values():
            module.initialized = False

    def is_scope_in_nncf_module_scope(self, scope: 'Scope'):
        # TODO: optimize
        norm_nncf_scopes = [self._normalize_variable_recurrent_scope(x) for x in self._nncf_module_scopes]
        norm_op_scope = self._normalize_variable_recurrent_scope(scope)
        for nncf_scope in norm_nncf_scopes:
            if norm_op_scope in nncf_scope:
                return True
        return False

    def register_compression_module_type(self, compression_module_type: ExtraCompressionModuleType):
        attr_name = self._compression_module_type_to_attr_name(compression_module_type)
        if compression_module_type in self._extra_module_types:
            raise RuntimeError("Module type {} is already registered".format(compression_module_type))
        self.__setattr__(attr_name, nn.ModuleDict())
        self._extra_module_types.append(compression_module_type)

    def add_compression_module(self, module_key: str, module: nn.Module,
                               compression_module_type: ExtraCompressionModuleType):
        attr_name = self._compression_module_type_to_attr_name(compression_module_type)
        if compression_module_type not in self._extra_module_types:
            raise RuntimeError("Module type {} was not registered".format(compression_module_type))
        storage = self.__getattr__(attr_name)
        if module_key in storage:
            raise RuntimeError("Module {} is already registered under {}".format(module_key, attr_name))
        storage[module_key] = module

    def get_compression_modules_by_type(self, compression_module_type: ExtraCompressionModuleType) -> nn.ModuleDict:
        attr_name = self._compression_module_type_to_attr_name(compression_module_type)
        if compression_module_type not in self._extra_module_types:
            raise RuntimeError("Module type {} was not registered".format(compression_module_type))
        return self.__getattr__(attr_name)

    @staticmethod
    def _compression_module_type_to_attr_name(compression_module_type: ExtraCompressionModuleType):
        """
        Required for backward compatibility with checkpoints that store function and activation
        quantizers directly under corresponding attributes of NNCFNetwork.
        """
        if compression_module_type == ExtraCompressionModuleType.EXTERNAL_QUANTIZER:
            return EXTERNAL_QUANTIZERS_STORAGE_NAME
        raise RuntimeError("Unknown extra module type")

    def sort_compression_modules(self, compression_module_type: ExtraCompressionModuleType):
        attr_name = self._compression_module_type_to_attr_name(compression_module_type)
        if compression_module_type not in self._extra_module_types:
            raise RuntimeError("Module type {} was not registered".format(compression_module_type))
        module_dict = self.__getattr__(attr_name)
        # pylint: disable=protected-access
        module_dict._modules = OrderedDict(sorted(module_dict._modules.items()))
        self.__setattr__(attr_name, module_dict)

    @staticmethod
    def _normalize_variable_recurrent_scope(scope: 'Scope'):
        """
        Two scopes pointing to an NNCF module that only differ in a Recurrent/VariableRecurrent/VariableRecurrentReverse
        scope node actually point to one and the same module.
        """
        ret_scope = scope.copy()
        for scope_element in ret_scope:
            if scope_element.calling_module_class_name in ["Recurrent", "VariableRecurrent",
                                                           "VariableRecurrentReverse"]:
                scope_element.calling_module_class_name = "NormalizedName_Recurrent"
        return ret_scope

    def do_dummy_forward(self, force_eval=False):
        """
        Attention: If run with force_eval=False, this may spoil the batchnorm statistics,
        and an eval run of the model will perform much worse than the train run.
        """
        if force_eval:
            train_mode = self.training
            self.eval()
        with torch.no_grad():
            with self._compressed_context as ctx:
                ctx.base_module_thread_local_replica = self
                self._dummy_forward_fn(self)
        if force_eval:
            if train_mode:
                self.train()


    def get_insertion_point_graph(self) -> InsertionPointGraph:
        ip_graph = InsertionPointGraph(self._original_graph)
        return ip_graph

    def get_module_by_scope(self, scope: 'Scope') -> torch.nn.Module:
        curr_module = self.get_nncf_wrapped_model()
        for scope_element in scope[1:]:  # omit first scope element which corresponds to base module
            if scope_element.calling_field_name is None:
                # The module used is being created in-place every time and never stored in the model,
                # happens for nn.Softmax in BERT implementations.
                return None
            # pylint: disable=protected-access
            next_module = curr_module._modules.get(scope_element.calling_field_name)
            if next_module is None:
                raise RuntimeError("Could not find a {} module member in {} module of scope {} during node search"
                                   .format(scope_element.calling_field_name,
                                           scope_element.calling_module_class_name,
                                           str(scope)))
            curr_module = next_module
        return curr_module

    def get_containing_module(self, node_name: NNCFNodeName) -> torch.nn.Module:
        if self._compressed_graph is not None:
            try:
                scope = self._compressed_graph.get_scope_by_node_name(node_name)
            except RuntimeError:
                nncf_logger.debug("Node {} not found in compressed graph when trying to determine containing module, "
                                  "trying the original graph to see if the node was present there "
                                  "during graph building")
                scope = self._original_graph.get_scope_by_node_name(node_name)
        else:
            scope = self._original_graph.get_scope_by_node_name(node_name)
        return self.get_module_by_scope(scope)

    def get_parameters_count_in_model(self):
        """
        Return total amount of model parameters.
        """
        count = 0
        for param in self.parameters():
            count = count + param.numel()
        return count

    def get_flops_per_module(self) -> Dict[NNCFNodeName, int]:
        """
        Calculates FLOPS count for modules.
        """
        model = self
        flops_count_dict = {}

        def get_hook(name):
            return functools.partial(compute_FLOPs_hook, dict_to_save=flops_count_dict,
                                     module_node_name=name)

        hook_list = []
        for nncf_node in self._original_graph.get_all_nodes():
            node_module = self.get_containing_module(nncf_node.node_name)
            hook_list.append(node_module.register_forward_hook(get_hook(nncf_node.node_name)))
        model.do_dummy_forward(force_eval=True)

        for h in hook_list:
            h.remove()
        return flops_count_dict

    def get_MACs_in_model(self):
        """
            Calculates MAC units count for model.
        """
        flops_count_dict = self.get_flops_per_module()
        total_MACs_count = sum(v // 2 for v in flops_count_dict.values())
        return total_MACs_count

    def get_input_infos(self) -> List[ModelInputInfo]:
        return deepcopy(self.input_infos)

    def save_nncf_module_additions(self) -> Dict['Scope', Tuple[torch.nn.ModuleDict, torch.nn.ModuleDict]]:
        retval = {}
        for module_scope, nncf_module in self.get_nncf_modules().items():
            retval[module_scope] = (deepcopy(nncf_module.pre_ops), deepcopy(nncf_module.post_ops))
        return retval

    def load_nncf_module_additions(self,
                                   scope_vs_pre_post_ops_dict: Dict['Scope', Tuple[torch.nn.ModuleDict,
                                                                                   torch.nn.ModuleDict]]):
        for module_scope, nncf_module in self.get_nncf_modules().items():
            nncf_module.pre_ops = scope_vs_pre_post_ops_dict[module_scope][0]
            nncf_module.post_ops = scope_vs_pre_post_ops_dict[module_scope][1]

    def temporary_clean_view(self):
        class Mgr:
            def __init__(self, model: NNCFNetwork):
                self.model = model
                self.storage_dict = {}

            def __enter__(self):
                self.storage_dict = self.model.save_nncf_module_additions()
                clean_model = self.model.get_clean_shallow_copy()
                return clean_model

            def __exit__(self, exc_type, exc_val, exc_tb):
                self.model.load_nncf_module_additions(self.storage_dict)

        return Mgr(self)

    def _collect_eval_only_op_scopes(self, model: nn.Module, dummy_forward_fn: Callable) -> List[Scope]:
        """
        Returns scopes of the modules which are executed in evaluation mode only.
        """

        tracer = GraphTracer(dummy_forward_fn)
        result = []
        eval_graph = tracer.trace_graph(model, as_eval=True)
        for dyn_graph_node in eval_graph.get_all_nodes():
            result.append(dyn_graph_node.op_exec_context.scope_in_model)
        return result

    @property
    def original_model_accuracy(self):
        return self._original_model_accuracy

    def get_node_to_op_address_mapping(self) -> Dict[NNCFNodeName, OperationAddress]:
        # The IDs of corresponding nodes of the original dynamic graph and original NNCF graph
        # must be equal for this to work.
        retval = {}
        for node in self._original_dynamic_graph.get_all_nodes():
            node_id = node.node_id
            op_address = node.op_exec_context.op_address
            nncf_node = self._original_graph.get_node_by_id(node_id)
            retval[nncf_node.node_name] = op_address
        return retval


class PTModelTransformer(ModelTransformer):
    def __init__(self, model: NNCFNetwork):
        super().__init__(model)
        self._node_to_op_address_mapping = model.get_node_to_op_address_mapping()

    def transform(self, transformation_layout: PTTransformationLayout) -> NNCFNetwork:
        fns_grouped_by_points = {}  # type: Dict[PTInsertionPoint, List[Tuple[Callable, TransformationPriority]]]
        for transformation_command in transformation_layout.transformations:  # type: PTInsertionCommand
            target_point = transformation_command.target_point  # type: PTTargetPoint
            target_node_name = target_point.target_node_name
            pt_ip = PTInsertionPoint(target_type=target_point.target_type,
                                     op_address=self._node_to_op_address_mapping[target_node_name],
                                     input_port_id=target_point.input_port_id)
            fn = transformation_command.fn
            if target_point.type is TargetType.OPERATION_WITH_WEIGHTS:
                fn = UpdateWeight(fn)
            tup = (fn, transformation_command.priority)
            if pt_ip not in fns_grouped_by_points:
                fns_grouped_by_points[pt_ip] = [tup]
            else:
                fns_grouped_by_points[pt_ip].append(tup)

        for pt_ip, fn_list_with_priority in fns_grouped_by_points.items():
            fn_list_with_priority = sorted(fn_list_with_priority, key=lambda x: x[1])
            self._model.insert_at_point(pt_ip, [x[0] for x in fn_list_with_priority])
        return self._model<|MERGE_RESOLUTION|>--- conflicted
+++ resolved
@@ -491,15 +491,11 @@
                 args, kwargs = self._wrap_inputs_fn(args, kwargs)
             retval = self.get_nncf_wrapped_model()(*args, **kwargs)
             retval = replicate_same_tensors(retval)
-<<<<<<< HEAD
-            retval = self._wrap_outputs_fn(retval)
+            if not self._in_user_dummy_forward:
+                retval = self._wrap_outputs_fn(retval)
 
         if self._kd_loss_handler is not None and self.get_nncf_wrapped_model().training:
             self._kd_loss_handler(retval, *args, **kwargs)
-=======
-            if not self._in_user_dummy_forward:
-                retval = self._wrap_outputs_fn(retval)
->>>>>>> 2d5a55b8
         return retval
 
     def _strip_traced_tensors(self, args: Tuple, kwargs: Dict) -> Tuple[Tuple, Dict]:
@@ -522,7 +518,7 @@
         """
             Creates KnowledgeDistillationLossHandler instance for enabling Knowledge Distillation feature.
             Also returns created KnowledgeDistillationLossHandler for control over Knowledge Distillation logic.
-            
+
             :param kd_original_model: original non compressed model used for distillation
             :param calculate_fn: function used to parse model outputs and calculate knowledge distillation loss
             :return: KnowledgeDistillationLossHandler instance
