"""
 Copyright (c) 2019-2020 Intel Corporation
 Licensed under the Apache License, Version 2.0 (the "License");
 you may not use this file except in compliance with the License.
 You may obtain a copy of the License at
      http://www.apache.org/licenses/LICENSE-2.0
 Unless required by applicable law or agreed to in writing, software
 distributed under the License is distributed on an "AS IS" BASIS,
 WITHOUT WARRANTIES OR CONDITIONS OF ANY KIND, either express or implied.
 See the License for the specific language governing permissions and
 limitations under the License.
"""
import functools
import inspect
from collections import OrderedDict
from copy import deepcopy
from enum import Enum
from typing import Callable
from typing import Dict
from typing import List
from typing import Tuple
from typing import TypeVar

import networkx as nx
import torch
from torch import nn

from nncf.common.graph import MODEL_INPUT_OP_NAME
from nncf.common.graph import MODEL_OUTPUT_OP_NAME
from nncf.common.graph import NNCFGraph
from nncf.common.graph import NNCFNode
from nncf.common.graph import NNCFNodeName
from nncf.common.graph.model_transformer import ModelTransformer
from nncf.common.graph.transformations.commands import TargetType
from nncf.common.graph.transformations.commands import TransformationPriority
from nncf.common.graph.patterns import GraphPattern
from nncf.common.utils.logger import logger as nncf_logger
from nncf.common.utils.ordered_enum import OrderedEnum
from nncf.common.graph.graph_matching import find_subgraphs_matching_pattern
from nncf.torch.debug import CombinedDebugInterface
from nncf.torch.debug import debuggable_forward
from nncf.torch.debug import is_debug
from nncf.torch.dynamic_graph.context import TracingContext
from nncf.torch.dynamic_graph.graph import DynamicGraph
from nncf.torch.dynamic_graph.graph import ShapeIgnoringTensorMetaComparator
from nncf.torch.dynamic_graph.graph_tracer import GraphTracer
from nncf.torch.dynamic_graph.graph_tracer import ModelInputInfo
from nncf.torch.dynamic_graph.graph_tracer import PostGraphBuildActing
from nncf.torch.dynamic_graph.graph_tracer import create_dummy_forward_fn
from nncf.torch.dynamic_graph.io_handling import InputInfoWrapManager
from nncf.torch.dynamic_graph.io_handling import replicate_same_tensors
from nncf.torch.dynamic_graph.io_handling import wrap_nncf_model_outputs_with_objwalk
from nncf.torch.dynamic_graph.operation_address import OperationAddress
from nncf.torch.dynamic_graph.patch_pytorch import ignore_scope
from nncf.torch.dynamic_graph.scope import Scope
from nncf.torch.dynamic_graph.trace_tensor import TracedTensor
from nncf.torch.dynamic_graph.transform_graph import replace_modules_by_nncf_modules
from nncf.torch.graph.graph import PTNNCFGraph
from nncf.torch.graph.graph_builder import GraphBuilder
from nncf.torch.graph.graph_builder import GraphConverter
from nncf.torch.graph.transformations.commands import PTInsertionCommand
from nncf.torch.graph.transformations.commands import PTTargetPoint
from nncf.torch.graph.transformations.layout import PTTransformationLayout
from nncf.torch.layers import NNCF_MODULES
from nncf.torch.layers import NNCF_WRAPPED_USER_MODULES_DICT
from nncf.torch.module_operations import UpdateWeight
from nncf.torch.quantization.layers import QUANTIZATION_MODULES
from nncf.torch.utils import compute_FLOPs_hook
from nncf.torch.utils import get_all_modules_by_type
from nncf.torch.utils import get_state_dict_names_with_modules
from nncf.torch.nested_objects_traversal import objwalk

MODEL_WRAPPED_BY_NNCF_ATTR_NAME = 'nncf_module'
LEGACY_ACT_STORAGE_NAME = "activation_quantizers"
EXTERNAL_QUANTIZERS_STORAGE_NAME = "external_quantizers"

Module = TypeVar('Module', bound=nn.Module)


class ExtraCompressionModuleType(Enum):
    EXTERNAL_QUANTIZER = 0


class LoadStateListener:
    """
        Resets the initialization flags (`initialized`) for all quantization modules on `load_state_dict` call.
        These flags are used to update not loaded params (from checkpoint or model's state)
        on initialization stage of algorithm.
        Flags reset is required on each call of `load_state_dict`, because internal method (`build_graph`)
        restores model state by calling this method.
    """

    def __init__(self, model, all_quantizations):
        # pylint: disable=protected-access
        self.hook = model._register_load_state_dict_pre_hook(
            functools.partial(self.hook_fn, quantize_modules=all_quantizations.values()))

    def hook_fn(self, state_dict, prefix, local_metadata, strict, missing_keys, unexpected_keys, error_msgs,
                quantize_modules):
        for module in quantize_modules:
            module.initialized = False

    def close(self):
        self.hook.remove()


class InsertionPointGraphNodeType(Enum):
    INSERTION_POINT = 0
    OPERATOR = 1


class InsertionPointGraph(nx.DiGraph):
    """
    This graph is built from the NNCFGraph representation of the model control flow graph and adds ephemeral
    "insertion point nodes" into the NNCF model graph representation corresponding to operator pre- and
    post-hooks. Module pre-op and post-op insertion points are currently not reflected here, but they are
    probably not required for quantizing activations, for which the quantizer propagation makes sense.
    This "insertion point graph" representation is useful for quantizer propagation and for referencing
    the compression algorithm hooks to the model operations to which they are applied to.
    """
    NODE_TYPE_NODE_ATTR = "node_type"
    INSERTION_POINT_DATA_NODE_ATTR = "insertion_point_data"
    IS_IN_NNCF_MODULE_NODE_ATTR = "is_in_nncf_module"
    REGULAR_NODE_REF_NODE_ATTR = "regular_node_data"
    ASSOCIATED_IP_NODE_KEYS_NODE_ATTR = "associated_ip_node_keys"
    IS_MERGED_NODE_ATTR = 'is_merged'
    MERGED_NNCF_NODE_LIST_NODE_ATTR = 'merged_node_list'

    PRE_HOOK_ID_PREFIX = "PRE HOOK "  # NB: Do not use colon (':') in node keys! Causes trouble for .dot file export.
    POST_HOOK_ID_PREFIX = "POST HOOK "

    def __init__(self, nncf_graph: NNCFGraph):
        super().__init__()
        self._base_nx_graph = deepcopy(nncf_graph.get_nx_graph_copy())
        self._input_ips = []  # type: List[InsertionPoint]

        for node_key, node in self._base_nx_graph.nodes.items():
            attrs = {InsertionPointGraph.REGULAR_NODE_REF_NODE_ATTR: nncf_graph._nx_node_to_nncf_node(node),
                     InsertionPointGraph.NODE_TYPE_NODE_ATTR: InsertionPointGraphNodeType.OPERATOR,
                     InsertionPointGraph.ASSOCIATED_IP_NODE_KEYS_NODE_ATTR: set(),
                     InsertionPointGraph.IS_MERGED_NODE_ATTR: False}
            self.add_node(node_key, **attrs)

        IN_PORT_ID_ATTR_NAME = "in_port_id"
        for edge in self._base_nx_graph.edges:
            in_port_id = self._base_nx_graph.edges[edge][NNCFGraph.IN_PORT_NAME_EDGE_ATTR]
            from_node, to_node = edge
            attrs = {IN_PORT_ID_ATTR_NAME: in_port_id}
            self.add_edge(from_node, to_node, **attrs)

        # TODO: Add insertion points for module pre- and post-ops.
        # Should roughly look so: first, determine subsets of nodes belonging to each
        # separate NNCF module (via scope analysis), then for each subset find input/output
        # edges using a corresponding NNCFGraph function; add a pre-op insertion point node as the
        # sink for input edges and connect it to input edge destinations, then add a post-op
        # insertion point as the source of output edges and connect it to output edge origins.

        node_keys_working_set = [deepcopy(node_key) for node_key in self.nodes.keys()]
        for operator_node_key in node_keys_working_set:
            original_node = self.nodes[operator_node_key][InsertionPointGraph.REGULAR_NODE_REF_NODE_ATTR]
            operator_node = self.nodes[operator_node_key]

            # Pre-hook insertion point nodes
            # Will insert a pre-hook IP for each input edge. The input edge must be marked with
            # a port ID attribute.
            in_edges = list(self.in_edges(operator_node_key))
            for edge in in_edges:
                port_id = self.edges[edge][IN_PORT_ID_ATTR_NAME]
                from_node_key, to_node_key = edge
                ip_node_key = self.get_pre_hook_node_key(str(operator_node_key), port_id)

                pre_hook_insertion_point = PTTargetPoint(TargetType.OPERATOR_PRE_HOOK,
                                                         target_node_name=original_node.node_name,
                                                         input_port_id=port_id)
                pre_hook_ip_attrs = {
                    InsertionPointGraph.NODE_TYPE_NODE_ATTR: InsertionPointGraphNodeType.INSERTION_POINT,
                    InsertionPointGraph.INSERTION_POINT_DATA_NODE_ATTR: pre_hook_insertion_point,
                }

                self.add_node(ip_node_key, **pre_hook_ip_attrs)

                self.remove_edge(from_node_key, to_node_key)
                self.add_edge(from_node_key, ip_node_key)
                self.add_edge(ip_node_key, operator_node_key)
                operator_node[InsertionPointGraph.ASSOCIATED_IP_NODE_KEYS_NODE_ATTR].add(ip_node_key)

            if original_node.node_type == 'chunk':
                # chunk returns a tuple of tensors, which can only be handled in NNCF
                # once post-hook ports are enabled. Work around it for now by disallowing post-hook
                # insertion for chunks
                # TODO: enable post-hook ports and remove this
                continue

            # Post-hook insertion point nodes
            post_hook_insertion_point = PTTargetPoint(TargetType.OPERATOR_POST_HOOK,
                                                      target_node_name=original_node.node_name)
            post_hook_ip_attrs = {
                InsertionPointGraph.NODE_TYPE_NODE_ATTR: InsertionPointGraphNodeType.INSERTION_POINT,
                InsertionPointGraph.INSERTION_POINT_DATA_NODE_ATTR: post_hook_insertion_point
            }
            ip_node_key = self.get_post_hook_node_key(str(operator_node_key))
            self.add_node(ip_node_key, **post_hook_ip_attrs)
            out_edges = list(self.out_edges(operator_node_key))
            for out_edge in out_edges:
                # Need to preserve original edge attributes in order not to lose
                # input port ID information
                original_edge_attrs = self.edges[out_edge]
                from_node_key, to_node_key = out_edge
                self.remove_edge(from_node_key, to_node_key)
                self.add_edge(ip_node_key, to_node_key, **original_edge_attrs)
                # TODO: introduce separate insertion points for operator outputs if
                # the outputs are semantically different
            self.add_edge(operator_node_key, ip_node_key)
            operator_node = self.nodes[operator_node_key]
            operator_node[InsertionPointGraph.ASSOCIATED_IP_NODE_KEYS_NODE_ATTR].add(ip_node_key)

            if original_node.node_type == MODEL_INPUT_OP_NAME:
                self._input_ips.append(post_hook_insertion_point)

    def get_ip_graph(self, pattern_fusing_graph: GraphPattern) -> 'InsertionPointGraph':
        # pylint:disable=too-many-branches
        merged_ip_graph = deepcopy(self)
        matches = find_subgraphs_matching_pattern(self._base_nx_graph, pattern_fusing_graph)
        for match in matches:
            if len(match) == 1:
                continue

            input_node_key = match[0]
            output_node_key = match[-1]

            in_edges = list(self.in_edges(input_node_key))
            out_edges = list(self.out_edges(output_node_key))

            in_edge_copies_dict = {}
            for in_edge_key in in_edges:
                in_edge_copies_dict[in_edge_key] = deepcopy(self.edges[in_edge_key])
            out_edge_copies_dict = {}
            for out_edge_key in out_edges:
                out_edge_copies_dict[out_edge_key] = deepcopy(self.edges[out_edge_key])

            conserved_edges_list = out_edges + in_edges

            merged_node_attrs = deepcopy(self.nodes[input_node_key])
            merged_node_attrs[InsertionPointGraph.ASSOCIATED_IP_NODE_KEYS_NODE_ATTR] = set()
            merged_node_attrs[InsertionPointGraph.IS_MERGED_NODE_ATTR] = True
            merged_node_key = ""
            merged_nncf_nodes = []
            for node_key in match:
                ip_node_keys = self.nodes[node_key][InsertionPointGraph.ASSOCIATED_IP_NODE_KEYS_NODE_ATTR]
                for ip_node_key in ip_node_keys:
                    should_keep_ip_node = False
                    for edge_key in conserved_edges_list:
                        if ip_node_key in edge_key:
                            should_keep_ip_node = True
                            break
                    if should_keep_ip_node:
                        merged_node_attrs[InsertionPointGraph.ASSOCIATED_IP_NODE_KEYS_NODE_ATTR].add(ip_node_key)
                    else:
                        merged_ip_graph.remove_node(ip_node_key)
                merged_nncf_nodes.append(self.nodes[node_key][InsertionPointGraph.REGULAR_NODE_REF_NODE_ATTR])
                merged_ip_graph.remove_node(node_key)
                merged_node_key += node_key + '\n'

            merged_node_attrs[InsertionPointGraph.MERGED_NNCF_NODE_LIST_NODE_ATTR] = merged_nncf_nodes
            merged_ip_graph.add_node(merged_node_key, **merged_node_attrs)
            for in_edge_key, in_edge_attrs in in_edge_copies_dict.items():
                merged_ip_graph.add_edge(in_edge_key[0], merged_node_key, **in_edge_attrs)
            for out_edge_key, out_edge_attrs in out_edge_copies_dict.items():
                merged_ip_graph.add_edge(merged_node_key, out_edge_key[1], **out_edge_attrs)

        return merged_ip_graph

    @staticmethod
    def get_pre_hook_node_key(node_key: str, in_port_id: int = 0) -> str:
        return InsertionPointGraph.PRE_HOOK_ID_PREFIX + str(in_port_id) + ' ' + node_key

    @staticmethod
    def get_post_hook_node_key(node_key: str) -> str:
        return InsertionPointGraph.POST_HOOK_ID_PREFIX + node_key

    def get_input_insertion_points(self) -> List[PTTargetPoint]:
        return self._input_ips


class PTInsertionType(OrderedEnum):
    NNCF_MODULE_PRE_OP = 0
    NNCF_MODULE_POST_OP = 1
    OPERATOR_PRE_HOOK = 2
    OPERATOR_POST_HOOK = 3


class PTInsertionPoint:
    TARGET_TYPE_VS_PT_INSERTION_TYPE_DICT = {
        TargetType.PRE_LAYER_OPERATION: PTInsertionType.NNCF_MODULE_PRE_OP,
        TargetType.POST_LAYER_OPERATION: PTInsertionType.NNCF_MODULE_POST_OP,
        TargetType.OPERATION_WITH_WEIGHTS: PTInsertionType.NNCF_MODULE_PRE_OP,
        TargetType.OPERATOR_PRE_HOOK: PTInsertionType.OPERATOR_PRE_HOOK,
        TargetType.OPERATOR_POST_HOOK: PTInsertionType.OPERATOR_POST_HOOK
    }

    def _get_pt_insertion_type(self, target_type: TargetType) -> PTInsertionType:
        if target_type not in PTInsertionPoint.TARGET_TYPE_VS_PT_INSERTION_TYPE_DICT:
            raise RuntimeError("Unsupported target type for PyTorch: {}".format(target_type))
        return PTInsertionPoint.TARGET_TYPE_VS_PT_INSERTION_TYPE_DICT[target_type]

    def __init__(self, target_type: TargetType, op_address: OperationAddress,
                 input_port_id: int = None):
        self.insertion_type = self._get_pt_insertion_type(target_type)
        self.op_address = op_address
        self.module_scope = op_address.scope_in_model
        self.input_port_id = input_port_id

    def __eq__(self, other: 'PTInsertionPoint'):
        return self.insertion_type == other.insertion_type and \
               self.op_address == other.op_address and \
               self.module_scope == other.module_scope and \
               self.input_port_id == other.input_port_id

    def __str__(self):
        return ' '.join([str(v) for v in self.__dict__.values()])

    def __hash__(self):
        return hash(str(self))


class KnowledgeDistillationLossHandler(nn.Module):
    """
    Encapsulates knowledge distillation logic. Controls loss calculation, its proper storing in case of parallel
        execution on multiple devices and provides API for external knowledge distillation algorithm.
    """
    KD_LOSS_STORAGE_NAME = 'kd_loss'
    KD_STORAGE_DEVICE = 'kd_storage_device'
    def __init__(self, context, kd_original_model, calculate_kd_loss_fn, storage_device):
        super().__init__()
        self._compressed_context = context
        self.is_enabled = False
        self._kd_original_model = kd_original_model
        self._calculate_kd_loss_fn = calculate_kd_loss_fn
        self._compressed_context.register_global_buffer(self.KD_LOSS_STORAGE_NAME, [])
        self._compressed_context.register_global_buffer(self.KD_STORAGE_DEVICE, storage_device)

    def zero_kdloss(self):
        if self.is_enabled is not None:
            self._compressed_context.global_buffer_store[self.KD_LOSS_STORAGE_NAME] = []

    def get_kdloss(self):
        if self.is_enabled is not None:
            return self._compressed_context.global_buffer_store[self.KD_LOSS_STORAGE_NAME]
        return 0

    def forward(self, inputs, *args, **kwargs):
        kd_model = self._kd_original_model
        with torch.no_grad():
            kd_outputs = kd_model(*args, **kwargs)
        kd_loss = self._calculate_kd_loss_fn(inputs, kd_outputs)
        if not isinstance(kd_loss, torch.Tensor):
            self._compressed_context.global_buffer_store[self.KD_LOSS_STORAGE_NAME].append(kd_loss)
        else:
            self._compressed_context.global_buffer_store[self.KD_LOSS_STORAGE_NAME].append(kd_loss.to(
                self._compressed_context.global_buffer_store[self.KD_STORAGE_DEVICE]))

# pylint: disable=too-many-public-methods


@ignore_scope
class NNCFNetwork(nn.Module, PostGraphBuildActing):
    def __init__(self, module, input_infos: List[ModelInputInfo],
                 dummy_forward_fn=None, wrap_inputs_fn=None, scopes_without_shape_matching=None,
                 ignored_scopes=None, target_scopes=None, reset: bool = False, wrap_outputs_fn=None,
                 original_model_accuracy=None):
        super().__init__()
        self._set_nncf_wrapped_model(module)
        self._forward_signature = inspect.signature(module.forward)
        self.input_infos = input_infos

        self._original_model_accuracy = original_model_accuracy

        self.ignored_scopes = ignored_scopes
        self.target_scopes = target_scopes
        self._user_dummy_forward_fn = dummy_forward_fn
        self._kd_loss_handler = None

        try:
            device = next(module.parameters()).device
        except StopIteration:
            # Param-less model, assume CPU
            device = 'cpu'

        if wrap_inputs_fn is not None:
            self._wrap_inputs_fn = wrap_inputs_fn
        else:
            self.__input_infos_based_input_wrapper = InputInfoWrapManager(self.input_infos,
                                                                          self._forward_signature,
                                                                          module_ref_for_device=self)
            self._wrap_inputs_fn = self.__input_infos_based_input_wrapper.wrap_inputs

        if wrap_outputs_fn is not None:
            self._wrap_outputs_fn = wrap_outputs_fn
        else:
            self._wrap_outputs_fn = wrap_nncf_model_outputs_with_objwalk

        self._nncf_module_scopes = []  # type: List[Scope]
        self.scopes_without_shape_matching = scopes_without_shape_matching
        self.debug_interface = CombinedDebugInterface() if is_debug() else None
        self._extra_module_types = []  # type: List[ExtraCompressionModuleType]
        # pylint:disable=line-too-long
        self._insertions_into_original_graph = {}  # type: Dict[PTTargetPoint, List[Tuple[Callable, TransformationPriority]]]

        _orig_graph_build_forward_fn = self._get_dummy_forward_fn_for_graph_building(with_input_tracing=True,
                                                                                     with_output_tracing=True)

        nncf_wrapped_model = self.get_nncf_wrapped_model()
        eval_only_op_scopes = self._collect_eval_only_op_scopes(nncf_wrapped_model,
                                                                _orig_graph_build_forward_fn)

        # all modules called in eval mode should be replaced prior to graph building
        self._replace_modules_by_nncf_modules(device, eval_only_op_scopes, reset)

        _orig_context = TracingContext()

        _orig_context.add_node_comparators([MODEL_INPUT_OP_NAME], ShapeIgnoringTensorMetaComparator())
        _orig_context.add_node_comparators([MODEL_OUTPUT_OP_NAME], ShapeIgnoringTensorMetaComparator())
        if self.scopes_without_shape_matching:
            _orig_context.add_node_comparators(scopes_without_shape_matching,
                                               ShapeIgnoringTensorMetaComparator())

        self._original_dynamic_graph = GraphTracer(_orig_graph_build_forward_fn).trace_graph(nncf_wrapped_model,
                                                                                             _orig_context,
                                                                                             as_eval=True)
        self._original_graph = GraphConverter.convert(self._original_dynamic_graph,
                                                      input_infos=self.input_infos)
        self._compressed_graph = None  # type: PTNNCFGraph

        self._compressed_context = TracingContext()

        self._dummy_forward_fn = self._get_dummy_forward_fn_for_graph_building(with_input_tracing=False,
                                                                               with_output_tracing=False)
        self._in_user_dummy_forward = False

        self._compressed_context.add_node_comparators([MODEL_INPUT_OP_NAME], ShapeIgnoringTensorMetaComparator())
        self._compressed_context.add_node_comparators([MODEL_OUTPUT_OP_NAME], ShapeIgnoringTensorMetaComparator())
        if self.scopes_without_shape_matching:
            self._compressed_context.add_node_comparators(scopes_without_shape_matching,
                                                          ShapeIgnoringTensorMetaComparator())
        self._load_listener = None

    @debuggable_forward
    def forward(self, *args, **kwargs):
        with self._compressed_context as ctx:  # type: TracingContext
            ctx.base_module_thread_local_replica = self
            args, kwargs = replicate_same_tensors((args, kwargs))
            if not self._in_user_dummy_forward:
                # If a user supplies own dummy forward, he is responsible for
                # correctly wrapping inputs inside it as well.
                args, kwargs = self._strip_traced_tensors(args, kwargs)
                args, kwargs = self._wrap_inputs_fn(args, kwargs)
            retval = self.get_nncf_wrapped_model()(*args, **kwargs)
            retval = replicate_same_tensors(retval)
            if not self._in_user_dummy_forward:
                retval = self._wrap_outputs_fn(retval)

        if self._kd_loss_handler is not None and self.get_nncf_wrapped_model().training:
            self._kd_loss_handler(retval, *args, **kwargs)
        return retval

    def _strip_traced_tensors(self, args: Tuple, kwargs: Dict) -> Tuple[Tuple, Dict]:
        """
            Required to guard against new forward calls on tensors that have already passed
            through NNCF's forward once and got turned into TracedTensors by reference access.
        """
        is_traced_tensor_predicate = lambda x: isinstance(x, TracedTensor)

        def strip_fn(tensor: TracedTensor) -> torch.Tensor:
            if hasattr(torch.Tensor, 'as_subclass'):
                return torch.Tensor.as_subclass(tensor, torch.Tensor)
            # Torch < 1.7.0 fallback
            return torch.tensor(tensor, device=tensor.device, requires_grad=tensor.requires_grad)

        args = objwalk(args, is_traced_tensor_predicate, strip_fn)
        kwargs = objwalk(kwargs, is_traced_tensor_predicate, strip_fn)
        return args, kwargs

<<<<<<< HEAD
    def create_knowledge_distillation_loss_handler(self, kd_original_model, calculate_fn):
        """
        Creates KnowledgeDistillationLossHandler instance for enabling Knowledge Distillation feature.
            Also returns created KnowledgeDistillationLossHandler for control over Knowledge Distillation logic.

        :param kd_original_model: original non compressed model used for distillation
        :param calculate_fn: function used to parse model outputs and calculate knowledge distillation loss
        :return: KnowledgeDistillationLossHandler instance
        """
        device = next(self.get_nncf_wrapped_model().parameters()).device
        self._kd_loss_handler = KnowledgeDistillationLossHandler(self._compressed_context,
                                                                 kd_original_model,
                                                                 calculate_fn,
                                                                 device)
        return self._kd_loss_handler

=======
>>>>>>> e178206a
    # Cannnot use property syntax here, otherwise the wrapped module will end up
    # being twice in the same checkpoint with different prefixes
    def get_nncf_wrapped_model(self):
        return getattr(self, MODEL_WRAPPED_BY_NNCF_ATTR_NAME)

    def _set_nncf_wrapped_model(self, value):
        setattr(self, MODEL_WRAPPED_BY_NNCF_ATTR_NAME, value)

    def get_clean_shallow_copy(self) -> 'NNCFNetwork':
        # WARNING: Will reset pre- and post-ops of the underlying model. Use save_nncf_module_additions
        # and load_nncf_module_additions to preserve these, or temporary_clean_view().
        from nncf.torch.utils import save_module_state, load_module_state
        saved_state = save_module_state(self)
        model_copy = NNCFNetwork(self.get_nncf_wrapped_model(), self.input_infos,
                                 self._user_dummy_forward_fn, self._wrap_inputs_fn,
                                 self.scopes_without_shape_matching, self.ignored_scopes, self.target_scopes,
                                 reset=True)
        load_module_state(model_copy, saved_state)
        return model_copy

    def get_modules_in_nncf_modules_by_type(self, types) -> Dict['Scope', nn.Module]:
        nncf_modules = self.get_nncf_modules()
        retval = {}
        for nncf_module_scope, nncf_module in nncf_modules.items():
            nncf_module_scope.pop()
            for relative_scope, target_module in get_all_modules_by_type(nncf_module, types).items():
                retval[nncf_module_scope + relative_scope] = target_module
        return retval

    def insert_at_point(self, point: PTInsertionPoint, fn_list: List[Callable]):
        if point.insertion_type == PTInsertionType.OPERATOR_PRE_HOOK:
            self._compressed_context.register_pre_hooks(fn_list, point.op_address, point.input_port_id)
        elif point.insertion_type == PTInsertionType.OPERATOR_POST_HOOK:
            self._compressed_context.register_post_hooks(fn_list, point.op_address)
        elif point.insertion_type in [PTInsertionType.NNCF_MODULE_PRE_OP,
                                      PTInsertionType.NNCF_MODULE_POST_OP]:
            norm_target_scope = self._normalize_variable_recurrent_scope(point.module_scope)
            norm_nncf_scopes = [self._normalize_variable_recurrent_scope(x) for x in self._nncf_module_scopes]
            assert norm_target_scope in norm_nncf_scopes  # Required for proper Recurrent/VariableRecurrent addressing
            nncf_module = self.get_module_by_scope(point.module_scope)
            if point.insertion_type == PTInsertionType.NNCF_MODULE_PRE_OP:
                for fn in fn_list:
                    nncf_module.register_pre_forward_operation(fn)
            elif point.insertion_type == PTInsertionType.NNCF_MODULE_POST_OP:
                for fn in fn_list:
                    nncf_module.register_post_forward_operation(fn)
        else:
            raise RuntimeError("Unsupported insertion type: {}".format(point.insertion_type))

    def __getattr__(self, name):
        wrapped_module = super().__getattr__(MODEL_WRAPPED_BY_NNCF_ATTR_NAME)
        if hasattr(wrapped_module, name):
            return getattr(wrapped_module, name)
        return super().__getattr__(name)

    def get_graph(self) -> PTNNCFGraph:
        if self._compressed_context.graph.get_nodes_count() == 0 or self._compressed_graph is None:
            self.rebuild_graph()
        return self._compressed_graph

    def get_dynamic_graph(self) -> DynamicGraph:
        return self._compressed_context.graph

    def get_original_graph(self) -> PTNNCFGraph:
        return self._original_graph

    def get_tracing_context(self) -> TracingContext:
        return self._compressed_context

    def enable_dynamic_graph_building(self):
        self._compressed_context.enable_node_additions()

    def disable_dynamic_graph_building(self):
        self._compressed_context.disable_node_additions()

    def _get_dummy_forward_fn_for_graph_building(self, with_input_tracing, with_output_tracing):
        if self._user_dummy_forward_fn is None:
            return create_dummy_forward_fn(self.input_infos,
                                           with_input_tracing=with_input_tracing,
                                           wrap_inputs_fn=self._wrap_inputs_fn,
                                           wrap_outputs_fn=self._wrap_outputs_fn,
                                           with_output_tracing=with_output_tracing)

        def wrapped_user_dummy_forward_fn(*args, **kwargs):
            self._in_user_dummy_forward = True
            retval = self._user_dummy_forward_fn(*args, **kwargs)
            self._in_user_dummy_forward = False
            return retval

        return wrapped_user_dummy_forward_fn

    def _replace_modules_by_nncf_modules(self, device, eval_only_op_scopes: List[Scope] = None,
                                         reset: bool = False):
        module, self._nncf_module_scopes = replace_modules_by_nncf_modules(
            self.get_nncf_wrapped_model(), ignored_scopes=self.ignored_scopes,
            target_scopes=self.target_scopes, eval_op_scopes=eval_only_op_scopes,
            reset=reset)
        self._set_nncf_wrapped_model(module.to(device))

    def get_nncf_module_scopes(self) -> List['Scope']:
        return self._nncf_module_scopes

    def get_nncf_modules(self) -> Dict['Scope', torch.nn.Module]:
        nncf_module_names_list = NNCF_MODULES + [x.__name__ for x in NNCF_WRAPPED_USER_MODULES_DICT.values()]
        return get_all_modules_by_type(self.get_nncf_wrapped_model(), nncf_module_names_list)

    def get_weighted_original_graph_nodes(self, nncf_module_names: List[str] = None) -> List[NNCFNode]:
        retval = []
        for nncf_module_scope in self._nncf_module_scopes:
            if nncf_module_names is not None:
                module_name = nncf_module_scope[-1].calling_module_class_name
                if module_name not in nncf_module_names:
                    continue
            nodes_in_scope = self._original_graph.get_op_nodes_in_scope(nncf_module_scope)
            for node in nodes_in_scope:
                if node.layer_attributes is not None:  # TODO(vshampor): implement more explicit filtering
                    retval.append(node)
        return retval

    def get_nncf_modules_by_module_names(self, nncf_module_names_list: List[str]) -> Dict["Scope", torch.nn.Module]:
        return get_all_modules_by_type(self.get_nncf_wrapped_model(), nncf_module_names_list)

    def rebuild_graph(self, *input_args):
        self._compressed_context.reset_graph()
        dummy_forward_fn = self._get_dummy_forward_fn_for_graph_building(with_input_tracing=False,
                                                                         with_output_tracing=False)
        builder = GraphBuilder(dummy_forward_fn)
        self._compressed_graph = builder.build_graph(self, self._compressed_context,
                                                     input_infos=self.input_infos)

    def post_build_graph_actions(self):
        # Reset initialization flags (`initialized`) for all quantization modules
        # after dummy `load_state_dict` call.
        quantization_types = [class_type.__name__ for class_type in QUANTIZATION_MODULES.registry_dict.values()]
        all_quantizations = get_state_dict_names_with_modules(self, quantization_types)
        for module in all_quantizations.values():
            module.initialized = False

    def is_scope_in_nncf_module_scope(self, scope: 'Scope'):
        # TODO: optimize
        norm_nncf_scopes = [self._normalize_variable_recurrent_scope(x) for x in self._nncf_module_scopes]
        norm_op_scope = self._normalize_variable_recurrent_scope(scope)
        for nncf_scope in norm_nncf_scopes:
            if norm_op_scope in nncf_scope:
                return True
        return False

    def register_compression_module_type(self, compression_module_type: ExtraCompressionModuleType):
        attr_name = self._compression_module_type_to_attr_name(compression_module_type)
        if compression_module_type in self._extra_module_types:
            raise RuntimeError("Module type {} is already registered".format(compression_module_type))
        self.__setattr__(attr_name, nn.ModuleDict())
        self._extra_module_types.append(compression_module_type)

    def add_compression_module(self, module_key: str, module: nn.Module,
                               compression_module_type: ExtraCompressionModuleType):
        attr_name = self._compression_module_type_to_attr_name(compression_module_type)
        if compression_module_type not in self._extra_module_types:
            raise RuntimeError("Module type {} was not registered".format(compression_module_type))
        storage = self.__getattr__(attr_name)
        if module_key in storage:
            raise RuntimeError("Module {} is already registered under {}".format(module_key, attr_name))
        storage[module_key] = module

    def get_compression_modules_by_type(self, compression_module_type: ExtraCompressionModuleType) -> nn.ModuleDict:
        attr_name = self._compression_module_type_to_attr_name(compression_module_type)
        if compression_module_type not in self._extra_module_types:
            raise RuntimeError("Module type {} was not registered".format(compression_module_type))
        return self.__getattr__(attr_name)

    @staticmethod
    def _compression_module_type_to_attr_name(compression_module_type: ExtraCompressionModuleType):
        """
        Required for backward compatibility with checkpoints that store function and activation
        quantizers directly under corresponding attributes of NNCFNetwork.
        """
        if compression_module_type == ExtraCompressionModuleType.EXTERNAL_QUANTIZER:
            return EXTERNAL_QUANTIZERS_STORAGE_NAME
        raise RuntimeError("Unknown extra module type")

    def sort_compression_modules(self, compression_module_type: ExtraCompressionModuleType):
        attr_name = self._compression_module_type_to_attr_name(compression_module_type)
        if compression_module_type not in self._extra_module_types:
            raise RuntimeError("Module type {} was not registered".format(compression_module_type))
        module_dict = self.__getattr__(attr_name)
        # pylint: disable=protected-access
        module_dict._modules = OrderedDict(sorted(module_dict._modules.items()))
        self.__setattr__(attr_name, module_dict)

    @staticmethod
    def _normalize_variable_recurrent_scope(scope: 'Scope'):
        """
        Two scopes pointing to an NNCF module that only differ in a Recurrent/VariableRecurrent/VariableRecurrentReverse
        scope node actually point to one and the same module.
        """
        ret_scope = scope.copy()
        for scope_element in ret_scope:
            if scope_element.calling_module_class_name in ["Recurrent", "VariableRecurrent",
                                                           "VariableRecurrentReverse"]:
                scope_element.calling_module_class_name = "NormalizedName_Recurrent"
        return ret_scope

    def do_dummy_forward(self, force_eval=False):
        """
        Attention: If run with force_eval=False, this may spoil the batchnorm statistics,
        and an eval run of the model will perform much worse than the train run.
        """
        if force_eval:
            train_mode = self.training
            self.eval()
        with torch.no_grad():
            with self._compressed_context as ctx:
                ctx.base_module_thread_local_replica = self
                self._dummy_forward_fn(self)
        if force_eval:
            if train_mode:
                self.train()

    def get_insertion_point_graph(self) -> InsertionPointGraph:
        ip_graph = InsertionPointGraph(self._original_graph)
        return ip_graph

    def get_module_by_scope(self, scope: 'Scope') -> torch.nn.Module:
        curr_module = self.get_nncf_wrapped_model()
        for scope_element in scope[1:]:  # omit first scope element which corresponds to base module
            if scope_element.calling_field_name is None:
                # The module used is being created in-place every time and never stored in the model,
                # happens for nn.Softmax in BERT implementations.
                return None
            # pylint: disable=protected-access
            next_module = curr_module._modules.get(scope_element.calling_field_name)
            if next_module is None:
                raise RuntimeError("Could not find a {} module member in {} module of scope {} during node search"
                                   .format(scope_element.calling_field_name,
                                           scope_element.calling_module_class_name,
                                           str(scope)))
            curr_module = next_module
        return curr_module

    def get_containing_module(self, node_name: NNCFNodeName) -> torch.nn.Module:
        if self._compressed_graph is not None:
            try:
                scope = self._compressed_graph.get_scope_by_node_name(node_name)
            except RuntimeError:
                nncf_logger.debug("Node {} not found in compressed graph when trying to determine containing module, "
                                  "trying the original graph to see if the node was present there "
                                  "during graph building")
                scope = self._original_graph.get_scope_by_node_name(node_name)
        else:
            scope = self._original_graph.get_scope_by_node_name(node_name)
        return self.get_module_by_scope(scope)

    def get_parameters_count_in_model(self):
        """
        Return total amount of model parameters.
        """
        count = 0
        for param in self.parameters():
            count = count + param.numel()
        return count

    def get_flops_per_module(self) -> Dict[NNCFNodeName, int]:
        """
        Calculates FLOPS count for modules.
        """
        model = self
        flops_count_dict = {}

        def get_hook(name):
            return functools.partial(compute_FLOPs_hook, dict_to_save=flops_count_dict,
                                     module_node_name=name)

        hook_list = []
        for nncf_node in self._original_graph.get_all_nodes():
            node_module = self.get_containing_module(nncf_node.node_name)
            hook_list.append(node_module.register_forward_hook(get_hook(nncf_node.node_name)))
        model.do_dummy_forward(force_eval=True)

        for h in hook_list:
            h.remove()
        return flops_count_dict

    def get_MACs_in_model(self):
        """
            Calculates MAC units count for model.
        """
        flops_count_dict = self.get_flops_per_module()
        total_MACs_count = sum(v // 2 for v in flops_count_dict.values())
        return total_MACs_count

    def get_input_infos(self) -> List[ModelInputInfo]:
        return deepcopy(self.input_infos)

    def save_nncf_module_additions(self) -> Dict['Scope', Tuple[torch.nn.ModuleDict, torch.nn.ModuleDict]]:
        retval = {}
        for module_scope, nncf_module in self.get_nncf_modules().items():
            retval[module_scope] = (deepcopy(nncf_module.pre_ops), deepcopy(nncf_module.post_ops))
        return retval

    def load_nncf_module_additions(self,
                                   scope_vs_pre_post_ops_dict: Dict['Scope', Tuple[torch.nn.ModuleDict,
                                                                                   torch.nn.ModuleDict]]):
        for module_scope, nncf_module in self.get_nncf_modules().items():
            nncf_module.pre_ops = scope_vs_pre_post_ops_dict[module_scope][0]
            nncf_module.post_ops = scope_vs_pre_post_ops_dict[module_scope][1]

    def temporary_clean_view(self):
        class Mgr:
            def __init__(self, model: NNCFNetwork):
                self.model = model
                self.storage_dict = {}

            def __enter__(self):
                self.storage_dict = self.model.save_nncf_module_additions()
                clean_model = self.model.get_clean_shallow_copy()
                return clean_model

            def __exit__(self, exc_type, exc_val, exc_tb):
                self.model.load_nncf_module_additions(self.storage_dict)

        return Mgr(self)

    def _collect_eval_only_op_scopes(self, model: nn.Module, dummy_forward_fn: Callable) -> List[Scope]:
        """
        Returns scopes of the modules which are executed in evaluation mode only.
        """

        tracer = GraphTracer(dummy_forward_fn)
        result = []
        eval_graph = tracer.trace_graph(model, as_eval=True)
        for dyn_graph_node in eval_graph.get_all_nodes():
            result.append(dyn_graph_node.op_exec_context.scope_in_model)
        return result

    @property
    def original_model_accuracy(self):
        return self._original_model_accuracy

    def get_node_to_op_address_mapping(self) -> Dict[NNCFNodeName, OperationAddress]:
        # The IDs of corresponding nodes of the original dynamic graph and original NNCF graph
        # must be equal for this to work.
        retval = {}
        for node in self._original_dynamic_graph.get_all_nodes():
            node_id = node.node_id
            op_address = node.op_exec_context.op_address
            nncf_node = self._original_graph.get_node_by_id(node_id)
            retval[nncf_node.node_name] = op_address
        return retval


class PTModelTransformer(ModelTransformer):
    def __init__(self, model: NNCFNetwork):
        super().__init__(model)
        self._node_to_op_address_mapping = model.get_node_to_op_address_mapping()

    def transform(self, transformation_layout: PTTransformationLayout) -> NNCFNetwork:
        fns_grouped_by_points = {}  # type: Dict[PTInsertionPoint, List[Tuple[Callable, TransformationPriority]]]
        for transformation_command in transformation_layout.transformations:  # type: PTInsertionCommand
            target_point = transformation_command.target_point  # type: PTTargetPoint
            target_node_name = target_point.target_node_name
            pt_ip = PTInsertionPoint(target_type=target_point.target_type,
                                     op_address=self._node_to_op_address_mapping[target_node_name],
                                     input_port_id=target_point.input_port_id)
            fn = transformation_command.fn
            if target_point.type is TargetType.OPERATION_WITH_WEIGHTS:
                fn = UpdateWeight(fn)
            tup = (fn, transformation_command.priority)
            if pt_ip not in fns_grouped_by_points:
                fns_grouped_by_points[pt_ip] = [tup]
            else:
                fns_grouped_by_points[pt_ip].append(tup)

        for pt_ip, fn_list_with_priority in fns_grouped_by_points.items():
            fn_list_with_priority = sorted(fn_list_with_priority, key=lambda x: x[1])
            self._model.insert_at_point(pt_ip, [x[0] for x in fn_list_with_priority])
        return self._model<|MERGE_RESOLUTION|>--- conflicted
+++ resolved
@@ -480,7 +480,6 @@
         kwargs = objwalk(kwargs, is_traced_tensor_predicate, strip_fn)
         return args, kwargs
 
-<<<<<<< HEAD
     def create_knowledge_distillation_loss_handler(self, kd_original_model, calculate_fn):
         """
         Creates KnowledgeDistillationLossHandler instance for enabling Knowledge Distillation feature.
@@ -497,8 +496,6 @@
                                                                  device)
         return self._kd_loss_handler
 
-=======
->>>>>>> e178206a
     # Cannnot use property syntax here, otherwise the wrapped module will end up
     # being twice in the same checkpoint with different prefixes
     def get_nncf_wrapped_model(self):
