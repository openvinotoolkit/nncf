--- conflicted
+++ resolved
@@ -346,7 +346,7 @@
     for old_name, new_name in LEGACY_VS_NEW_BN_MAP.items():
         rename_legacy_names_in_state_dict(state_dict_to_load, legacy_names[old_name], old_name, new_name)
 
-def maybe_convert_legacy_names_in_compress_state(compression_state: Dict[str, Any], compression_state_version: str) -> None:
+def maybe_convert_legacy_names_in_compress_state(compression_state: Dict[str, Any]) -> None:
     """
     Convert legacy layer names in compression state in case such names exist.
 
@@ -358,20 +358,28 @@
     controller_state = compression_state[BaseController.BUILDER_STATE]
     if not controller_state or 'quantization' not in controller_state:
         return
-<<<<<<< HEAD
-    if compression_state_version == '0.1':
-        qips = controller_state['quantization']['quantizer_setup']['quantization_points']
-        legacy_bn_names = False
-        for point in qips.values():
-            name = point['qip']['target_node_name']
-            if 'BatchNorm2d' in name:
-                legacy_bn_names = True
-                point['qip']['target_node_name'] = name.replace('BatchNorm2d', 'NNCFBatchNorm')
-
-        if legacy_bn_names:
-            warnings.warn('Legacy Batch Norm layer names was detected in quantization setup target point names.'
-                          ' All occurrences of `BatchNorm2d` in nodes names was replaced by `NNCFBatchNorm`',
-                          category=DeprecationWarning)
+
+    qips = controller_state['quantization']['quantizer_setup']['quantization_points']
+
+    detected_legacy_names = {
+        'BatchNorm1d': False,
+        'BatchNorm2d': False,
+        'BatchNorm3d': False,
+        'NNCFBatchNorm': False,
+    }
+
+    for point in qips.values():
+        name = point['qip']['target_node_name']
+        for old_name, new_name in LEGACY_VS_NEW_BN_MAP.items():
+            if old_name in name and not new_name in name:
+                detected_legacy_names[old_name] = True
+                point['qip']['target_node_name'] = name.replace(old_name, new_name)
+                break
+
+    if legacy_bn_names:
+        warnings.warn('Legacy Batch Norm layer names was detected in quantization setup target point names.'
+                      ' All occurrences of `BatchNorm2d` in nodes names was replaced by `NNCFBatchNorm`',
+                      category=DeprecationWarning)
 
 
 def get_compression_state_version(compression_state: Dict[str, Any]):
@@ -388,32 +396,7 @@
         return '0.1'
     else:
         return None
-=======
-
-    qips = controller_state['quantization']['quantizer_setup']['quantization_points']
-
-    detected_legacy_names = {
-        'BatchNorm1d': False,
-        'BatchNorm2d': False,
-        'BatchNorm3d': False,
-        'NNCFBatchNorm': False,
-    }
->>>>>>> d375cd0e
-
-    for point in qips.values():
-        name = point['qip']['target_node_name']
-        for old_name, new_name in LEGACY_VS_NEW_BN_MAP.items():
-            if old_name in name and not new_name in name:
-                detected_legacy_names[old_name] = True
-                point['qip']['target_node_name'] = name.replace(old_name, new_name)
-                break
-
-    for old_name, was_detected in  detected_legacy_names.items():
-        if was_detected:
-            new_name = LEGACY_VS_NEW_BN_MAP[old_name]
-            warning_deprecated('Legacy Batch Norm layer names was detected in quantization setup target point names. '
-                               'All occurrences of `{}` in nodes names was replaced by `{}`'.format(old_name,
-                                                                                                    new_name))
+
 
 def get_model_device(model: torch.nn.Module) -> torch.device:
     try:
