# Copyright (c) 2024 Intel Corporation
# Licensed under the Apache License, Version 2.0 (the "License");
# you may not use this file except in compliance with the License.
# You may obtain a copy of the License at
#      http://www.apache.org/licenses/LICENSE-2.0
# Unless required by applicable law or agreed to in writing, software
# distributed under the License is distributed on an "AS IS" BASIS,
# WITHOUT WARRANTIES OR CONDITIONS OF ANY KIND, either express or implied.
# See the License for the specific language governing permissions and
# limitations under the License.


from typing import Dict, List, Optional, Type, TypeVar

from nncf.common.graph.definitions import NNCFGraphNodeType
from nncf.common.graph.layer_attributes import BaseLayerAttributes
from nncf.common.graph.layer_attributes import ConvolutionLayerAttributes
from nncf.common.graph.operator_metatypes import CONST_NOOP_METATYPES
from nncf.common.graph.operator_metatypes import INPUT_NOOP_METATYPES
from nncf.common.graph.operator_metatypes import NOOP_METATYPES
from nncf.common.graph.operator_metatypes import OUTPUT_NOOP_METATYPES
from nncf.common.graph.operator_metatypes import OperatorMetatype
from nncf.common.graph.operator_metatypes import OperatorMetatypeRegistry
from nncf.common.hardware.opset import HWConfigOpName
from nncf.torch.dynamic_graph.graph import DynamicGraph
from nncf.torch.dynamic_graph.structs import NamespaceTarget

ModuleAttributes = TypeVar("ModuleAttributes", bound=BaseLayerAttributes)

PT_OPERATOR_METATYPES = OperatorMetatypeRegistry("operator_metatypes")


class PTOperatorMetatype(OperatorMetatype):
    """
    Base class for grouping PyTorch operators based on their semantic meaning.
    Each derived class represents a single semantic group - for example, AddMetatype would
    group together '__iadd__', '__add__' and '__radd__' operations which all define nodewise
    tensor addition.
    Derived classes also specify which PyTorch functions in which modules should be patched
    so that the entire group of operations is visible in the internal graph.
    Grouping also allows efficient application of HW specifics to compression of
    certain operation groups.

    :param external_op_names: Names of functions registered as operators via @register_operator to be associated
    with this metatype.
    :param module_to_function_names: Names of functions from 'torch.nn.function', 'torch.tensor' and 'torch' modules
    respectively, which are associated with this metatype.
    :param subtypes: List of subtypes of PyTorch operator.
    """

    external_op_names: List[str] = []
    num_expected_input_edges: Optional[int] = None

    module_to_function_names: Dict[NamespaceTarget, List[str]] = {
        NamespaceTarget.TORCH_NN_FUNCTIONAL: [],
        NamespaceTarget.TORCH_TENSOR: [],
        NamespaceTarget.TORCH: [],
    }

    subtypes: List[Type["PTOperatorMetatype"]] = []

    @classmethod
    def get_subtypes(cls) -> List[Type["PTOperatorMetatype"]]:
        return cls.subtypes.copy()

    @classmethod
    def get_all_namespace_to_function_names(cls) -> Dict[NamespaceTarget, List[str]]:
        output = dict(cls.module_to_function_names)
        output[NamespaceTarget.EXTERNAL] = cls.external_op_names
        return output

    @classmethod
    def get_all_aliases(cls) -> List[str]:
        output = set()
        for _, function_names in cls.module_to_function_names.items():
            output = output.union(function_names)
        if cls.external_op_names is not None:
            output = output.union(cls.external_op_names)
        return list(output)

    @classmethod
    def determine_subtype(
        cls, layer_attributes: Optional[BaseLayerAttributes] = None, function_args=None, functions_kwargs=None
    ) -> Optional["PTOperatorSubtype"]:
        matches = []
        for subtype in cls.get_subtypes():
            if subtype.matches(layer_attributes, function_args, functions_kwargs):
                matches.append(subtype)
        assert len(matches) <= 1, "Multiple subtypes match operator call - cannot determine single subtype."
        if not matches:
            return None

        subtype = matches[0]
        nested_subtype = subtype.determine_subtype(layer_attributes, function_args, functions_kwargs)
        if nested_subtype:
            return nested_subtype
        return subtype


class PTOperatorSubtype(PTOperatorMetatype):
    """
    Exact specialization of PTOperatorMetatype that can only be determined via operator argument
    inspection or owning module attribute inspection, and that may have specialized compression method
    configuration other than the one used for general operations having the type of PTOperatorMetatype.
    """

    @classmethod
    def matches(
        cls, layer_attributes: Optional[BaseLayerAttributes] = None, function_args=None, functions_kwargs=None
    ) -> bool:
        raise NotImplementedError


def _is_called_inside_nncf_module(functions_kwargs):
    key = DynamicGraph.IS_CALLED_INSIDE_NNCF_MODULE
    if functions_kwargs is None or key not in functions_kwargs:
        return False
    return functions_kwargs[key]


class PTModuleOperatorSubtype(PTOperatorSubtype):
    @classmethod
    def matches(
        cls, layer_attributes: Optional[BaseLayerAttributes] = None, function_args=None, functions_kwargs=None
    ) -> bool:
        return _is_called_inside_nncf_module(functions_kwargs)


class PTModuleDepthwiseConvOperatorSubtype(PTOperatorSubtype):
    @classmethod
    def matches(
        cls, layer_attributes: Optional[BaseLayerAttributes] = None, function_args=None, functions_kwargs=None
    ) -> bool:
        if not _is_called_inside_nncf_module(functions_kwargs):
            return False
        if not isinstance(layer_attributes, ConvolutionLayerAttributes):
            return False
        if layer_attributes.groups == layer_attributes.in_channels and layer_attributes.in_channels > 1:
            return True
        return False


class PTDepthwiseConvOperatorSubtype(PTOperatorSubtype):
    @classmethod
    def matches(
        cls, layer_attributes: Optional[BaseLayerAttributes] = None, function_args=None, functions_kwargs=None
    ) -> bool:
        if _is_called_inside_nncf_module(functions_kwargs):
            return False
        if not isinstance(layer_attributes, ConvolutionLayerAttributes):
            return False
        if layer_attributes.groups == layer_attributes.in_channels and layer_attributes.in_channels > 1:
            return True
        return False


@PT_OPERATOR_METATYPES.register()
@INPUT_NOOP_METATYPES.register()
class PTInputNoopMetatype(PTOperatorMetatype):
    name = "input_noop"
    external_op_names = [name, NNCFGraphNodeType.INPUT_NODE]


@PT_OPERATOR_METATYPES.register()
@OUTPUT_NOOP_METATYPES.register()
class PTOutputNoopMetatype(PTOperatorMetatype):
    name = "output_noop"
    external_op_names = [name, NNCFGraphNodeType.OUTPUT_NODE]


@PT_OPERATOR_METATYPES.register()
@CONST_NOOP_METATYPES.register()
class PTConstNoopMetatype(PTOperatorMetatype):
    name = "const_noop"
    external_op_names = [name, NNCFGraphNodeType.CONST_NODE]


@PT_OPERATOR_METATYPES.register()
@NOOP_METATYPES.register()
class PTNoopMetatype(PTOperatorMetatype):
    name = "noop"
    external_op_names = [name]
    module_to_function_names = {
        NamespaceTarget.TORCH_NN_FUNCTIONAL: [],
        NamespaceTarget.TORCH_TENSOR: ["contiguous", "clone", "detach", "detach_", "to"],
        NamespaceTarget.TORCH: ["clone", "detach", "detach_"],
    }


@PT_OPERATOR_METATYPES.register(is_subtype=True)
<<<<<<< HEAD
class PTModuleDepthwiseConv1dSubtype(PTModuleDepthwiseConvOperatorSubtype):
=======
class PTDepthwiseConv1dSubtype(PTDepthwiseConvOperatorSubtype):
>>>>>>> 7105e8c1
    name = "Conv1DOp"
    hw_config_name = [HWConfigOpName.DEPTHWISECONVOLUTION]
    module_to_function_names = {NamespaceTarget.TORCH_NN_FUNCTIONAL: ["conv1d"]}
    output_channel_axis = 1
    num_expected_input_edges = 2
    weight_port_ids = [1]
    bias_port_id = 2


@PT_OPERATOR_METATYPES.register(is_subtype=True)
class PTModuleConv1dMetatype(PTModuleOperatorSubtype):
    name = "Conv1DOp"
    hw_config_names = [HWConfigOpName.CONVOLUTION]
    module_to_function_names = {NamespaceTarget.TORCH_NN_FUNCTIONAL: ["conv1d"]}
    subtypes = [PTModuleDepthwiseConv1dSubtype]
    output_channel_axis = 1
    num_expected_input_edges = 2
    weight_port_ids = [1]
    bias_port_id = 2


@PT_OPERATOR_METATYPES.register(is_subtype=True)
class PTDepthwiseConv1dSubtype(PTDepthwiseConvOperatorSubtype):
    name = "Conv1DOp"
    hw_config_name = [HWConfigOpName.DEPTHWISECONVOLUTION]
    module_to_function_names = {NamespaceTarget.TORCH_NN_FUNCTIONAL: ["conv1d"]}
    output_channel_axis = 1
    num_expected_input_edges = 2
    weight_port_ids = [1]
    bias_port_id = 2


@PT_OPERATOR_METATYPES.register()
class PTConv1dMetatype(PTOperatorMetatype):
    name = "Conv1DOp"
    hw_config_names = [HWConfigOpName.CONVOLUTION]
    module_to_function_names = {NamespaceTarget.TORCH_NN_FUNCTIONAL: ["conv1d"]}
    subtypes = [PTModuleConv1dMetatype, PTDepthwiseConv1dSubtype]
    output_channel_axis = 1
    num_expected_input_edges = 2
    weight_port_ids = [1]
    bias_port_id = 2


@PT_OPERATOR_METATYPES.register(is_subtype=True)
<<<<<<< HEAD
class PTModuleDepthwiseConv2dSubtype(PTModuleDepthwiseConvOperatorSubtype):
=======
class PTDepthwiseConv2dSubtype(PTDepthwiseConvOperatorSubtype):
>>>>>>> 7105e8c1
    name = "Conv2DOp"
    hw_config_names = [HWConfigOpName.DEPTHWISECONVOLUTION]
    module_to_function_names = {NamespaceTarget.TORCH_NN_FUNCTIONAL: ["conv2d"]}
    output_channel_axis = 1
    num_expected_input_edges = 2
    weight_port_ids = [1]
    bias_port_id = 2


@PT_OPERATOR_METATYPES.register(is_subtype=True)
class PTModuleConv2dMetatype(PTModuleOperatorSubtype):
    name = "Conv2DOp"
    hw_config_names = [HWConfigOpName.CONVOLUTION]
    module_to_function_names = {NamespaceTarget.TORCH_NN_FUNCTIONAL: ["conv2d"]}
    subtypes = [PTModuleDepthwiseConv2dSubtype]
    output_channel_axis = 1
    num_expected_input_edges = 2
    weight_port_ids = [1]
    bias_port_id = 2


@PT_OPERATOR_METATYPES.register(is_subtype=True)
class PTDepthwiseConv2dSubtype(PTDepthwiseConvOperatorSubtype):
    name = "Conv2DOp"
    hw_config_names = [HWConfigOpName.DEPTHWISECONVOLUTION]
    module_to_function_names = {NamespaceTarget.TORCH_NN_FUNCTIONAL: ["conv2d"]}
    output_channel_axis = 1
    num_expected_input_edges = 2
    weight_port_ids = [1]
    bias_port_id = 2


@PT_OPERATOR_METATYPES.register()
class PTConv2dMetatype(PTOperatorMetatype):
    name = "Conv2DOp"
    hw_config_names = [HWConfigOpName.CONVOLUTION]
    module_to_function_names = {NamespaceTarget.TORCH_NN_FUNCTIONAL: ["conv2d"]}
    subtypes = [PTModuleConv2dMetatype, PTDepthwiseConv2dSubtype]
    output_channel_axis = 1
    num_expected_input_edges = 2
    weight_port_ids = [1]
    bias_port_id = 2


@PT_OPERATOR_METATYPES.register(is_subtype=True)
<<<<<<< HEAD
class PTModuleDepthwiseConv3dSubtype(PTModuleDepthwiseConvOperatorSubtype):
=======
class PTDepthwiseConv3dSubtype(PTDepthwiseConvOperatorSubtype):
>>>>>>> 7105e8c1
    name = "Conv3DOp"
    hw_config_names = [HWConfigOpName.DEPTHWISECONVOLUTION]
    module_to_function_names = {NamespaceTarget.TORCH_NN_FUNCTIONAL: ["conv3d"]}
    output_channel_axis = 1
    num_expected_input_edges = 2
    weight_port_ids = [1]
    bias_port_id = 2


@PT_OPERATOR_METATYPES.register(is_subtype=True)
class PTModuleConv3dMetatype(PTModuleOperatorSubtype):
    name = "Conv3DOp"
    hw_config_names = [HWConfigOpName.CONVOLUTION]
    module_to_function_names = {NamespaceTarget.TORCH_NN_FUNCTIONAL: ["conv3d"]}
    subtypes = [PTModuleDepthwiseConv3dSubtype]
    output_channel_axis = 1
    num_expected_input_edges = 2
    weight_port_ids = [1]
    bias_port_id = 2


@PT_OPERATOR_METATYPES.register(is_subtype=True)
class PTDepthwiseConv3dSubtype(PTDepthwiseConvOperatorSubtype):
    name = "Conv3DOp"
    hw_config_names = [HWConfigOpName.DEPTHWISECONVOLUTION]
    module_to_function_names = {NamespaceTarget.TORCH_NN_FUNCTIONAL: ["conv3d"]}
    output_channel_axis = 1
    num_expected_input_edges = 2
    weight_port_ids = [1]
    bias_port_id = 2


@PT_OPERATOR_METATYPES.register()
class PTConv3dMetatype(PTOperatorMetatype):
    name = "Conv3DOp"
    hw_config_names = [HWConfigOpName.CONVOLUTION]
    module_to_function_names = {NamespaceTarget.TORCH_NN_FUNCTIONAL: ["conv3d"]}
    subtypes = [PTModuleConv3dMetatype, PTDepthwiseConv3dSubtype]
    output_channel_axis = 1
    num_expected_input_edges = 2
    weight_port_ids = [1]
    bias_port_id = 2


@PT_OPERATOR_METATYPES.register(is_subtype=True)
class PTModuleConvTranspose1dMetatype(PTModuleOperatorSubtype):
    name = "ConvTranspose1DOp"
    hw_config_names = [HWConfigOpName.CONVOLUTION]
    module_to_function_names = {NamespaceTarget.TORCH_NN_FUNCTIONAL: ["conv_transpose1d"]}
    output_channel_axis = 1
    num_expected_input_edges = 2
    weight_port_ids = [1]
    bias_port_id = 2


@PT_OPERATOR_METATYPES.register()
class PTConvTranspose1dMetatype(PTOperatorMetatype):
    name = "ConvTranspose1DOp"
    hw_config_names = [HWConfigOpName.CONVOLUTION]
    module_to_function_names = {NamespaceTarget.TORCH_NN_FUNCTIONAL: ["conv_transpose1d"]}
    subtypes = [PTModuleConvTranspose1dMetatype]
    output_channel_axis = 1
    num_expected_input_edges = 2
    weight_port_ids = [1]
    bias_port_id = 2


@PT_OPERATOR_METATYPES.register(is_subtype=True)
class PTModuleConvTranspose2dMetatype(PTModuleOperatorSubtype):
    name = "ConvTranspose2DOp"
    hw_config_names = [HWConfigOpName.CONVOLUTION]
    module_to_function_names = {NamespaceTarget.TORCH_NN_FUNCTIONAL: ["conv_transpose2d"]}
    output_channel_axis = 1
    num_expected_input_edges = 2
    weight_port_ids = [1]
    bias_port_id = 2


@PT_OPERATOR_METATYPES.register()
class PTConvTranspose2dMetatype(PTOperatorMetatype):
    name = "ConvTranspose2DOp"
    hw_config_names = [HWConfigOpName.CONVOLUTION]
    module_to_function_names = {NamespaceTarget.TORCH_NN_FUNCTIONAL: ["conv_transpose2d"]}
    subtypes = [PTModuleConvTranspose2dMetatype]
    output_channel_axis = 1
    num_expected_input_edges = 2
    weight_port_ids = [1]
    bias_port_id = 2


@PT_OPERATOR_METATYPES.register(is_subtype=True)
class PTModuleConvTranspose3dMetatype(PTModuleOperatorSubtype):
    name = "ConvTranspose3DOp"
    hw_config_names = [HWConfigOpName.CONVOLUTION]
    module_to_function_names = {NamespaceTarget.TORCH_NN_FUNCTIONAL: ["conv_transpose3d"]}
    output_channel_axis = 1
    num_expected_input_edges = 2
    weight_port_ids = [1]
    bias_port_id = 2


@PT_OPERATOR_METATYPES.register()
class PTConvTranspose3dMetatype(PTOperatorMetatype):
    name = "ConvTranspose3DOp"
    hw_config_names = [HWConfigOpName.CONVOLUTION]
    module_to_function_names = {NamespaceTarget.TORCH_NN_FUNCTIONAL: ["conv_transpose3d"]}
    subtypes = [PTModuleConvTranspose3dMetatype]
    output_channel_axis = 1
    num_expected_input_edges = 2
    weight_port_ids = [1]
    bias_port_id = 2


@PT_OPERATOR_METATYPES.register(is_subtype=True)
class PTModuleDeformConv2dMetatype(PTModuleOperatorSubtype):
    name = "DeformConv2dOp"
    module_to_function_names = {NamespaceTarget.TORCH_NN_FUNCTIONAL: ["deform_conv2d"]}
    num_expected_input_edges = 2
    weight_port_ids = [2]


@PT_OPERATOR_METATYPES.register()
class PTDeformConv2dMetatype(PTOperatorMetatype):
    name = "DeformConv2dOp"
    module_to_function_names = {NamespaceTarget.TORCH_NN_FUNCTIONAL: ["deform_conv2d"]}
    subtypes = [PTModuleDeformConv2dMetatype]
    num_expected_input_edges = 4
    weight_port_ids = [2]


@PT_OPERATOR_METATYPES.register(is_subtype=True)
class PTModuleLinearMetatype(PTModuleOperatorSubtype):
    name = "LinearOp"
    module_to_function_names = {NamespaceTarget.TORCH_NN_FUNCTIONAL: ["linear"]}
    hw_config_names = [HWConfigOpName.MATMUL]
    output_channel_axis = -1
    num_expected_input_edges = 2
    weight_port_ids = [1]


@PT_OPERATOR_METATYPES.register()
class PTLinearMetatype(PTOperatorMetatype):
    name = "LinearOp"
    module_to_function_names = {NamespaceTarget.TORCH_NN_FUNCTIONAL: ["linear"]}
    hw_config_names = [HWConfigOpName.MATMUL]
    subtypes = [PTModuleLinearMetatype]
    output_channel_axis = -1
    num_expected_input_edges = 2
    weight_port_ids = [1]


@PT_OPERATOR_METATYPES.register()
class PTHardTanhMetatype(PTOperatorMetatype):
    name = "HardTanhOP"
    module_to_function_names = {NamespaceTarget.TORCH_NN_FUNCTIONAL: ["hardtanh"]}
    num_expected_input_edges = 1


@PT_OPERATOR_METATYPES.register()
class PTHardSwishMetatype(PTOperatorMetatype):
    name = "HardSwishOp"
    module_to_function_names = {NamespaceTarget.TORCH_NN_FUNCTIONAL: ["hardswish"]}
    num_expected_input_edges = 1


@PT_OPERATOR_METATYPES.register()
class PTHardSigmoidMetatype(PTOperatorMetatype):
    name = "HardSigmoidOp"
    module_to_function_names = {NamespaceTarget.TORCH_NN_FUNCTIONAL: ["hardsigmoid"]}
    num_expected_input_edges = 1


@PT_OPERATOR_METATYPES.register()
class PTTanhMetatype(PTOperatorMetatype):
    name = "TanhOp"
    module_to_function_names = {NamespaceTarget.TORCH_NN_FUNCTIONAL: ["tanh"], NamespaceTarget.TORCH: ["tanh"]}
    num_expected_input_edges = 1


@PT_OPERATOR_METATYPES.register()
class PTELUMetatype(PTOperatorMetatype):
    name = "EluOp"
    module_to_function_names = {NamespaceTarget.TORCH_NN_FUNCTIONAL: ["elu", "elu_"]}
    num_expected_input_edges = 1


@PT_OPERATOR_METATYPES.register()
class PTPRELUMetatype(PTOperatorMetatype):
    name = "PReluOp"
    module_to_function_names = {NamespaceTarget.TORCH_NN_FUNCTIONAL: ["prelu"]}
    num_expected_input_edges = 1


@PT_OPERATOR_METATYPES.register()
class PTLeakyRELUMetatype(PTOperatorMetatype):
    name = "LeakyReluOp"
    module_to_function_names = {NamespaceTarget.TORCH_NN_FUNCTIONAL: ["leaky_relu"]}
    num_expected_input_edges = 1


@PT_OPERATOR_METATYPES.register(is_subtype=True)
class PTModuleLayerNormMetatype(PTModuleOperatorSubtype):
    name = "LayerNormOp"
    module_to_function_names = {NamespaceTarget.TORCH_NN_FUNCTIONAL: ["layer_norm"]}
    hw_config_names = [HWConfigOpName.MVN]
    num_expected_input_edges = 1


@PT_OPERATOR_METATYPES.register()
class PTLayerNormMetatype(PTOperatorMetatype):
    name = "LayerNormOp"
    module_to_function_names = {NamespaceTarget.TORCH_NN_FUNCTIONAL: ["layer_norm"]}
    hw_config_names = [HWConfigOpName.MVN]
    subtypes = [PTModuleLayerNormMetatype]
    num_expected_input_edges = 1


@PT_OPERATOR_METATYPES.register(is_subtype=True)
class PTModuleGroupNormMetatype(PTModuleOperatorSubtype):
    name = "GroupNormOp"
    module_to_function_names = {NamespaceTarget.TORCH_NN_FUNCTIONAL: ["group_norm"]}
    hw_config_names = [HWConfigOpName.MVN]


@PT_OPERATOR_METATYPES.register()
class PTGroupNormMetatype(PTOperatorMetatype):
    name = "GroupNormOp"
    module_to_function_names = {NamespaceTarget.TORCH_NN_FUNCTIONAL: ["group_norm"]}
    hw_config_names = [HWConfigOpName.MVN]
    subtypes = [PTModuleGroupNormMetatype]


@PT_OPERATOR_METATYPES.register()
class PTGELUMetatype(PTOperatorMetatype):
    name = "GeluOp"
    hw_config_names = [HWConfigOpName.GELU]
    module_to_function_names = {NamespaceTarget.TORCH_NN_FUNCTIONAL: ["gelu"]}


@PT_OPERATOR_METATYPES.register()
class PTSILUMetatype(PTOperatorMetatype):
    name = "SiluOp"
    module_to_function_names = {NamespaceTarget.TORCH_NN_FUNCTIONAL: ["silu"]}


@PT_OPERATOR_METATYPES.register()
class PTSigmoidMetatype(PTOperatorMetatype):
    name = "SigmoidOp"
    module_to_function_names = {
        NamespaceTarget.TORCH_NN_FUNCTIONAL: ["sigmoid"],
        NamespaceTarget.TORCH_TENSOR: ["sigmoid"],
        NamespaceTarget.TORCH: ["sigmoid"],
    }


@PT_OPERATOR_METATYPES.register()
class PTAddMetatype(PTOperatorMetatype):
    name = "AddOp"
    module_to_function_names = {
        NamespaceTarget.TORCH_TENSOR: ["add", "__add__", "__iadd__", "__radd__"],
        NamespaceTarget.TORCH: ["add"],
    }
    hw_config_names = [HWConfigOpName.ADD]
    num_expected_input_edges = 2


@PT_OPERATOR_METATYPES.register()
class PTSubMetatype(PTOperatorMetatype):
    name = "SubOp"
    module_to_function_names = {
        NamespaceTarget.TORCH_TENSOR: ["sub", "__sub__", "__isub__", "__rsub__"],
        NamespaceTarget.TORCH: ["sub"],
    }
    hw_config_names = [HWConfigOpName.SUBTRACT]
    num_expected_input_edges = 2


@PT_OPERATOR_METATYPES.register()
class PTMulMetatype(PTOperatorMetatype):
    name = "MulOp"
    module_to_function_names = {
        NamespaceTarget.TORCH_TENSOR: ["mul", "__mul__", "__imul__", "__rmul__"],
        NamespaceTarget.TORCH: ["mul"],
    }
    hw_config_names = [HWConfigOpName.MULTIPLY]
    num_expected_input_edges = 2


@PT_OPERATOR_METATYPES.register()
class PTDivMetatype(PTOperatorMetatype):
    name = "DivOp"
    module_to_function_names = {
        NamespaceTarget.TORCH_TENSOR: [
            "div",
            "__div__",
            "__idiv__",
            "__rdiv__",
            "__truediv__",
            "__itruediv__",
            "__rtruediv__",
        ],
        NamespaceTarget.TORCH: ["div"],
    }
    hw_config_names = [HWConfigOpName.DIVIDE]
    num_expected_input_edges = 2


@PT_OPERATOR_METATYPES.register()
class PTFloorDivMetatype(PTOperatorMetatype):
    name = "FloordivOp"
    module_to_function_names = {
        NamespaceTarget.TORCH_TENSOR: ["__floordiv__", "__ifloordiv__", "__rfloordiv__"],
        NamespaceTarget.TORCH: ["floor_divide"],
    }
    num_expected_input_edges = 2


@PT_OPERATOR_METATYPES.register()
class PTExpMetatype(PTOperatorMetatype):
    name = "ExpOp"
    module_to_function_names = {
        NamespaceTarget.TORCH_TENSOR: ["exp"],
        NamespaceTarget.TORCH: ["exp"],
    }


@PT_OPERATOR_METATYPES.register()
class PTLogMetatype(PTOperatorMetatype):
    name = "LogOp"
    module_to_function_names = {
        NamespaceTarget.TORCH_TENSOR: ["log"],
        NamespaceTarget.TORCH: ["log"],
    }


@PT_OPERATOR_METATYPES.register()
class PTAbsMetatype(PTOperatorMetatype):
    name = "AbsOp"
    module_to_function_names = {
        NamespaceTarget.TORCH_TENSOR: ["abs", "__abs__"],
        NamespaceTarget.TORCH: ["abs"],
    }


@PT_OPERATOR_METATYPES.register()
class PTErfMetatype(PTOperatorMetatype):
    name = "ErfOp"
    module_to_function_names = {
        NamespaceTarget.TORCH: ["erf"],
    }


@PT_OPERATOR_METATYPES.register()
class PTMatMulMetatype(PTOperatorMetatype):
    name = "MatMulOp"
    module_to_function_names = {
        NamespaceTarget.TORCH_TENSOR: ["matmul", "__matmul__", "__rmatmul__"],
        NamespaceTarget.TORCH: ["matmul", "bmm", "mm"],
    }
    hw_config_names = [HWConfigOpName.MATMUL]
    num_expected_input_edges = 2
    weight_port_ids = [0, 1]


@PT_OPERATOR_METATYPES.register()
class PTAddmmMetatype(PTOperatorMetatype):
    name = "MatMulOp"
    module_to_function_names = {NamespaceTarget.TORCH: ["addmm", "baddbmm"]}
    hw_config_names = [HWConfigOpName.MATMUL]
    # 0-th arg to the baddbmm is basically a (b)ias to be (add)ed to the (bmm) operation,
    # presuming that most runtime implementations will fuse the bias addition into the matrix multiplication
    # and therefore won't quantize the bias input, as this would break the hardware-fused pattern.
    ignored_input_ports: List[int] = [0]
    num_expected_input_edges = 2
    weight_port_ids = [1, 2]


@PT_OPERATOR_METATYPES.register()
class PTMeanMetatype(PTOperatorMetatype):
    name = "MeanOp"
    module_to_function_names = {NamespaceTarget.TORCH_TENSOR: ["mean"]}
    hw_config_names = [HWConfigOpName.REDUCEMEAN]


@PT_OPERATOR_METATYPES.register()
class PTRoundMetatype(PTOperatorMetatype):
    name = "RoundOp"
    module_to_function_names = {NamespaceTarget.TORCH_TENSOR: ["round"]}


@PT_OPERATOR_METATYPES.register()
class PTDropoutMetatype(PTOperatorMetatype):
    name = "DropoutOp"
    module_to_function_names = {NamespaceTarget.TORCH_NN_FUNCTIONAL: ["dropout"]}


@PT_OPERATOR_METATYPES.register()
class PTThresholdMetatype(PTOperatorMetatype):
    name = "ThresholdOp"
    module_to_function_names = {NamespaceTarget.TORCH_NN_FUNCTIONAL: ["threshold"]}


@PT_OPERATOR_METATYPES.register(is_subtype=True)
class PTModuleBatchNormMetatype(PTModuleOperatorSubtype):
    name = "BatchNormOp"
    module_to_function_names = {NamespaceTarget.TORCH_NN_FUNCTIONAL: ["batch_norm"]}


@PT_OPERATOR_METATYPES.register()
class PTBatchNormMetatype(PTOperatorMetatype):
    name = "BatchNormOp"
    module_to_function_names = {NamespaceTarget.TORCH_NN_FUNCTIONAL: ["batch_norm"]}
    subtypes = [PTModuleBatchNormMetatype]
    weight_port_ids = [3]
    bias_port_id = 4


@PT_OPERATOR_METATYPES.register()
class PTAvgPool2dMetatype(PTOperatorMetatype):
    name = "AvgPool2DOp"
    module_to_function_names = {NamespaceTarget.TORCH_NN_FUNCTIONAL: ["avg_pool2d", "adaptive_avg_pool2d"]}
    hw_config_names = [HWConfigOpName.AVGPOOL]


@PT_OPERATOR_METATYPES.register()
class PTAvgPool3dMetatype(PTOperatorMetatype):
    name = "AvgPool3DOp"
    module_to_function_names = {NamespaceTarget.TORCH_NN_FUNCTIONAL: ["avg_pool3d", "adaptive_avg_pool3d"]}
    hw_config_names = [HWConfigOpName.AVGPOOL]


class PTAdaptiveMaxPool1dMetatype(PTOperatorMetatype):
    name = "AdaptiveMaxPool1DOp"
    module_to_function_names = {NamespaceTarget.TORCH_NN_FUNCTIONAL: ["adaptive_max_pool1d"]}


@PT_OPERATOR_METATYPES.register()
class PTAdaptiveMaxPool2dMetatype(PTOperatorMetatype):
    name = "AdaptiveMaxPool2DOp"
    module_to_function_names = {NamespaceTarget.TORCH_NN_FUNCTIONAL: ["adaptive_max_pool2d"]}


@PT_OPERATOR_METATYPES.register()
class PTAdaptiveMaxPool3dMetatype(PTOperatorMetatype):
    name = "AdaptiveMaxPool3DOp"
    module_to_function_names = {NamespaceTarget.TORCH_NN_FUNCTIONAL: ["adaptive_max_pool3d"]}


class PTMaxPool1dMetatype(PTOperatorMetatype):
    name = "MaxPool1DOp"
    module_to_function_names = {NamespaceTarget.TORCH_NN_FUNCTIONAL: ["max_pool1d"]}
    hw_config_names = [HWConfigOpName.MAXPOOL]


@PT_OPERATOR_METATYPES.register()
class PTMaxPool2dMetatype(PTOperatorMetatype):
    name = "MaxPool2DOp"
    module_to_function_names = {NamespaceTarget.TORCH_NN_FUNCTIONAL: ["max_pool2d"]}
    hw_config_names = [HWConfigOpName.MAXPOOL]


@PT_OPERATOR_METATYPES.register()
class PTMaxPool3dMetatype(PTOperatorMetatype):
    name = "MaxPool3DOp"
    module_to_function_names = {NamespaceTarget.TORCH_NN_FUNCTIONAL: ["max_pool3d"]}
    hw_config_names = [HWConfigOpName.MAXPOOL]


@PT_OPERATOR_METATYPES.register()
class PTMaxUnpool1dMetatype(PTOperatorMetatype):
    name = "MaxUnPool1DOp"
    module_to_function_names = {NamespaceTarget.TORCH_NN_FUNCTIONAL: ["max_unpool1d"]}


@PT_OPERATOR_METATYPES.register()
class PTMaxUnpool2dMetatype(PTOperatorMetatype):
    name = "MaxUnPool2DOp"
    module_to_function_names = {NamespaceTarget.TORCH_NN_FUNCTIONAL: ["max_unpool2d"]}


@PT_OPERATOR_METATYPES.register()
class PTMaxUnpool3dMetatype(PTOperatorMetatype):
    name = "MaxUnPool3DOp"
    module_to_function_names = {NamespaceTarget.TORCH_NN_FUNCTIONAL: ["max_unpool3d"]}


@PT_OPERATOR_METATYPES.register()
class PTPadMetatype(PTOperatorMetatype):
    name = "PadOp"
    module_to_function_names = {NamespaceTarget.TORCH_NN_FUNCTIONAL: ["pad"]}


@PT_OPERATOR_METATYPES.register()
class PTCatMetatype(PTOperatorMetatype):
    name = "CatOp"
    module_to_function_names = {NamespaceTarget.TORCH: ["cat", "stack"]}
    hw_config_names = [HWConfigOpName.CONCAT]


@PT_OPERATOR_METATYPES.register()
class PTRELUMetatype(PTOperatorMetatype):
    name = "ReluOp"
    module_to_function_names = {NamespaceTarget.TORCH: ["relu", "relu_"]}


@PT_OPERATOR_METATYPES.register()
class PTRELU6Metatype(PTOperatorMetatype):
    name = "Relu6Op"
    module_to_function_names = {NamespaceTarget.TORCH_NN_FUNCTIONAL: ["relu6"]}


@PT_OPERATOR_METATYPES.register()
class PTMaxMetatype(PTOperatorMetatype):
    name = "MaxOp"
    module_to_function_names = {NamespaceTarget.TORCH: ["max"]}
    hw_config_names = [HWConfigOpName.MAXIMUM, HWConfigOpName.REDUCEMAX]


@PT_OPERATOR_METATYPES.register()
class PTMinMetatype(PTOperatorMetatype):
    name = "MinOp"
    module_to_function_names = {NamespaceTarget.TORCH: ["min"]}
    hw_config_names = [HWConfigOpName.MINIMUM]


@PT_OPERATOR_METATYPES.register()
class PTTransposeMetatype(PTOperatorMetatype):
    name = "TransposeOp"
    module_to_function_names = {
        NamespaceTarget.TORCH_TENSOR: ["transpose", "permute", "transpose_"],
        NamespaceTarget.TORCH: ["transpose"],
    }
    hw_config_names = [HWConfigOpName.TRANSPOSE]


@PT_OPERATOR_METATYPES.register()
class PTGatherMetatype(PTOperatorMetatype):
    name = "GatherOp"
    module_to_function_names = {
        NamespaceTarget.TORCH_TENSOR: ["index_select", "__getitem__"],
        NamespaceTarget.TORCH: ["gather", "index_select", "where"],
    }


@PT_OPERATOR_METATYPES.register()
class PTScatterMetatype(PTOperatorMetatype):
    name = "ScatterOp"
    module_to_function_names = {NamespaceTarget.TORCH_TENSOR: ["scatter", "masked_fill", "masked_fill_"]}


@PT_OPERATOR_METATYPES.register()
class PTReshapeMetatype(PTOperatorMetatype):
    name = "ReshapeOp"
    module_to_function_names = {
        NamespaceTarget.TORCH_TENSOR: ["reshape", "view", "flatten", "unsqueeze"],
        NamespaceTarget.TORCH: ["flatten", "unsqueeze"],
    }
    hw_config_names = [HWConfigOpName.RESHAPE, HWConfigOpName.UNSQUEEZE, HWConfigOpName.FLATTEN]


@PT_OPERATOR_METATYPES.register()
class PTSqueezeMetatype(PTOperatorMetatype):
    name = "SqueezeOp"
    module_to_function_names = {
        NamespaceTarget.TORCH_TENSOR: ["squeeze"],
        NamespaceTarget.TORCH: ["squeeze"],
    }
    hw_config_names = [HWConfigOpName.SQUEEZE]


@PT_OPERATOR_METATYPES.register()
class PTSplitMetatype(PTOperatorMetatype):
    name = "SplitOp"
    module_to_function_names = {
        NamespaceTarget.TORCH_NN_FUNCTIONAL: [],
        NamespaceTarget.TORCH_TENSOR: ["split", "chunk", "unbind"],
        NamespaceTarget.TORCH: ["split", "chunk", "unbind"],
    }
    hw_config_names = [HWConfigOpName.SPLIT, HWConfigOpName.CHUNK]


@PT_OPERATOR_METATYPES.register()
class PTExpandMetatype(PTOperatorMetatype):
    name = "ExpandOp"
    module_to_function_names = {NamespaceTarget.TORCH_TENSOR: ["expand"]}


@PT_OPERATOR_METATYPES.register()
class PTExpandAsMetatype(PTOperatorMetatype):
    name = "ExpandAsOp"
    module_to_function_names = {NamespaceTarget.TORCH_TENSOR: ["expand_as"]}


@PT_OPERATOR_METATYPES.register(is_subtype=True)
class PTModuleEmbeddingMetatype(PTModuleOperatorSubtype):
    name = "EmbeddingOp"
    module_to_function_names = {NamespaceTarget.TORCH_NN_FUNCTIONAL: ["embedding"]}
    hw_config_names = [HWConfigOpName.EMBEDDING]
    weight_port_ids = [1]


@PT_OPERATOR_METATYPES.register()
class PTEmbeddingMetatype(PTOperatorMetatype):
    name = "EmbeddingOp"
    module_to_function_names = {NamespaceTarget.TORCH_NN_FUNCTIONAL: ["embedding"]}
    hw_config_names = [HWConfigOpName.EMBEDDING]
    subtypes = [PTModuleEmbeddingMetatype]
    weight_port_ids = [1]


@PT_OPERATOR_METATYPES.register(is_subtype=True)
class PTModuleEmbeddingBagMetatype(PTModuleOperatorSubtype):
    name = "EmbeddingBagOp"
    module_to_function_names = {NamespaceTarget.TORCH_NN_FUNCTIONAL: ["embedding_bag"]}
    hw_config_names = [HWConfigOpName.EMBEDDINGBAG]
    weight_port_ids = [1]


@PT_OPERATOR_METATYPES.register()
class PTEmbeddingBagMetatype(PTOperatorMetatype):
    name = "EmbeddingBagOp"
    module_to_function_names = {NamespaceTarget.TORCH_NN_FUNCTIONAL: ["embedding_bag"]}
    hw_config_names = [HWConfigOpName.EMBEDDINGBAG]
    subtypes = [PTModuleEmbeddingBagMetatype]
    weight_port_ids = [1]


@PT_OPERATOR_METATYPES.register()
class PTSoftmaxMetatype(PTOperatorMetatype):
    name = "SoftmaxOp"
    module_to_function_names = {NamespaceTarget.TORCH_NN_FUNCTIONAL: ["softmax"]}


@PT_OPERATOR_METATYPES.register()
class PTLessMetatype(PTOperatorMetatype):
    name = "LessOp"
    module_to_function_names = {NamespaceTarget.TORCH_TENSOR: ["__lt__"]}
    hw_config_names = [HWConfigOpName.LESS]


@PT_OPERATOR_METATYPES.register()
class PTLessEqualMetatype(PTOperatorMetatype):
    name = "LessEqualOp"
    module_to_function_names = {NamespaceTarget.TORCH_TENSOR: ["__le__"]}
    hw_config_names = [HWConfigOpName.LESSEQUAL]


@PT_OPERATOR_METATYPES.register()
class PTGreaterMetatype(PTOperatorMetatype):
    name = "GreaterOp"
    module_to_function_names = {NamespaceTarget.TORCH_TENSOR: ["__gt__"]}
    hw_config_names = [HWConfigOpName.GREATER]


@PT_OPERATOR_METATYPES.register()
class PTGreaterEqualMetatype(PTOperatorMetatype):
    name = "GreaterEqualOp"
    module_to_function_names = {NamespaceTarget.TORCH_TENSOR: ["__ge__"]}
    hw_config_names = [HWConfigOpName.GREATEREQUAL]


@PT_OPERATOR_METATYPES.register()
class PTModMetatype(PTOperatorMetatype):
    name = "ModOp"
    module_to_function_names = {NamespaceTarget.TORCH_TENSOR: ["__mod__"]}
    hw_config_names = [HWConfigOpName.FLOORMOD]


@PT_OPERATOR_METATYPES.register()
class PTEqualsMetatype(PTOperatorMetatype):
    name = "EqualsOp"
    module_to_function_names = {NamespaceTarget.TORCH_TENSOR: ["__eq__"]}
    hw_config_names = [HWConfigOpName.EQUAL]


@PT_OPERATOR_METATYPES.register()
class PTNotEqualMetatype(PTOperatorMetatype):
    name = "NotEqualOp"
    module_to_function_names = {NamespaceTarget.TORCH_TENSOR: ["__ne__"]}
    hw_config_names = [HWConfigOpName.NOTEQUAL]


@PT_OPERATOR_METATYPES.register()
class PTLogicalOrMetatype(PTOperatorMetatype):
    name = "LogicalOrOp"
    module_to_function_names = {NamespaceTarget.TORCH_TENSOR: ["__or__", "__ior__", "__ror__"]}
    hw_config_names = [HWConfigOpName.LOGICALOR]


@PT_OPERATOR_METATYPES.register()
class PTLogicalXorMetatype(PTOperatorMetatype):
    name = "LogicalXorOp"
    module_to_function_names = {NamespaceTarget.TORCH_TENSOR: ["__xor__", "__ixor__", "__rxor__"]}
    hw_config_names = [HWConfigOpName.LOGICALXOR]


@PT_OPERATOR_METATYPES.register()
class PTLogicalAndMetatype(PTOperatorMetatype):
    name = "LogicalAndOp"
    module_to_function_names = {NamespaceTarget.TORCH_TENSOR: ["__and__", "__iand__", "__rand__"]}
    hw_config_names = [HWConfigOpName.LOGICALAND]


@PT_OPERATOR_METATYPES.register()
class PTLogicalNotMetatype(PTOperatorMetatype):
    name = "LogicalNotOp"
    module_to_function_names = {NamespaceTarget.TORCH_TENSOR: ["logical_not_", "__invert__"]}
    hw_config_names = [HWConfigOpName.LOGICALNOT]


@PT_OPERATOR_METATYPES.register()
class PTNegativeMetatype(PTOperatorMetatype):
    name = "NegativeOp"
    module_to_function_names = {
        NamespaceTarget.TORCH_TENSOR: ["neg", "__neg__"],
        NamespaceTarget.TORCH: ["neg"],
    }


@PT_OPERATOR_METATYPES.register()
class PTPowerMetatype(PTOperatorMetatype):
    name = "PowerOp"
    module_to_function_names = {
        NamespaceTarget.TORCH_TENSOR: ["pow", "__pow__", "__ipow__", "__rpow__"],
        NamespaceTarget.TORCH: ["pow"],
    }
    hw_config_names = [HWConfigOpName.POWER]


@PT_OPERATOR_METATYPES.register()
class PTSqrtMetatype(PTOperatorMetatype):
    name = "SqrtOp"
    module_to_function_names = {
        NamespaceTarget.TORCH_TENSOR: ["sqrt", "sqrt_"],
        NamespaceTarget.TORCH: ["sqrt", "sqrt_"],
    }
    hw_config_names = [HWConfigOpName.POWER]


@PT_OPERATOR_METATYPES.register()
class PTInterpolateMetatype(PTOperatorMetatype):
    name = "InterpolateOp"
    module_to_function_names = {NamespaceTarget.TORCH_NN_FUNCTIONAL: ["interpolate"]}
    hw_config_names = [HWConfigOpName.INTERPOLATE]
    num_expected_input_edges = 1


@PT_OPERATOR_METATYPES.register()
class PTRepeatMetatype(PTOperatorMetatype):
    name = "RepeatOp"
    module_to_function_names = {NamespaceTarget.TORCH: ["repeat_interleave"]}
    hw_config_names = [HWConfigOpName.TILE]
    num_expected_input_edges = 1


@PT_OPERATOR_METATYPES.register()
class PTPixelShuffleMetatype(PTOperatorMetatype):
    name = "PixelShuffleOp"
    module_to_function_names = {NamespaceTarget.TORCH_NN_FUNCTIONAL: ["pixel_shuffle"]}
    num_expected_input_edges = 1


@PT_OPERATOR_METATYPES.register()
class PTSumMetatype(PTOperatorMetatype):
    name = "SumOp"
    module_to_function_names = {NamespaceTarget.TORCH_TENSOR: ["sum"], NamespaceTarget.TORCH: ["sum"]}
    hw_config_names = [HWConfigOpName.REDUCESUM]
    num_expected_input_edges = 1


@PT_OPERATOR_METATYPES.register()
class PTReduceL2(PTOperatorMetatype):
    name = "ReduceL2"
    module_to_function_names = {
        NamespaceTarget.TORCH_NN_FUNCTIONAL: ["normalize"],  # note: normalize is for general L_p normalization
    }
    hw_config_names = [HWConfigOpName.REDUCEL2]
    num_expected_input_edges = 1


def get_operator_metatypes() -> List[Type[OperatorMetatype]]:
    """
    Returns a list of the operator metatypes.

    :return: List of operator metatypes .
    """
    return list(PT_OPERATOR_METATYPES.registry_dict.values())


OPERATORS_WITH_WEIGHTS_METATYPES = [
    PTModuleConv1dMetatype,
    PTModuleConv2dMetatype,
    PTModuleConv3dMetatype,
    PTModuleDepthwiseConv1dSubtype,
    PTModuleDepthwiseConv2dSubtype,
    PTModuleDepthwiseConv3dSubtype,
    PTModuleLinearMetatype,
    PTModuleBatchNormMetatype,
    PTModuleGroupNormMetatype,
    PTModuleLayerNormMetatype,
    PTModuleConvTranspose1dMetatype,
    PTModuleConvTranspose2dMetatype,
    PTModuleConvTranspose3dMetatype,
    PTModuleEmbeddingMetatype,
    PTModuleEmbeddingBagMetatype,
]

UNIFICATION_PRODUCING_METATYPES = [
    PTModuleConv1dMetatype,
    PTModuleConv2dMetatype,
    PTModuleConv3dMetatype,
    PTModuleDepthwiseConv1dSubtype,
    PTModuleDepthwiseConv2dSubtype,
    PTModuleDepthwiseConv3dSubtype,
    PTModuleConvTranspose1dMetatype,
    PTModuleConvTranspose2dMetatype,
    PTModuleConvTranspose3dMetatype,
    PTModuleLinearMetatype,
]

OP_NAMES_WITH_WEIGHTS = [x for meta in OPERATORS_WITH_WEIGHTS_METATYPES for x in meta.get_all_aliases()]

# Contains the operation metatypes for which bias can be applied.
OPERATORS_WITH_BIAS_METATYPES = [
    PTModuleConv1dMetatype,
    PTModuleConv2dMetatype,
    PTModuleConv3dMetatype,
    # TODO: Need to add Linear support (CVS-111111)
]

OPERATORS_FUSED_METATYPES = [
    PTModuleBatchNormMetatype,
]

QUANTIZE_NODE_TYPES = ["symmetric_quantize", "asymmetric_quantize"]

# These metatypes mix outputs for different samples into one axis.
# If reducers and aggregators collect statistics at the output of the following operations,
# assuming that 0-axis is batch axis, they get only 1 value instead of batch_size values.
# It could lead to inaccurate/incorrect statistics result.
OPERATIONS_OUTPUT_HAS_NO_BATCH_AXIS = [
    PTEmbeddingMetatype,
    PTEmbeddingBagMetatype,
    PTModuleEmbeddingBagMetatype,
    PTModuleEmbeddingMetatype,
]<|MERGE_RESOLUTION|>--- conflicted
+++ resolved
@@ -188,11 +188,7 @@
 
 
 @PT_OPERATOR_METATYPES.register(is_subtype=True)
-<<<<<<< HEAD
 class PTModuleDepthwiseConv1dSubtype(PTModuleDepthwiseConvOperatorSubtype):
-=======
-class PTDepthwiseConv1dSubtype(PTDepthwiseConvOperatorSubtype):
->>>>>>> 7105e8c1
     name = "Conv1DOp"
     hw_config_name = [HWConfigOpName.DEPTHWISECONVOLUTION]
     module_to_function_names = {NamespaceTarget.TORCH_NN_FUNCTIONAL: ["conv1d"]}
@@ -238,11 +234,7 @@
 
 
 @PT_OPERATOR_METATYPES.register(is_subtype=True)
-<<<<<<< HEAD
 class PTModuleDepthwiseConv2dSubtype(PTModuleDepthwiseConvOperatorSubtype):
-=======
-class PTDepthwiseConv2dSubtype(PTDepthwiseConvOperatorSubtype):
->>>>>>> 7105e8c1
     name = "Conv2DOp"
     hw_config_names = [HWConfigOpName.DEPTHWISECONVOLUTION]
     module_to_function_names = {NamespaceTarget.TORCH_NN_FUNCTIONAL: ["conv2d"]}
@@ -288,11 +280,7 @@
 
 
 @PT_OPERATOR_METATYPES.register(is_subtype=True)
-<<<<<<< HEAD
 class PTModuleDepthwiseConv3dSubtype(PTModuleDepthwiseConvOperatorSubtype):
-=======
-class PTDepthwiseConv3dSubtype(PTDepthwiseConvOperatorSubtype):
->>>>>>> 7105e8c1
     name = "Conv3DOp"
     hw_config_names = [HWConfigOpName.DEPTHWISECONVOLUTION]
     module_to_function_names = {NamespaceTarget.TORCH_NN_FUNCTIONAL: ["conv3d"]}
@@ -1138,4 +1126,12 @@
     PTEmbeddingBagMetatype,
     PTModuleEmbeddingBagMetatype,
     PTModuleEmbeddingMetatype,
-]+]
+
+
+for name, metatype in PT_OPERATOR_METATYPES._op_name_to_op_meta_dict.items():
+    print(metatype)
+    for x in metatype.subtypes:
+        print(f"  - {x}")
+        for x1 in x.subtypes:
+            print(f"    - {x1}")