--- conflicted
+++ resolved
@@ -15,7 +15,6 @@
 
 
 class PTTargetPoint(TargetPoint):
-<<<<<<< HEAD
     _OPERATION_TYPES = [TargetType.PRE_LAYER_OPERATION,
                         TargetType.POST_LAYER_OPERATION,
                         TargetType.OPERATION_WITH_WEIGHTS]
@@ -24,12 +23,8 @@
 
     _state_names = PTTargetPointStateNames
 
-    def __init__(self, target_type: TargetType, *,
-                 target_node_name: NNCFNodeName,
-=======
     def __init__(self, target_type: TargetType, target_node_name: NNCFNodeName,
                  *,
->>>>>>> fc04a89d
                  input_port_id: int = None):
         super().__init__(target_type)
         self.target_node_name = target_node_name
