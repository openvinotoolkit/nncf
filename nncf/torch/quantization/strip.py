--- conflicted
+++ resolved
@@ -73,14 +73,9 @@
     :param quantizer: NNCF Quantizer module.
     :return: Instance of FakeQuantize similar to the input quantizer.
     """
-<<<<<<< HEAD
-    # Call set_level_ranges to set actual values
-    nncf_quantizer.set_level_ranges()
-=======
 
     # Call set_ranges in case the basic parameters impacting levels had changed
     nncf_quantizer.set_levels()
->>>>>>> 493dc0ed
 
     if nncf_quantizer.num_bits not in SUPPORTED_NUM_BITS_FOR_STRIP_MODEL:
         raise RuntimeError(
