# Copyright (c) 2025 Intel Corporation
# Licensed under the Apache License, Version 2.0 (the "License");
# you may not use this file except in compliance with the License.
# You may obtain a copy of the License at
#      http://www.apache.org/licenses/LICENSE-2.0
# Unless required by applicable law or agreed to in writing, software
# distributed under the License is distributed on an "AS IS" BASIS,
# WITHOUT WARRANTIES OR CONDITIONS OF ANY KIND, either express or implied.
# See the License for the specific language governing permissions and
# limitations under the License.

import enum
import os
import textwrap
import warnings
from abc import ABC
from abc import abstractmethod
from multiprocessing.context import TimeoutError as MPTimeoutError
from multiprocessing.pool import ThreadPool
from pathlib import Path
from typing import Callable

import torch
from torch.utils.cpp_extension import _get_build_directory

import nncf
from nncf.common.logging import nncf_logger
from nncf.common.utils.api_marker import api
from nncf.common.utils.registry import Registry

EXTENSIONS = Registry("extensions")

EXTENSION_LOAD_TIMEOUT_ENV_VAR = "NNCF_EXTENSION_LOAD_TIMEOUT"
DEFAULT_EXTENSION_LOAD_TIMEOUT = 60


class ExtensionsType(enum.Enum):
    CPU = 0
    CUDA = 1


def get_build_directory_for_extension(name: str) -> Path:
    build_dir = Path(_get_build_directory("nncf/" + name, verbose=False)) / torch.__version__
    if not build_dir.exists():
        nncf_logger.debug(f"Creating build directory: {str(build_dir)}")
        build_dir.mkdir(parents=True, exist_ok=True)
    return build_dir


class ExtensionLoader(ABC):
    @classmethod
    @abstractmethod
    def extension_type(cls):
        pass

    @classmethod
    @abstractmethod
    def load(cls):
        pass

    @classmethod
    @abstractmethod
    def name(cls) -> str:
        pass

    @classmethod
    def get_build_dir(cls) -> str:
        return str(get_build_directory_for_extension(cls.name()))


class ExtensionLoaderTimeoutException(Exception):
    """Raised when the extension takes too long to load"""


class ExtensionNamespace:
    """
    Provides lazy loading of the underlying extension, i.e. on the first request of a function from the extension.
    """

    def __init__(self, loader: ExtensionLoader):
        """
        :param loader: The extension loader.
        """
        self._loaded_namespace = None
        self._loader = loader

    def get(self, fn_name: str) -> Callable:
        """
        Returns the callable object corresponding to a function from the extension, loading the extension first if
        necessary.
        :param fn_name: A function name as normally accessible from the object return by torch extension's native
          .load() method.
        :return: A callable object corresponding to the requested function.
        """
        if self._loaded_namespace is None:
            timeout = int(os.environ.get(EXTENSION_LOAD_TIMEOUT_ENV_VAR, DEFAULT_EXTENSION_LOAD_TIMEOUT))
            timeout = timeout if timeout > 0 else None
<<<<<<< HEAD
            nncf_logger.info(f"Compiling and loading torch extension: {self._loader.name()}...")
            try:
                pool = ThreadPool(processes=1)
                async_result = pool.apply_async(self._loader.load)
                self._loaded_namespace = async_result.get(timeout=timeout)
            except MPTimeoutError as error:
                msg = textwrap.dedent(
                    f"""\
                    The extension load function failed to execute within {timeout} seconds.
                    This may be due to leftover lock files from the PyTorch C++ extension build process.
                    If this is the case, running the following command should help:
                        rm -rf {self._loader.get_build_dir()}
                    For a machine with poor performance, you may try increasing the time limit by setting the environment variable:
                        {EXTENSION_LOAD_TIMEOUT_ENV_VAR}=180
                    Or disable timeout by set:
                        {EXTENSION_LOAD_TIMEOUT_ENV_VAR}=0
                    For more information, see FAQ entry at: https://github.com/openvinotoolkit/nncf/blob/develop/docs/FAQ.md#importing-anything-from-nncftorch-hangs
                    """  # noqa: E501
                )
                raise ExtensionLoaderTimeoutException(msg) from error
            nncf_logger.info(f"Finished loading torch extension: {self._loader.name()}")
=======

            with extension_is_loading_info_log(self._loader.name()):
                try:
                    with warnings.catch_warnings():
                        warnings.filterwarnings("ignore", message="TORCH_CUDA_ARCH_LIST is not set")
                        pool = ThreadPool(processes=1)
                        async_result = pool.apply_async(self._loader.load)
                        self._loaded_namespace = async_result.get(timeout=timeout)
                except MPTimeoutError as error:
                    msg = textwrap.dedent(
                        f"""\
                        The extension load function failed to execute within {timeout} seconds.
                        This may be due to leftover lock files from the PyTorch C++ extension build process.
                        If this is the case, running the following command should help:
                            rm -rf {self._loader.get_build_dir()}
                        For a machine with poor performance, you may try increasing the time limit by setting the environment variable:
                            {EXTENSION_LOAD_TIMEOUT_ENV_VAR}=180
                        Or disable timeout by set:
                            {EXTENSION_LOAD_TIMEOUT_ENV_VAR}=0
                        For more information, see FAQ entry at: https://github.com/openvinotoolkit/nncf/blob/develop/docs/FAQ.md#importing-anything-from-nncftorch-hangs
                        """  # noqa: E501
                    )
                    raise ExtensionLoaderTimeoutException(msg) from error
>>>>>>> bb038590

        return getattr(self._loaded_namespace, fn_name)


def _force_build_extensions(ext_type: ExtensionsType):
    for class_type in EXTENSIONS.registry_dict.values():
        if class_type.extension_type() != ext_type:
            continue
        class_type.load()


@api(canonical_alias="nncf.torch.force_build_cpu_extensions")
def force_build_cpu_extensions():
    _force_build_extensions(ExtensionsType.CPU)


@api(canonical_alias="nncf.torch.force_build_cuda_extensions")
def force_build_cuda_extensions():
    _force_build_extensions(ExtensionsType.CUDA)


class CudaNotAvailableStub:
    def __getattr__(self, item):
        raise nncf.InstallationError(
            f"CUDA is not available on this machine. Check that the machine has a GPU and a proper "
            f"driver supporting CUDA {torch.version.cuda} is installed."
        )<|MERGE_RESOLUTION|>--- conflicted
+++ resolved
@@ -95,12 +95,13 @@
         if self._loaded_namespace is None:
             timeout = int(os.environ.get(EXTENSION_LOAD_TIMEOUT_ENV_VAR, DEFAULT_EXTENSION_LOAD_TIMEOUT))
             timeout = timeout if timeout > 0 else None
-<<<<<<< HEAD
             nncf_logger.info(f"Compiling and loading torch extension: {self._loader.name()}...")
             try:
-                pool = ThreadPool(processes=1)
-                async_result = pool.apply_async(self._loader.load)
-                self._loaded_namespace = async_result.get(timeout=timeout)
+                with warnings.catch_warnings():
+                    warnings.filterwarnings("ignore", message="TORCH_CUDA_ARCH_LIST is not set")
+                    pool = ThreadPool(processes=1)
+                    async_result = pool.apply_async(self._loader.load)
+                    self._loaded_namespace = async_result.get(timeout=timeout)
             except MPTimeoutError as error:
                 msg = textwrap.dedent(
                     f"""\
@@ -117,31 +118,6 @@
                 )
                 raise ExtensionLoaderTimeoutException(msg) from error
             nncf_logger.info(f"Finished loading torch extension: {self._loader.name()}")
-=======
-
-            with extension_is_loading_info_log(self._loader.name()):
-                try:
-                    with warnings.catch_warnings():
-                        warnings.filterwarnings("ignore", message="TORCH_CUDA_ARCH_LIST is not set")
-                        pool = ThreadPool(processes=1)
-                        async_result = pool.apply_async(self._loader.load)
-                        self._loaded_namespace = async_result.get(timeout=timeout)
-                except MPTimeoutError as error:
-                    msg = textwrap.dedent(
-                        f"""\
-                        The extension load function failed to execute within {timeout} seconds.
-                        This may be due to leftover lock files from the PyTorch C++ extension build process.
-                        If this is the case, running the following command should help:
-                            rm -rf {self._loader.get_build_dir()}
-                        For a machine with poor performance, you may try increasing the time limit by setting the environment variable:
-                            {EXTENSION_LOAD_TIMEOUT_ENV_VAR}=180
-                        Or disable timeout by set:
-                            {EXTENSION_LOAD_TIMEOUT_ENV_VAR}=0
-                        For more information, see FAQ entry at: https://github.com/openvinotoolkit/nncf/blob/develop/docs/FAQ.md#importing-anything-from-nncftorch-hangs
-                        """  # noqa: E501
-                    )
-                    raise ExtensionLoaderTimeoutException(msg) from error
->>>>>>> bb038590
 
         return getattr(self._loaded_namespace, fn_name)
 
