--- conflicted
+++ resolved
@@ -20,10 +20,7 @@
 from nncf.torch.extensions import EXTENSIONS
 from nncf.torch.extensions import CudaNotAvailableStub
 from nncf.torch.extensions import ExtensionLoader
-<<<<<<< HEAD
 from nncf.torch.extensions import ExtensionLoaderTimeoutException
-=======
->>>>>>> d35f502d
 from nncf.torch.extensions import ExtensionNamespace
 from nncf.torch.extensions import ExtensionsType
 
@@ -57,15 +54,6 @@
     @classmethod
     def load(cls):
         try:
-<<<<<<< HEAD
-            retval = torch.utils.cpp_extension.load(cls.name(),
-                          CPU_EXT_SRC_LIST,
-                          extra_include_paths=EXT_INCLUDE_DIRS,
-                          build_directory=cls.get_build_dir(),
-                          verbose=False)
-        except ExtensionLoaderTimeoutException as e:
-            raise e
-=======
             retval = torch.utils.cpp_extension.load(
                 cls.name(),
                 CPU_EXT_SRC_LIST,
@@ -73,7 +61,8 @@
                 build_directory=cls.get_build_dir(),
                 verbose=False,
             )
->>>>>>> d35f502d
+        except ExtensionLoaderTimeoutException as e:
+            raise e
         except Exception as e:  # pylint:disable=broad-except
             nncf_logger.warning(
                 f"Could not compile CPU binarization extensions. "
@@ -98,15 +87,6 @@
     @classmethod
     def load(cls):
         try:
-<<<<<<< HEAD
-            return torch.utils.cpp_extension.load(cls.name(),
-                        CUDA_EXT_SRC_LIST,
-                        extra_include_paths=EXT_INCLUDE_DIRS,
-                        build_directory=cls.get_build_dir(),
-                        verbose=False)
-        except ExtensionLoaderTimeoutException as e:
-            raise e
-=======
             return torch.utils.cpp_extension.load(
                 cls.name(),
                 CUDA_EXT_SRC_LIST,
@@ -114,7 +94,8 @@
                 build_directory=cls.get_build_dir(),
                 verbose=False,
             )
->>>>>>> d35f502d
+        except ExtensionLoaderTimeoutException as e:
+            raise e
         except (subprocess.CalledProcessError, OSError, RuntimeError) as e:
             assert torch.cuda.is_available()
             raise RuntimeError(
