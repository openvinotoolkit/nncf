--- conflicted
+++ resolved
@@ -170,71 +170,6 @@
                                                                 num_bn_forget_steps)
             bn_adaptation_runner.run(bn_adaptation_args.data_loader, num_bn_adaptation_steps)
 
-<<<<<<< HEAD
-    def export_model(self,
-                     save_path: str,
-                     input_names: Optional[List[str]] = None,
-                     output_names: Optional[List[str]] = None,
-                     model_args = None) -> None:
-        """
-        Used to export the compressed model for inference into the ONNX format.
-        Makes method-specific preparations of the model graph,
-        (e.g. removing auxiliary layers that were used for the model compression),
-        then exports the model and dumps it into the output file.
-        Parameters:
-            `save_path` - a path to the file for the exported model to be saved into.
-            `input_names` - list of input tensors names (optional).
-            `output_names` - list of output tensors names (optional).
-            `model_args` - tuple of additional positional and keyword arguments which are
-                required for the model's `forward` during export. Should be specified in
-                the following format:
-                    - (a, b, {'x': None, 'y': y}) for positional and keyword arguments
-                    - (a, b, {}) for positional arguments only
-                    - ({'x': None, 'y': y},) for keyword arguments only
-        """
-        if model_args is None:
-            model_args = ({},)
-
-        self.prepare_for_export()
-        model = self._model.eval().cpu()
-        input_tensor_list = []
-        for info in self._model.input_infos:
-            single_batch_info = copy(info)
-            input_shape = tuple([1] + list(info.shape)[1:])
-            single_batch_info.shape = input_shape
-            input_tensor_list.append(create_mock_tensor(single_batch_info, "cpu"))
-        original_forward = model.forward
-        args = model_args[:-1]
-        kwargs = model_args[-1]
-        model.forward = partial(model.forward, *args, **kwargs)
-        # pylint:disable=unexpected-keyword-arg
-        with torch.no_grad():
-            # Should call this, otherwise the operations executed during export will end up in graph
-            model.disable_dynamic_graph_building()
-            torch.onnx.export(model, tuple(input_tensor_list),
-                              save_path, input_names=input_names,
-                              output_names=output_names,
-                              enable_onnx_checker=False,
-                              opset_version=10,
-                              training=True)  # Do not fuse Conv+BN in ONNX. May cause dropout nodes to appear in ONNX
-            model.enable_dynamic_graph_building()
-        model.forward = original_forward
-
-    def disable_scheduler(self):
-        self._scheduler = StubCompressionScheduler()
-        self._scheduler.target_level = 0.0
-
-    @property
-    def compression_rate(self) -> float:
-        raise NotImplementedError
-
-    @compression_rate.setter
-    def compression_rate(self, compression_rate: float) -> None:
-        raise NotImplementedError
-
-
-=======
->>>>>>> a8825819
 
 class PTCompressionAlgorithmBuilder(CompressionAlgorithmBuilder):
     """
