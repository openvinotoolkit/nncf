--- conflicted
+++ resolved
@@ -197,13 +197,8 @@
             Optional[str]:
         target_edge_name = None
         if transformation.target_point.type == TargetType.OPERATION_WITH_WEIGHTS:
-<<<<<<< HEAD
-            node = onnx_graph.get_node_by_name(transformation.target_point.target_node_name)
-            target_edge_name, _ = onnx_graph.get_weight_tensor(node)
-=======
             target_edge_name = onnx_graph.get_node_edge_names(transformation.target_point.target_node_name)['input'][
                 transformation.target_point.port_id]
->>>>>>> 682af155
         elif transformation.target_point.type == TargetType.PRE_LAYER_OPERATION:
             target_edge_name = onnx_graph.get_node_edge_names(transformation.target_point.target_node_name)['input'][
                 transformation.target_point.port_id]
