--- conflicted
+++ resolved
@@ -38,7 +38,6 @@
     DEFAULT_TENSOR_SHAPE = [1]
 
     @staticmethod
-<<<<<<< HEAD
     def _preprocess_model(model: onnx.ModelProto) -> onnx.ModelProto:
         model = GraphConverter._add_input_from_initializer(model)
         model = GraphConverter._replace_empty_node_name(model)
@@ -130,30 +129,6 @@
         return model
 
     @staticmethod
-    def _is_valid_onnx_metatype(node: NodeProto) -> bool:
-        """
-        Checks whether the node has the metatype which should be added to the NNCFGraph.
-        :param node: Node to be checked.
-        :return: True if the metatype is valid and False if not.
-        """
-        node_type = node.op_type
-        metatype = ONNX_OPERATION_METATYPES.get_operator_metatype_by_op_name(node_type)
-        if metatype == ONNXConstantMetatype:  # We don't need to quantize Constants
-            nncf_logger.debug('The metatype is ONNXConstantMetatype, which in not quantizable. Skipping this node.')
-            return False
-        if metatype == UnknownMetatype:
-            node_name = node.name
-            nncf_logger.warning(
-                'The node with name {} with type {} was mapped to UnknownMetatype,'
-                ' which means that there was not registered such NNCF metatype. '
-                'Please, Inform the NNCF developers about this message.'.format(
-                    node_name, node_type))
-            return True
-        return True
-
-    @staticmethod
-=======
->>>>>>> 1fdff594
     def _get_tensor_shape(onnx_graph: onnx.GraphProto, tensor: Union[str, onnx.ValueInfoProto]) -> List[int]:
         """
         Returns the shape of the 'tensor'.
