"""
 Copyright (c) 2022 Intel Corporation
 Licensed under the Apache License, Version 2.0 (the "License");
 you may not use this file except in compliance with the License.
 You may obtain a copy of the License at
      http://www.apache.org/licenses/LICENSE-2.0
 Unless required by applicable law or agreed to in writing, software
 distributed under the License is distributed on an "AS IS" BASIS,
 WITHOUT WARRANTIES OR CONDITIONS OF ANY KIND, either express or implied.
 See the License for the specific language governing permissions and
 limitations under the License.
"""

from nncf.common.graph.patterns import GraphPattern
from nncf.common.graph.patterns import HWFusedPatterns

from nncf.experimental.onnx.hardware.pattern_operations import LINEAR_OPERATIONS
from nncf.experimental.onnx.hardware.pattern_operations import BATCH_NORMALIZATION_OPERATIONS
from nncf.experimental.onnx.hardware.pattern_operations import ATOMIC_ACTIVATIONS_OPERATIONS
from nncf.experimental.onnx.hardware.pattern_operations import ARITHMETIC_OPERATIONS

from nncf.experimental.onnx.hardware.patterns import create_swish_activation
from nncf.experimental.onnx.hardware.patterns import create_input_preprocessing_pattern
from nncf.experimental.onnx.hardware.patterns import create_decomposed_batch_norm
from nncf.experimental.onnx.hardware.patterns import create_scale_shift


def _get_onnx_hw_fused_patterns() -> HWFusedPatterns:
    hw_fused_patterns = HWFusedPatterns()

    linear_ops = GraphPattern()
    linear_ops.add_node(**LINEAR_OPERATIONS)
    hw_fused_patterns.register(linear_ops, LINEAR_OPERATIONS['label'], match=False)

    batch_norm = GraphPattern()
    batch_norm.add_node(**BATCH_NORMALIZATION_OPERATIONS)
    decomposed_batch_norm = create_decomposed_batch_norm()
    batch_norms = batch_norm | decomposed_batch_norm
    hw_fused_patterns.register(batch_norms, BATCH_NORMALIZATION_OPERATIONS['label'], match=False)

    atomic_activations = GraphPattern()
    atomic_activations.add_node(**ATOMIC_ACTIVATIONS_OPERATIONS)
    swish = create_swish_activation()
    activations = atomic_activations | swish
    hw_fused_patterns.register(activations, 'ACTIVATIONS', match=False)

    arithmetic_ops = GraphPattern()
    arithmetic_ops.add_node(**ARITHMETIC_OPERATIONS)
    hw_fused_patterns.register(arithmetic_ops, ARITHMETIC_OPERATIONS['label'], match=False)

    batch_norm_activations_permutation = batch_norms + activations | \
                                         activations + batch_norms | \
                                         batch_norms | activations
<<<<<<< HEAD

    arithmetic_bn_act_permutation = arithmetic_ops + batch_norm_activations_permutation

    hw_fused_patterns.register(linear_ops + batch_norm_activations_permutation, 'LINEAR + BN_ACT_PERM',
                               match=True)
    hw_fused_patterns.register(linear_ops + arithmetic_ops, 'LINEAR + ARITHMETIC',
                               match=True)

=======

    hw_fused_patterns.register(linear_ops + batch_norm_activations_permutation, 'LINEAR + BN_ACT_PERM',
                               match=True)
    hw_fused_patterns.register(linear_ops + arithmetic_ops, 'LINEAR + ARITHMETIC', match=True)
>>>>>>> 60f713fb
    hw_fused_patterns.register(batch_norms + activations, 'BN + ACTIVATIONS', match=True)
    hw_fused_patterns.register(activations + batch_norms, 'ACTIVATIONS + BN', match=True)
    hw_fused_patterns.register(arithmetic_ops + batch_norm_activations_permutation,
                               'ARITHMETIC + BN_ACT_PERM', match=True)

    hw_fused_patterns.register(linear_ops + arithmetic_bn_act_permutation,
                               'LINEAR + ARITHMETIC + BN_ACT_PERM', match=True)

    input_preprocessing_pattern = create_input_preprocessing_pattern()
    hw_fused_patterns.register(input_preprocessing_pattern,
                               'INPUT_PREPROCESSING', match=True)

    scale_shift = create_scale_shift()
    hw_fused_patterns.register(scale_shift, 'SCALE_SHIFT', match=True)

    return hw_fused_patterns


ONNX_HW_FUSED_PATTERNS = _get_onnx_hw_fused_patterns()<|MERGE_RESOLUTION|>--- conflicted
+++ resolved
@@ -51,21 +51,12 @@
     batch_norm_activations_permutation = batch_norms + activations | \
                                          activations + batch_norms | \
                                          batch_norms | activations
-<<<<<<< HEAD
 
     arithmetic_bn_act_permutation = arithmetic_ops + batch_norm_activations_permutation
 
     hw_fused_patterns.register(linear_ops + batch_norm_activations_permutation, 'LINEAR + BN_ACT_PERM',
                                match=True)
-    hw_fused_patterns.register(linear_ops + arithmetic_ops, 'LINEAR + ARITHMETIC',
-                               match=True)
-
-=======
-
-    hw_fused_patterns.register(linear_ops + batch_norm_activations_permutation, 'LINEAR + BN_ACT_PERM',
-                               match=True)
     hw_fused_patterns.register(linear_ops + arithmetic_ops, 'LINEAR + ARITHMETIC', match=True)
->>>>>>> 60f713fb
     hw_fused_patterns.register(batch_norms + activations, 'BN + ACTIVATIONS', match=True)
     hw_fused_patterns.register(activations + batch_norms, 'ACTIVATIONS + BN', match=True)
     hw_fused_patterns.register(arithmetic_ops + batch_norm_activations_permutation,
