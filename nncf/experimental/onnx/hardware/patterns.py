--- conflicted
+++ resolved
@@ -34,10 +34,6 @@
     pattern.add_edge(input_pattern_node_2, mul_node_2)
     pattern.add_edge(sigmoid_node_2, mul_node_2)
 
-<<<<<<< HEAD
-    pattern.add_edge(input_pattern_node, sigmoid_node)
-    pattern.add_edge(input_pattern_node, mul_node)
-    pattern.add_edge(sigmoid_node, mul_node)
     return pattern
 
 
@@ -68,6 +64,4 @@
 
     pattern.add_edge(model_input_node_4, mul_node_4)
 
-=======
->>>>>>> dbfa544c
     return pattern