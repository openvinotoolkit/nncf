--- conflicted
+++ resolved
@@ -17,7 +17,6 @@
 from nncf.common.quantization.structs import QuantizationMode
 from nncf.common.quantization.structs import QuantizerConfig
 from nncf.common.tensor_statistics.statistics import MinMaxTensorStatistic
-from nncf.common.logging import nncf_logger
 
 
 @dataclass
@@ -107,14 +106,8 @@
     # The weight is restricted to have only signed range.
     tensor_type = np.int8
     if quantizer_config.signedness_to_force is not None and not quantizer_config.signedness_to_force:
-<<<<<<< HEAD
-        nncf_logger.warning('The HW expects to have signed quantization of weights, '
-                       'while the quantizer configuration for weights contains signedness_to_force=False.')
-        tensor_type = np.uint8
-=======
         raise ValueError('The HW expects to have signed quantization of weights, '
                          'while the quantizer configuration for weights contains signedness_to_force=False.')
->>>>>>> 22f10c9b
     input_high = np.amax(weight_tensor, axis=axes)
     input_low = np.amin(weight_tensor, axis=axes)
     level_low, level_high = get_level_low_level_high(tensor_type, quantizer_config.num_bits)
@@ -137,19 +130,9 @@
     """
     input_low = np.array(statistics.min_values)
     input_high = np.array(statistics.max_values)
-<<<<<<< HEAD
-    tensor_type = None
-    if quantizer_config.signedness_to_force is None:
-        tensor_type = np.uint8 if np.all(input_low >= 0) else np.int8
-    elif quantizer_config.signedness_to_force:
-        tensor_type = np.int8
-    elif not quantizer_config.signedness_to_force:
-        tensor_type = np.uint8
-=======
     tensor_type = np.uint8 if np.all(input_low >= 0) else np.int8
     if quantizer_config.signedness_to_force is not None:
         tensor_type = np.int8 if quantizer_config.signedness_to_force else np.uint8
->>>>>>> 22f10c9b
     level_low, level_high = get_level_low_level_high(tensor_type, quantizer_config.num_bits)
     scales, zero_points = calculate_scale_zero_point(input_high, input_low, level_low, level_high,
                                                      quantizer_config.mode)
