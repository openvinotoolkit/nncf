"""
 Copyright (c) 2022 Intel Corporation
 Licensed under the Apache License, Version 2.0 (the "License");
 you may not use this file except in compliance with the License.
 You may obtain a copy of the License at
      http://www.apache.org/licenses/LICENSE-2.0
 Unless required by applicable law or agreed to in writing, software
 distributed under the License is distributed on an "AS IS" BASIS,
 WITHOUT WARRANTIES OR CONDITIONS OF ANY KIND, either express or implied.
 See the License for the specific language governing permissions and
 limitations under the License.
"""

from typing import TypeVar

from copy import deepcopy

from nncf import Dataset
from nncf.common.utils.logger import logger as nncf_logger
from nncf.common.utils.backend import BackendType
from nncf.common.utils.backend import get_backend
<<<<<<< HEAD
=======
from nncf.experimental.quantization.telemetry_extractors import CompressionStartedFromBuilder

>>>>>>> 1fdff594
from nncf.quantization.algorithms.algorithm import Algorithm
from nncf.common.tensor_statistics.aggregator import StatisticsAggregator
from nncf.telemetry import tracked_function
from nncf.telemetry.events import NNCF_ONNX_CATEGORY

TModel = TypeVar('TModel')


class CompressionBuilder:
    """
    The main class applies the compression algorithms to the model according to their order.
    """

    def __init__(self):
        self.algorithms = []

    def add_algorithm(self, algorithm: Algorithm) -> None:
        """
        Adds the algorithm to the pipeline.
        """
        self.algorithms.append(algorithm)

    def _create_statistics_aggregator(self,
                                      dataset: Dataset,
                                      backend: BackendType) -> StatisticsAggregator:
        """
        Creates backend-specific StatisticsAggregator.

        :param engine: engine for the model execution
        :param dataset: dataset for the statistics collection and validation
        :param model_transformer: backend-specific ModelTransformerBase instance
        :param backend: model backend type for the further differentiations
        :return: backnd-specific StatisticsAggregator
        """
        if backend == BackendType.ONNX:
            from nncf.experimental.onnx.statistics.aggregator import \
                ONNXStatisticsAggregator
            return ONNXStatisticsAggregator(dataset)
        return None

<<<<<<< HEAD
=======
    def _get_prepared_model_for_compression(self, model: TModel, backend: BackendType) -> TModel:
        if backend == BackendType.ONNX:
            from nncf.experimental.onnx.model_normalizer import ONNXModelNormalizer
            return ONNXModelNormalizer.normalize_model(model, self.convert_opset_version)

        return None

    @tracked_function(NNCF_ONNX_CATEGORY, [CompressionStartedFromBuilder(argname="self"), ])
>>>>>>> 1fdff594
    def apply(self, model: TModel, dataset: Dataset) -> TModel:
        """
        Apply compression algorithms to the 'model'.

        1) Prepare the original model. This step is essential for some backends, e.g. ONNX
        2) Creates subalgorithms, which is essential for some composite algorithms such as PostTrainingQuantization
        2) Creates default Engine if it wasn't provided.
        3) Creates StatisticsAggregator.
        4) Get layers for statistics collection from algorithms.
        5) Collect all statistics.
        6) Apply algorithms.
        """
        if not self.algorithms:
            nncf_logger.info('There are no algorithms added. The original model will be returned.')
            return model

        _model = deepcopy(model)
        backend = get_backend(_model)

        # TODO (KodiaqQ): Remove after ONNX is removed from experimental
        if backend == BackendType.ONNX:
            nncf_logger.warning('You are using experimental ONNX backend for the Post-training quantization.')

        statistics_aggregator = self._create_statistics_aggregator(dataset, backend)

        for algorithm in self.algorithms:
            statistic_points = algorithm.get_statistic_points(_model)
            statistics_aggregator.register_stastistic_points(statistic_points)

        statistics_aggregator.collect_statistics(_model)

        for algorithm in self.algorithms:
            modified_model = algorithm.apply(_model, statistics_aggregator.statistic_points)
        return modified_model<|MERGE_RESOLUTION|>--- conflicted
+++ resolved
@@ -19,11 +19,8 @@
 from nncf.common.utils.logger import logger as nncf_logger
 from nncf.common.utils.backend import BackendType
 from nncf.common.utils.backend import get_backend
-<<<<<<< HEAD
-=======
 from nncf.experimental.quantization.telemetry_extractors import CompressionStartedFromBuilder
 
->>>>>>> 1fdff594
 from nncf.quantization.algorithms.algorithm import Algorithm
 from nncf.common.tensor_statistics.aggregator import StatisticsAggregator
 from nncf.telemetry import tracked_function
@@ -64,17 +61,7 @@
             return ONNXStatisticsAggregator(dataset)
         return None
 
-<<<<<<< HEAD
-=======
-    def _get_prepared_model_for_compression(self, model: TModel, backend: BackendType) -> TModel:
-        if backend == BackendType.ONNX:
-            from nncf.experimental.onnx.model_normalizer import ONNXModelNormalizer
-            return ONNXModelNormalizer.normalize_model(model, self.convert_opset_version)
-
-        return None
-
     @tracked_function(NNCF_ONNX_CATEGORY, [CompressionStartedFromBuilder(argname="self"), ])
->>>>>>> 1fdff594
     def apply(self, model: TModel, dataset: Dataset) -> TModel:
         """
         Apply compression algorithms to the 'model'.
