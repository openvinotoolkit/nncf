# Copyright (c) 2023 Intel Corporation
# Licensed under the Apache License, Version 2.0 (the "License");
# you may not use this file except in compliance with the License.
# You may obtain a copy of the License at
#      http://www.apache.org/licenses/LICENSE-2.0
# Unless required by applicable law or agreed to in writing, software
# distributed under the License is distributed on an "AS IS" BASIS,
# WITHOUT WARRANTIES OR CONDITIONS OF ANY KIND, either express or implied.
# See the License for the specific language governing permissions and
# limitations under the License.

from contextlib import AbstractContextManager
from typing import List, Optional, Tuple, Union

from nncf.experimental.tensor.dispatcher import WrapperType
from nncf.experimental.tensor.dispatcher import tensor_dispatch
from nncf.experimental.tensor.enums import TensorDataType
from nncf.experimental.tensor.enums import TensorDeviceType
from nncf.experimental.tensor.tensor import Tensor


@tensor_dispatch(wrapper_type=WrapperType.TensorToAny)
def device(a: Tensor) -> TensorDeviceType:
    """
    Return the device of the tensor.

    :param a: The input tensor.
    :return: The device of the tensor.
    """


@tensor_dispatch()
def squeeze(a: Tensor, axis: Optional[Union[int, Tuple[int, ...]]] = None) -> Tensor:
    """
    Remove axes of length one from a.

    :param a: The input tensor.
    :param axis: Selects a subset of the entries of length one in the shape.
    :return: The input array, but with all or a subset of the dimensions of length 1 removed.
      This is always a itself or a view into a. Note that if all axes are squeezed,
      the result is a 0d array and not a scalar.
    """


@tensor_dispatch()
def flatten(a: Tensor) -> Tensor:
    """
    Return a copy of the tensor collapsed into one dimension.

    :param a: The input tensor.
    :return: A copy of the input tensor, flattened to one dimension.
    """


<<<<<<< HEAD
@tensor_dispatch()
def max(a: Tensor, axis: Optional[Union[int, Tuple[int, ...]]] = None) -> Tensor:  # pylint: disable=redefined-builtin
=======
@functools.singledispatch
@_tensor_guard
def max(a: Tensor, axis: Optional[Union[int, Tuple[int, ...]]] = None, keepdims: Optional[bool] = False) -> Tensor:
>>>>>>> 51aac276
    """
    Return the maximum of an array or maximum along an axis.

    :param a: The input tensor.
    :param axis: Axis or axes along which to operate. By default, flattened input is used.
    :param keepdim: If this is set to True, the axes which are reduced are left in the result as dimensions with size
        one. With this option, the result will broadcast correctly against the input array. False, by default.
    :return: Maximum of a.
    """
<<<<<<< HEAD


@tensor_dispatch()
def min(a: Tensor, axis: Optional[Union[int, Tuple[int, ...]]] = None) -> Tensor:  # pylint: disable=redefined-builtin
=======
    return Tensor(max(a.data, axis, keepdims))


@functools.singledispatch
@_tensor_guard
def min(a: Tensor, axis: Optional[Union[int, Tuple[int, ...]]] = None, keepdims: Optional[bool] = False) -> Tensor:
>>>>>>> 51aac276
    """
    Return the minimum of an array or minimum along an axis.

    :param a: The input tensor.
    :param axis: Axis or axes along which to operate. By default, flattened input is used.
    :param keepdim: If this is set to True, the axes which are reduced are left in the result as dimensions with size
        one. With this option, the result will broadcast correctly against the input array. False, by default.
    :return: Minimum of a.
    """
<<<<<<< HEAD


@tensor_dispatch()
def abs(a: Tensor) -> Tensor:  # pylint: disable=redefined-builtin
=======
    return Tensor(min(a.data, axis, keepdims))


@functools.singledispatch
@_tensor_guard
def abs(a: Tensor) -> Tensor:
>>>>>>> 51aac276
    """
    Calculate the absolute value element-wise.

    :param a: The input tensor.
    :return: A tensor containing the absolute value of each element in x.
    """


@tensor_dispatch()
def astype(a: Tensor, dtype: TensorDataType) -> Tensor:
    """
    Copy of the tensor, cast to a specified type.

    :param a: The input tensor.
    :param dtype: Type code or data type to which the tensor is cast.

    :return: Copy of the tensor in specified type.
    """


@tensor_dispatch()
def dtype(a: Tensor) -> TensorDataType:
    """
    Return data type of the tensor.

    :param a: The input tensor.
    :return: The data type of the tensor.
    """


@tensor_dispatch()
def reshape(a: Tensor, shape: Tuple[int, ...]) -> Tensor:
    """
    Gives a new shape to a tensor without changing its data.

    :param a: Tensor to be reshaped.
    :param shape: The new shape should be compatible with the original shape.
    :return: Reshaped tensor.
    """


<<<<<<< HEAD
@tensor_dispatch()
def all(a: Tensor, axis: Optional[Union[int, Tuple[int, ...]]] = None) -> Tensor:  # pylint: disable=redefined-builtin
=======
@functools.singledispatch
@_tensor_guard
def all(a: Tensor, axis: Optional[Union[int, Tuple[int, ...]]] = None) -> Tensor:
>>>>>>> 51aac276
    """
    Test whether all tensor elements along a given axis evaluate to True.

    :param a: The input tensor.
    :param axis: Axis or axes along which a logical AND reduction is performed.
    :return: A new boolean or tensor.
    """


@tensor_dispatch()
def allclose(
    a: Tensor, b: Union[Tensor, float], rtol: float = 1e-05, atol: float = 1e-08, equal_nan: bool = False
) -> Tensor:
    """
    Returns True if two arrays are element-wise equal within a tolerance.

    :param a: The first input tensor.
    :param b: The second input tensor.
    :param rtol: The relative tolerance parameter, defaults to 1e-05.
    :param atol: The absolute tolerance parameter, defaults to 1e-08.
    :param equal_nan: Whether to compare NaN`s as equal. If True,
      NaN`s in a will be considered equal to NaN`s in b in the output array.
      Defaults to False.
    :return: True if the two arrays are equal within the given tolerance, otherwise False.
    """


<<<<<<< HEAD
@tensor_dispatch()
def any(a: Tensor, axis: Optional[Union[int, Tuple[int, ...]]] = None) -> Tensor:  # pylint: disable=redefined-builtin
=======
@functools.singledispatch
@_tensor_guard
def any(a: Tensor, axis: Optional[Union[int, Tuple[int, ...]]] = None) -> Tensor:
>>>>>>> 51aac276
    """
    Test whether any tensor elements along a given axis evaluate to True.

    :param a: The input tensor.
    :param axis: Axis or axes along which a logical OR reduction is performed.
    :return: A new boolean or tensor.
    """


@tensor_dispatch()
def count_nonzero(a: Tensor, axis: Optional[Union[int, Tuple[int, ...]]] = None) -> Tensor:
    """
    Counts the number of non-zero values in the tensor input.

    :param a: The tensor for which to count non-zeros.
    :param axis: Axis or tuple of axes along which to count non-zeros.
    :return: Number of non-zero values in the tensor along a given axis.
      Otherwise, the total number of non-zero values in the tensor is returned.
    """


@tensor_dispatch(wrapper_type=WrapperType.TensorToAny)
def isempty(a: Tensor) -> bool:
    """
    Return True if input tensor is empty.

    :param a: The input tensor.
    :return: True if tensor is empty, otherwise False.
    """


@tensor_dispatch()
def isclose(
    a: Tensor, b: Union[Tensor, float], rtol: float = 1e-05, atol: float = 1e-08, equal_nan: bool = False
) -> Tensor:
    """
    Returns a boolean array where two arrays are element-wise equal within a tolerance.

    :param a: The first input tensor.
    :param b: The second input tensor.
    :param rtol: The relative tolerance parameter, defaults to 1e-05.
    :param atol: The absolute tolerance parameter, defaults to 1e-08.
    :param equal_nan: Whether to compare NaN`s as equal. If True,
      NaN`s in a will be considered equal to NaN`s in b in the output array.
      Defaults to False.
    :return: Returns a boolean tensor of where a and b are equal within the given tolerance.
    """


@tensor_dispatch()
def maximum(x1: Tensor, x2: Union[Tensor, float]) -> Tensor:
    """
    Element-wise maximum of tensor elements.

    :param x1: The first input tensor.
    :param x2: The second input tensor.
    :return: Output tensor.
    """


@tensor_dispatch()
def minimum(x1: Tensor, x2: Union[Tensor, float]) -> Tensor:
    """
    Element-wise minimum of tensor elements.

    :param x1: The first input tensor.
    :param x2: The second input tensor.
    :return: Output tensor.
    """


@tensor_dispatch()
def ones_like(a: Tensor) -> Tensor:
    """
    Return a tensor of ones with the same shape and type as a given tensor.

    :param a: The shape and data-type of a define these same attributes of the returned tensor.
    :return: Tensor of ones with the same shape and type as a.
    """


@tensor_dispatch()
def where(condition: Tensor, x: Union[Tensor, float], y: Union[Tensor, float]) -> Tensor:
    """
    Return elements chosen from x or y depending on condition.

    :param condition: Where True, yield x, otherwise yield y.
    :param x: Value at indices where condition is True.
    :param y: Value at indices where condition is False.
    :return: A tensor with elements from x where condition is True, and elements from y elsewhere.
    """


@tensor_dispatch()
def zeros_like(a: Tensor) -> Tensor:
    """
    Return an tensor of zeros with the same shape and type as a given tensor.

    :param input: The shape and data-type of a define these same attributes of the returned tensor.
    :return: tensor of zeros with the same shape and type as a.
    """


@tensor_dispatch(wrapper_type=WrapperType.ListToTensor)
def stack(x: List[Tensor], axis: int = 0) -> Tensor:
    """
    Stacks a list of Tensors rank-R tensors into one Tensor rank-(R+1) tensor.

    :param x: List of Tensors.
    :param axis: The axis to stack along.
    :return: Stacked Tensor.
    """


@tensor_dispatch(wrapper_type=WrapperType.TensorToList)
def unstack(x: Tensor, axis: int = 0) -> List[Tensor]:
    """
    Unstack a Tensor into list.

    :param x: Tensor to unstack.
    :param axis: The axis to unstack along.
    :return: List of Tensor.
    """


@tensor_dispatch()
def moveaxis(a: Tensor, source: Union[int, Tuple[int, ...]], destination: Union[int, Tuple[int, ...]]) -> Tensor:
    """
    Move axes of an array to new positions.

    :param a: The array whose axes should be reordered.
    :param source: Original positions of the axes to move. These must be unique.
    :param destination: Destination positions for each of the original axes. These must also be unique.
    :return: Array with moved axes.
    """


@tensor_dispatch()
def mean(a: Tensor, axis: Optional[Union[int, Tuple[int, ...]]] = None, keepdims: bool = False) -> Tensor:
    """
    Compute the arithmetic mean along the specified axis.

    :param a: Array containing numbers whose mean is desired.
    :param axis: Axis or axes along which the means are computed.
    :param keepdims: Destination positions for each of the original axes. These must also be unique.
    :return: Array with moved axes.
    """


<<<<<<< HEAD
@tensor_dispatch()
def round(a: Tensor, decimals: int = 0) -> Tensor:  # pylint: disable=redefined-builtin
=======
@functools.singledispatch
@_tensor_guard
def round(a: Tensor, decimals=0) -> Tensor:
>>>>>>> 51aac276
    """
    Evenly round to the given number of decimals.

    :param a: Input data.
    :param decimals: Number of decimal places to round to (default: 0). If decimals is negative,
      it specifies the number of positions to the left of the decimal point.
    :return: An array of the same type as a, containing the rounded values.
    """


@tensor_dispatch(wrapper_type=WrapperType.TensorToAny)
def disable_error_handling(a: Tensor) -> AbstractContextManager:
    """
    Return context manager that disable handling of floating-point errors.

    :param a: Tensor to detect backend.
    :return: An context Manager.
    """


def _initialize_backends():
    import nncf.experimental.tensor.numpy_functions

    try:
        import nncf.experimental.tensor.torch_functions  # noqa: F401
    except ImportError:
        pass


_initialize_backends()<|MERGE_RESOLUTION|>--- conflicted
+++ resolved
@@ -52,36 +52,21 @@
     """
 
 
-<<<<<<< HEAD
-@tensor_dispatch()
-def max(a: Tensor, axis: Optional[Union[int, Tuple[int, ...]]] = None) -> Tensor:  # pylint: disable=redefined-builtin
-=======
-@functools.singledispatch
-@_tensor_guard
+@tensor_dispatch()
 def max(a: Tensor, axis: Optional[Union[int, Tuple[int, ...]]] = None, keepdims: Optional[bool] = False) -> Tensor:
->>>>>>> 51aac276
     """
     Return the maximum of an array or maximum along an axis.
 
     :param a: The input tensor.
     :param axis: Axis or axes along which to operate. By default, flattened input is used.
-    :param keepdim: If this is set to True, the axes which are reduced are left in the result as dimensions with size
+    :param keepdims: If this is set to True, the axes which are reduced are left in the result as dimensions with size
         one. With this option, the result will broadcast correctly against the input array. False, by default.
     :return: Maximum of a.
     """
-<<<<<<< HEAD
-
-
-@tensor_dispatch()
-def min(a: Tensor, axis: Optional[Union[int, Tuple[int, ...]]] = None) -> Tensor:  # pylint: disable=redefined-builtin
-=======
-    return Tensor(max(a.data, axis, keepdims))
-
-
-@functools.singledispatch
-@_tensor_guard
+
+
+@tensor_dispatch()
 def min(a: Tensor, axis: Optional[Union[int, Tuple[int, ...]]] = None, keepdims: Optional[bool] = False) -> Tensor:
->>>>>>> 51aac276
     """
     Return the minimum of an array or minimum along an axis.
 
@@ -91,19 +76,10 @@
         one. With this option, the result will broadcast correctly against the input array. False, by default.
     :return: Minimum of a.
     """
-<<<<<<< HEAD
-
-
-@tensor_dispatch()
-def abs(a: Tensor) -> Tensor:  # pylint: disable=redefined-builtin
-=======
-    return Tensor(min(a.data, axis, keepdims))
-
-
-@functools.singledispatch
-@_tensor_guard
+
+
+@tensor_dispatch()
 def abs(a: Tensor) -> Tensor:
->>>>>>> 51aac276
     """
     Calculate the absolute value element-wise.
 
@@ -145,14 +121,8 @@
     """
 
 
-<<<<<<< HEAD
-@tensor_dispatch()
-def all(a: Tensor, axis: Optional[Union[int, Tuple[int, ...]]] = None) -> Tensor:  # pylint: disable=redefined-builtin
-=======
-@functools.singledispatch
-@_tensor_guard
+@tensor_dispatch()
 def all(a: Tensor, axis: Optional[Union[int, Tuple[int, ...]]] = None) -> Tensor:
->>>>>>> 51aac276
     """
     Test whether all tensor elements along a given axis evaluate to True.
 
@@ -180,14 +150,8 @@
     """
 
 
-<<<<<<< HEAD
-@tensor_dispatch()
-def any(a: Tensor, axis: Optional[Union[int, Tuple[int, ...]]] = None) -> Tensor:  # pylint: disable=redefined-builtin
-=======
-@functools.singledispatch
-@_tensor_guard
+@tensor_dispatch()
 def any(a: Tensor, axis: Optional[Union[int, Tuple[int, ...]]] = None) -> Tensor:
->>>>>>> 51aac276
     """
     Test whether any tensor elements along a given axis evaluate to True.
 
@@ -337,14 +301,8 @@
     """
 
 
-<<<<<<< HEAD
-@tensor_dispatch()
-def round(a: Tensor, decimals: int = 0) -> Tensor:  # pylint: disable=redefined-builtin
-=======
-@functools.singledispatch
-@_tensor_guard
-def round(a: Tensor, decimals=0) -> Tensor:
->>>>>>> 51aac276
+@tensor_dispatch()
+def round(a: Tensor, decimals: int = 0) -> Tensor:
     """
     Evenly round to the given number of decimals.
 
