# Copyright (c) 2024 Intel Corporation
# Licensed under the Apache License, Version 2.0 (the "License");
# you may not use this file except in compliance with the License.
# You may obtain a copy of the License at
#      http://www.apache.org/licenses/LICENSE-2.0
# Unless required by applicable law or agreed to in writing, software
# distributed under the License is distributed on an "AS IS" BASIS,
# WITHOUT WARRANTIES OR CONDITIONS OF ANY KIND, either express or implied.
# See the License for the specific language governing permissions and
# limitations under the License.

from typing import Any, List, Optional, Tuple, Union

import numpy as np
import torch

from nncf.experimental.tensor import TensorDataType
from nncf.experimental.tensor import TensorDeviceType
from nncf.experimental.tensor.definitions import TypeInfo
from nncf.experimental.tensor.functions import numeric as numeric

DTYPE_MAP = {
    TensorDataType.float16: torch.float16,
    TensorDataType.float32: torch.float32,
    TensorDataType.float64: torch.float64,
    TensorDataType.int8: torch.int8,
    TensorDataType.int32: torch.int32,
    TensorDataType.int64: torch.int64,
    TensorDataType.uint8: torch.uint8,
}

DTYPE_MAP_REV = {v: k for k, v in DTYPE_MAP.items()}


@numeric.device.register
def _(a: torch.Tensor) -> TensorDeviceType:
    DEVICE_MAP = {
        "cpu": TensorDeviceType.CPU,
        "cuda": TensorDeviceType.GPU,
    }
    return DEVICE_MAP[a.device.type]


@numeric.squeeze.register
def _(a: torch.Tensor, axis: Optional[Union[int, Tuple[int, ...]]] = None) -> torch.Tensor:
    if axis is None:
        return a.squeeze()
    if isinstance(axis, Tuple) and any(a.shape[i] != 1 for i in axis):
        # Make Numpy behavior, torch.squeeze skips axes that are not equal to one..
        raise ValueError("Cannot select an axis to squeeze out which has size not equal to one")
    return a.squeeze(axis)


@numeric.flatten.register
def _(a: torch.Tensor) -> torch.Tensor:
    return a.flatten()


@numeric.max.register
def _(a: torch.Tensor, axis: Optional[Union[int, Tuple[int, ...]]] = None, keepdims: bool = False) -> torch.Tensor:
    # Analog of numpy.max is torch.amax
    if axis is None:
        return torch.amax(a)
    return torch.amax(a, dim=axis, keepdim=keepdims)


@numeric.min.register
def _(a: torch.Tensor, axis: Optional[Union[int, Tuple[int, ...]]] = None, keepdims: bool = False) -> torch.Tensor:
    # Analog of numpy.min is torch.amin
    if axis is None:
        return torch.amin(a)
    return torch.amin(a, dim=axis, keepdim=keepdims)


@numeric.abs.register
def _(a: torch.Tensor) -> torch.Tensor:
    return torch.absolute(a)


@numeric.astype.register
def _(a: torch.Tensor, dtype: TensorDataType) -> torch.Tensor:
    return a.type(DTYPE_MAP[dtype])


@numeric.dtype.register
def _(a: torch.Tensor) -> TensorDataType:
    return DTYPE_MAP_REV[a.dtype]


@numeric.reshape.register
def _(a: torch.Tensor, shape: Tuple[int, ...]) -> torch.Tensor:
    return a.reshape(shape)


@numeric.all.register
def _(a: torch.Tensor, axis: Optional[Union[int, Tuple[int, ...]]] = None) -> torch.Tensor:
    if axis is None:
        return torch.all(a)
    return torch.all(a, dim=axis)


@numeric.allclose.register
def _(
    a: torch.Tensor, b: Union[torch.Tensor, float], rtol: float = 1e-05, atol: float = 1e-08, equal_nan: bool = False
) -> bool:
    if not isinstance(b, torch.Tensor):
        b = torch.tensor(b, device=a.device)
    return torch.allclose(a, b, rtol=rtol, atol=atol, equal_nan=equal_nan)


@numeric.any.register
def _(a: torch.Tensor, axis: Optional[Union[int, Tuple[int, ...]]] = None) -> torch.Tensor:
    if axis is None:
        return torch.any(a)
    return torch.any(a, dim=axis)


@numeric.count_nonzero.register
def _(a: torch.Tensor, axis: Optional[Union[int, Tuple[int, ...]]] = None) -> torch.Tensor:
    return torch.count_nonzero(a, dim=axis)


@numeric.isempty.register
def _(a: torch.Tensor) -> bool:
    return a.numel() == 0


@numeric.isclose.register
def _(
    a: torch.Tensor, b: Union[torch.Tensor, float], rtol: float = 1e-05, atol: float = 1e-08, equal_nan: bool = False
) -> torch.Tensor:
    if not isinstance(b, torch.Tensor):
        b = torch.tensor(b, device=a.device)
    return torch.isclose(a, b, atol=atol, rtol=rtol, equal_nan=equal_nan)


@numeric.maximum.register
def _(x1: torch.Tensor, x2: Union[torch.Tensor, float]) -> torch.Tensor:
    if not isinstance(x2, torch.Tensor):
        x2 = torch.tensor(x2, device=x1.data.device)
    return torch.maximum(x1, x2)


@numeric.minimum.register
def _(x1: torch.Tensor, x2: Union[torch.Tensor, float]) -> torch.Tensor:
    if not isinstance(x2, torch.Tensor):
        x2 = torch.tensor(x2, device=x1.data.device)
    return torch.minimum(x1, x2)


@numeric.ones_like.register
def _(a: torch.Tensor) -> torch.Tensor:
    return torch.ones_like(a)


@numeric.where.register
def _(
    condition: torch.Tensor, x: Union[torch.Tensor, float, bool], y: Union[torch.Tensor, float, bool]
) -> torch.Tensor:
    return torch.where(condition, x, y)


@numeric.zeros_like.register
def _(a: torch.Tensor) -> torch.Tensor:
    return torch.zeros_like(a)


@numeric.stack.register
def _(x: List[torch.Tensor], axis: int = 0) -> List[torch.Tensor]:
    return torch.stack(x, dim=axis)


@numeric.unstack.register
def _(x: torch.Tensor, axis: int = 0) -> List[torch.Tensor]:
    if not list(x.shape):
        x = x.unsqueeze(0)
    return torch.unbind(x, dim=axis)


@numeric.moveaxis.register
def _(a: torch.Tensor, source: Union[int, Tuple[int, ...]], destination: Union[int, Tuple[int, ...]]) -> torch.Tensor:
    return torch.moveaxis(a, source, destination)


@numeric.mean.register
def _(
    a: torch.Tensor,
    axis: Union[int, Tuple[int, ...]] = None,
    keepdims: bool = False,
    dtype: Optional[TensorDataType] = None,
) -> torch.Tensor:
    dtype = DTYPE_MAP[dtype] if dtype else None
    return torch.mean(a, dim=axis, keepdim=keepdims, dtype=dtype)


@numeric.round.register
def _(a: torch.Tensor, decimals=0) -> torch.Tensor:
    return torch.round(a, decimals=decimals)


@numeric.power.register
def _(a: torch.Tensor, exponent: Union[torch.Tensor, float]) -> torch.Tensor:
    return torch.pow(a, exponent=exponent)


@numeric.quantile.register
def _(
    a: torch.Tensor,
    q: Union[float, List[float]],
    axis: Optional[Union[int, Tuple[int]]] = None,
    keepdims: Optional[bool] = None,
) -> torch.Tensor:
    device = a.device
    # See https://github.com/pytorch/pytorch/issues/61582
    # https://github.com/pytorch/pytorch/issues/64947
    if a.numel() <= 16_000_000 and isinstance(axis, int) and a.dtype in [torch.float32, torch.float64]:
        return torch.quantile(
            a,
            torch.tensor(q, dtype=a.dtype, device=a.device),
            axis,
            keepdims,
        ).type(torch.float64)
    return torch.tensor(np.quantile(a.detach().cpu().numpy(), q=q, axis=axis, keepdims=keepdims)).to(device)


@numeric.clip.register
def _(a: torch.Tensor, a_min: Union[torch.Tensor, float], a_max: Union[torch.Tensor, float]) -> torch.Tensor:
    return torch.clip(a, a_min, a_max)


@numeric.finfo.register
def _(a: torch.Tensor) -> TypeInfo:
    ti = torch.finfo(a.dtype)
    return TypeInfo(ti.eps, ti.max, ti.min)


@numeric.as_tensor_like.register
def _(a: torch.Tensor, data: Any) -> torch.Tensor:
    return torch.as_tensor(data, device=a.device)


@numeric.item.register
def _(a: torch.Tensor) -> Union[int, float, bool]:
    return a.item()


@numeric.sum.register
def _(a: torch.Tensor, axis: Optional[Union[int, Tuple[int, ...]]] = None, keepdims: bool = False) -> torch.Tensor:
    return torch.sum(a, dim=axis, keepdim=keepdims)


@numeric.multiply.register
def _(x1: torch.Tensor, x2: Union[torch.Tensor, float]) -> torch.Tensor:
    return torch.multiply(x1, x2)


@numeric.var.register
def _(
    a: torch.Tensor, axis: Optional[Union[int, Tuple[int, ...]]] = None, keepdims: bool = False, ddof: int = 0
) -> torch.Tensor:
    return torch.var(a, dim=axis, keepdim=keepdims, correction=ddof)


@numeric.size.register
def _(a: torch.Tensor) -> int:
    return torch.numel(a)


@numeric.matmul.register
def _(x1: torch.Tensor, x2: torch.Tensor) -> torch.Tensor:
    return torch.matmul(x1, x2)


@numeric.unsqueeze.register
def _(a: torch.Tensor, axis: Optional[Union[int, Tuple[int, ...]]] = None) -> torch.Tensor:
    return torch.unsqueeze(a, dim=axis)


@numeric.transpose.register
def _(a: torch.Tensor, axes: Optional[Tuple[int, ...]] = None) -> torch.Tensor:
    return a.t()


<<<<<<< HEAD
@numeric.argsort.register
def _(a: torch.Tensor, axis: Optional[int] = -1) -> torch.Tensor:
    if axis is None:
        return torch.argsort(a.flatten())
    return torch.argsort(a, dim=axis)
=======
@numeric.argsort.register(torch.Tensor)
def _(a: torch.Tensor, axis: int = -1, descending=False, stable=False) -> torch.Tensor:
    return torch.argsort(a, dim=axis, descending=descending, stable=stable)


@numeric.diag.register(torch.Tensor)
def _(a: torch.Tensor, k: int = 0) -> torch.Tensor:
    return torch.diag(a, diagonal=k)
>>>>>>> 66b381c2
<|MERGE_RESOLUTION|>--- conflicted
+++ resolved
@@ -281,19 +281,11 @@
     return a.t()
 
 
-<<<<<<< HEAD
 @numeric.argsort.register
-def _(a: torch.Tensor, axis: Optional[int] = -1) -> torch.Tensor:
-    if axis is None:
-        return torch.argsort(a.flatten())
-    return torch.argsort(a, dim=axis)
-=======
-@numeric.argsort.register(torch.Tensor)
 def _(a: torch.Tensor, axis: int = -1, descending=False, stable=False) -> torch.Tensor:
     return torch.argsort(a, dim=axis, descending=descending, stable=stable)
 
 
-@numeric.diag.register(torch.Tensor)
+@numeric.diag.register
 def _(a: torch.Tensor, k: int = 0) -> torch.Tensor:
-    return torch.diag(a, diagonal=k)
->>>>>>> 66b381c2
+    return torch.diag(a, diagonal=k)