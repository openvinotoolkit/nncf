# Copyright (c) 2024 Intel Corporation
# Licensed under the Apache License, Version 2.0 (the "License");
# you may not use this file except in compliance with the License.
# You may obtain a copy of the License at
#      http://www.apache.org/licenses/LICENSE-2.0
# Unless required by applicable law or agreed to in writing, software
# distributed under the License is distributed on an "AS IS" BASIS,
# WITHOUT WARRANTIES OR CONDITIONS OF ANY KIND, either express or implied.
# See the License for the specific language governing permissions and
# limitations under the License.

import functools
from collections import deque
from typing import Any, Callable, List, Optional, Tuple, Union

import numpy as np

from nncf.experimental.tensor.definitions import TensorBackend
from nncf.experimental.tensor.definitions import TensorDataType
from nncf.experimental.tensor.definitions import TensorDeviceType
from nncf.experimental.tensor.definitions import TypeInfo
from nncf.experimental.tensor.functions.dispatcher import dispatch_list
from nncf.experimental.tensor.functions.dispatcher import get_numeric_backend_fn
from nncf.experimental.tensor.functions.dispatcher import tensor_guard
from nncf.experimental.tensor.tensor import Tensor
from nncf.experimental.tensor.tensor import unwrap_tensor_data


@functools.singledispatch
@tensor_guard
def device(a: Tensor) -> TensorDeviceType:
    """
    Return the device of the tensor.

    :param a: The input tensor.
    :return: The device of the tensor.
    """
    return device(a.data)


@functools.singledispatch
@tensor_guard
def backend(a: Tensor) -> TensorBackend:
    """
    Return the backend of the tensor.

    :param a: The input tensor.
    :return: The backend of the tensor.
    """
    return backend(a.data)


@functools.singledispatch
@tensor_guard
def squeeze(a: Tensor, axis: Optional[Union[int, Tuple[int, ...]]] = None) -> Tensor:
    """
    Remove axes of length one from a.

    :param a: The input tensor.
    :param axis: Selects a subset of the entries of length one in the shape.
    :return: The input array, but with all or a subset of the dimensions of length 1 removed.
      This is always a itself or a view into a. Note that if all axes are squeezed,
      the result is a 0d array and not a scalar.
    """
    return Tensor(squeeze(a.data, axis=axis))


@functools.singledispatch
@tensor_guard
def flatten(a: Tensor) -> Tensor:
    """
    Return a copy of the tensor collapsed into one dimension.

    :param a: The input tensor.
    :return: A copy of the input tensor, flattened to one dimension.
    """
    return Tensor(flatten(a.data))


@functools.singledispatch
@tensor_guard
def max(a: Tensor, axis: Optional[Union[int, Tuple[int, ...]]] = None, keepdims: bool = False) -> Tensor:
    """
    Return the maximum of an array or maximum along an axis.

    :param a: The input tensor.
    :param axis: Axis or axes along which to operate. By default, flattened input is used.
    :param keepdim: If this is set to True, the axes which are reduced are left in the result as dimensions with size
        one. With this option, the result will broadcast correctly against the input array. False, by default.
    :return: Maximum of a.
    """
    return Tensor(max(a.data, axis, keepdims))


@functools.singledispatch
@tensor_guard
def min(a: Tensor, axis: Optional[Union[int, Tuple[int, ...]]] = None, keepdims: bool = False) -> Tensor:
    """
    Return the minimum of an array or minimum along an axis.

    :param a: The input tensor.
    :param axis: Axis or axes along which to operate. By default, flattened input is used.
    :param keepdim: If this is set to True, the axes which are reduced are left in the result as dimensions with size
        one. With this option, the result will broadcast correctly against the input array. False, by default.
    :return: Minimum of a.
    """
    return Tensor(min(a.data, axis, keepdims))


@functools.singledispatch
@tensor_guard
def abs(a: Tensor) -> Tensor:
    """
    Calculate the absolute value element-wise.

    :param a: The input tensor.
    :return: A tensor containing the absolute value of each element in x.
    """
    return Tensor(abs(a.data))


@functools.singledispatch
@tensor_guard
def astype(a: Tensor, data_type: TensorDataType) -> Tensor:
    """
    Copy of the tensor, cast to a specified type.

    :param a: The input tensor.
    :param dtype: Type code or data type to which the tensor is cast.

    :return: Copy of the tensor in specified type.
    """
    return Tensor(astype(a.data, data_type))


@functools.singledispatch
@tensor_guard
def dtype(a: Tensor) -> TensorDataType:
    """
    Return data type of the tensor.

    :param a: The input tensor.
    :return: The data type of the tensor.
    """
    return dtype(a.data)


@functools.singledispatch
@tensor_guard
def reshape(a: Tensor, shape: Tuple[int, ...]) -> Tensor:
    """
    Gives a new shape to a tensor without changing its data.

    :param a: Tensor to be reshaped.
    :param shape: The new shape should be compatible with the original shape.
    :return: Reshaped tensor.
    """
    return Tensor(reshape(a.data, shape))


@functools.singledispatch
@tensor_guard
def all(a: Tensor, axis: Optional[Union[int, Tuple[int, ...]]] = None) -> Tensor:
    """
    Test whether all tensor elements along a given axis evaluate to True.

    :param a: The input tensor.
    :param axis: Axis or axes along which a logical AND reduction is performed.
    :return: A new tensor.
    """
    return Tensor(all(a.data, axis=axis))


@functools.singledispatch
@tensor_guard
def allclose(
    a: Tensor, b: Union[Tensor, float], rtol: float = 1e-05, atol: float = 1e-08, equal_nan: bool = False
) -> bool:
    """
    Returns True if two arrays are element-wise equal within a tolerance.

    :param a: The first input tensor.
    :param b: The second input tensor.
    :param rtol: The relative tolerance parameter, defaults to 1e-05.
    :param atol: The absolute tolerance parameter, defaults to 1e-08.
    :param equal_nan: Whether to compare NaN`s as equal. If True,
      NaN`s in a will be considered equal to NaN`s in b in the output array.
      Defaults to False.
    :return: True if the two arrays are equal within the given tolerance, otherwise False.
    """
    return allclose(a.data, unwrap_tensor_data(b), rtol=rtol, atol=atol, equal_nan=equal_nan)


@functools.singledispatch
@tensor_guard
def any(a: Tensor, axis: Optional[Union[int, Tuple[int, ...]]] = None) -> Tensor:
    """
    Test whether any tensor elements along a given axis evaluate to True.

    :param a: The input tensor.
    :param axis: Axis or axes along which a logical OR reduction is performed.
    :return: A new tensor.
    """
    return Tensor(any(a.data, axis))


@functools.singledispatch
@tensor_guard
def count_nonzero(a: Tensor, axis: Optional[Union[int, Tuple[int, ...]]] = None) -> Tensor:
    """
    Counts the number of non-zero values in the tensor input.

    :param a: The tensor for which to count non-zeros.
    :param axis: Axis or tuple of axes along which to count non-zeros.
    :return: Number of non-zero values in the tensor along a given axis.
      Otherwise, the total number of non-zero values in the tensor is returned.
    """
    return Tensor(count_nonzero(a.data, axis))


@functools.singledispatch
@tensor_guard
def isempty(a: Tensor) -> bool:
    """
    Return True if input tensor is empty.

    :param a: The input tensor.
    :return: True if tensor is empty, otherwise False.
    """
    return isempty(a.data)


@functools.singledispatch
@tensor_guard
def isclose(
    a: Tensor, b: Union[Tensor, float], rtol: float = 1e-05, atol: float = 1e-08, equal_nan: bool = False
) -> Tensor:
    """
    Returns a boolean array where two arrays are element-wise equal within a tolerance.

    :param a: The first input tensor.
    :param b: The second input tensor.
    :param rtol: The relative tolerance parameter, defaults to 1e-05.
    :param atol: The absolute tolerance parameter, defaults to 1e-08.
    :param equal_nan: Whether to compare NaN`s as equal. If True,
      NaN`s in a will be considered equal to NaN`s in b in the output array.
      Defaults to False.
    :return: Returns a boolean tensor of where a and b are equal within the given tolerance.
    """
    return Tensor(
        isclose(
            a.data,
            unwrap_tensor_data(b),
            rtol=rtol,
            atol=atol,
            equal_nan=equal_nan,
        )
    )


@functools.singledispatch
@tensor_guard
def maximum(x1: Tensor, x2: Union[Tensor, float]) -> Tensor:
    """
    Element-wise maximum of tensor elements.

    :param x1: The first input tensor.
    :param x2: The second input tensor.
    :return: Output tensor.
    """
    return Tensor(maximum(x1.data, unwrap_tensor_data(x2)))


@functools.singledispatch
@tensor_guard
def minimum(x1: Tensor, x2: Union[Tensor, float]) -> Tensor:
    """
    Element-wise minimum of tensor elements.

    :param x1: The first input tensor.
    :param x2: The second input tensor.
    :return: Output tensor.
    """
    return Tensor(minimum(x1.data, unwrap_tensor_data(x2)))


@functools.singledispatch
@tensor_guard
def ones_like(a: Tensor) -> Tensor:
    """
    Return a tensor of ones with the same shape and type as a given tensor.

    :param a: The shape and data-type of a define these same attributes of the returned tensor.
    :return: Tensor of ones with the same shape and type as a.
    """
    return Tensor(ones_like(a.data))


@functools.singledispatch
@tensor_guard
def where(condition: Tensor, x: Union[Tensor, float], y: Union[Tensor, float]) -> Tensor:
    """
    Return elements chosen from x or y depending on condition.

    :param condition: Where True, yield x, otherwise yield y.
    :param x: Value at indices where condition is True.
    :param y: Value at indices where condition is False.
    :return: A tensor with elements from x where condition is True, and elements from y elsewhere.
    """
    return Tensor(
        where(
            condition.data,
            unwrap_tensor_data(x),
            unwrap_tensor_data(y),
        )
    )


@functools.singledispatch
@tensor_guard
def zeros_like(a: Tensor) -> Tensor:
    """
    Return an tensor of zeros with the same shape and type as a given tensor.

    :param input: The shape and data-type of a define these same attributes of the returned tensor.
    :return: tensor of zeros with the same shape and type as a.
    """
    return Tensor(zeros_like(a.data))


@functools.singledispatch
def stack(x: List[Tensor], axis: int = 0) -> Tensor:
    """
    Stacks a list of Tensors rank-R tensors into one Tensor rank-(R+1) tensor.

    :param x: List of Tensors.
    :param axis: The axis to stack along.
    :return: Stacked Tensor.
    """
    if isinstance(x, (list, deque)):
        return Tensor(dispatch_list(stack, x, axis=axis))
    raise NotImplementedError(f"Function `stack` is not implemented for {type(x)}")


@functools.singledispatch
def concatenate(x: List[Tensor], axis: int = 0) -> Tensor:
    """
    Join a sequence of arrays along an existing axis.

    :param x: The arrays must have the same shape, except in the dimension corresponding to axis.
    :param axis: The axis along which the arrays will be joined. Default is 0.
    :return: The concatenated array.
    """
    if isinstance(x, (list, deque)):
        return Tensor(dispatch_list(concatenate, x, axis=axis))
    raise NotImplementedError(f"Function `concatenate` is not implemented for {type(x)}")


@functools.singledispatch
@tensor_guard
def unstack(a: Tensor, axis: int = 0) -> List[Tensor]:
    """
    Unstack a Tensor into list.

    :param a: Tensor to unstack.
    :param axis: The axis to unstack along.
    :return: List of Tensor.
    """
    res = unstack(a.data, axis=axis)
    return [Tensor(i) for i in res]


@functools.singledispatch
@tensor_guard
def moveaxis(a: Tensor, source: Union[int, Tuple[int, ...]], destination: Union[int, Tuple[int, ...]]) -> Tensor:
    """
    Move axes of an array to new positions.

    :param a: The array whose axes should be reordered.
    :param source: Original positions of the axes to move. These must be unique.
    :param destination: Destination positions for each of the original axes. These must also be unique.
    :return: Array with moved axes.
    """
    return Tensor(moveaxis(a.data, source, destination))


@functools.singledispatch
@tensor_guard
def mean(
    a: Tensor, axis: Optional[Union[int, Tuple[int, ...]]] = None, keepdims: bool = False, dtype: TensorDataType = None
) -> Tensor:
    """
    Compute the arithmetic mean along the specified axis.

    :param a: Array containing numbers whose mean is desired.
    :param axis: Axis or axes along which the means are computed.
    :param keepdims: Destination positions for each of the original axes. These must also be unique.
    :param dtype: Type to use in computing the mean.
    :return: Array with moved axes.
    """
    return Tensor(mean(a.data, axis, keepdims, dtype))


@functools.singledispatch
@tensor_guard
def median(a: Tensor, axis: Optional[Union[int, Tuple[int, ...]]] = None, keepdims: bool = False) -> Tensor:
    """
    Compute the arithmetic median along the specified axis.

    :param a: Array containing numbers whose median is desired.
    :param axis: Axis or axes along which the medians are computed.
    :param keepdims: Destination positions for each of the original axes. These must also be unique.
    :return: Array with moved axes.
    """
    return Tensor(median(a.data, axis, keepdims))


@functools.singledispatch
@tensor_guard
def round(a: Tensor, decimals=0) -> Tensor:
    """
    Evenly round to the given number of decimals.

    :param a: Input data.
    :param decimals: Number of decimal places to round to (default: 0). If decimals is negative,
      it specifies the number of positions to the left of the decimal point.
    :return: An array of the same type as a, containing the rounded values.
    """
    return Tensor(round(a.data, decimals))


@functools.singledispatch
@tensor_guard
def power(a: Tensor, exponent: Union[Tensor, float]) -> Tensor:
    """
    Takes the power of each element in input with exponent and returns a tensor with the result.
    Exponent can be either a single float number or a broadcastable Tensor. In case exponent is
    a brodcastable tensor, the exponent is being broadcasted and the return tensor contains
    the power of each element in input with exponent elementwise.

    :param a: Input data.
    :param exponent: Exponent value.
    :return: The result of the power of each element in input with given exponent.
    """
    return Tensor(power(a.data, unwrap_tensor_data(exponent)))


@functools.singledispatch
@tensor_guard
def quantile(
    a: Tensor,
    q: Union[float, List[float]],
    axis: Optional[Union[int, Tuple[int]]] = None,
    keepdims: bool = False,
) -> Tensor:
    """
    Compute the quantile(s) of the data along the specified axis.

    :param a: Given tensor.
    :params q: Quantile or sequence of quantiles to compute, which must be between
        0 and 1 inclusive.
    :param axis: Axis or axes along which the quantiles are computed.
    :param keepdims: If True, the axes which are reduced are left in the result
        as dimensions with size one.
    :return: An tensor with quantiles, the first axis of the result corresponds
        to the quantiles, other axes of the result correspond to the quantiles values.
    """
    return Tensor(quantile(a.data, q, axis, keepdims))


@functools.singledispatch
@tensor_guard
def percentile(
    a: Tensor,
    q: Union[float, List[float]],
    axis: Union[int, Tuple[int, ...], List[int]],
    keepdims: bool = False,
) -> Tensor:
    """
    Compute the percentile(s) of the data along the specified axis.

    :param a: Given tensor.
    :params q: percentile or sequence of percentiles to compute, which must be between
        0 and 100 inclusive.
    :param axis: Axis or axes along which the percentiles are computed.
    :param keepdims: If True, the axes which are reduced are left in the result
        as dimensions with size one.
    :returns: The percentile(s) of the tensor elements.
    """
    return Tensor(percentile(a.data, q, axis, keepdims))


@functools.singledispatch
@tensor_guard
def _binary_op_nowarn(a: Tensor, b: Union[Tensor, float], operator_fn: Callable) -> Tensor:
    """
    Applies a binary operation with disable warnings.

    :param a: The first tensor.
    :param b: The second tensor.
    :param operator_fn: The binary operation function.
    :return: The result of the binary operation.
    """
    return Tensor(_binary_op_nowarn(a.data, unwrap_tensor_data(b), operator_fn))


@functools.singledispatch
@tensor_guard
def _binary_reverse_op_nowarn(a: Tensor, b: Union[Tensor, float], operator_fn: Callable) -> Tensor:
    """
    Applies a binary reverse operation with disable warnings.

    :param a: The first tensor.
    :param b: The second tensor.
    :param operator_fn: The binary operation function.
    :return: The result of the binary operation.
    """
    return Tensor(_binary_reverse_op_nowarn(a.data, unwrap_tensor_data(b), operator_fn))


@functools.singledispatch
@tensor_guard
def finfo(a: Tensor) -> TypeInfo:
    """
    Returns machine limits for tensor type.

    :param a: Tensor.
    :return: TypeInfo.
    """
    return finfo(a.data)


@functools.singledispatch
@tensor_guard
def clip(a: Tensor, a_min: Union[Tensor, float], a_max: Union[Tensor, float]) -> Tensor:
    """
    Clips all elements in input into the range [ a_min, a_max ]

    :param a: Tensor.
    :param a_min: A lower-bound of the range to be clamped to.
    :param a_max: An upper-bound of the range to be clamped to.
    :return: A clipped tensor with the elements of a, but where values < a_min are replaced with a_min,
        and those > a_max with a_max.
    """
    return Tensor(clip(a.data, unwrap_tensor_data(a_min), unwrap_tensor_data(a_max)))


@functools.singledispatch
@tensor_guard
def as_tensor_like(a: Tensor, data: Any) -> Tensor:
    """
    Converts the data into a tensor with the same data representation and hosted on the same device
    as the given tensor.

    :param a: A tensor for defining the data representation and the host device of the output tensor.
    :param data: Initial data for the tensor. Can be a list, tuple, NumPy ndarray, scalar, and other types.
    :return: A tensor with the same data representation and hosted on the same device as a,
        and which has been initialized with data.
    """
    return Tensor(as_tensor_like(a.data, data))


@functools.singledispatch
@tensor_guard
def item(a: Tensor) -> Union[int, float, bool]:
    """
    Returns the value of this tensor as a standard Python number. This only works for tensors with one element.

    :param a: Tensor.
    :return: The value of this tensor as a standard Python number
    """
    if isinstance(a.data, (int, float, bool)):
        return a.data
    return item(a.data)


@functools.singledispatch
@tensor_guard
def sum(a: Tensor, axis: Optional[Union[int, Tuple[int, ...]]] = None, keepdims: bool = False) -> Tensor:
    """
    Sum of tensor elements over a given axis.

    :param a: The input tensor.
    :param axis: Axis or axes along which a sum is performed. The default, axis=None, will sum all of the elements
        of the input tensor.
    :param keepdims: If this is set to True, the axes which are reduced are left in the result as dimensions
        with size one.
    :return: Returns the sum of all elements in the input tensor in the given axis.
    """
    return Tensor(sum(a.data, axis, keepdims))


@functools.singledispatch
@tensor_guard
def multiply(x1: Tensor, x2: Union[Tensor, float]) -> Tensor:
    """
    Multiply arguments element-wise.

    :param x1: The first input tensor.
    :param x2: The second input tensor or number.
    :return: The product of x1 and x2, element-wise.
    """
    return Tensor(multiply(x1.data, unwrap_tensor_data(x2)))


@functools.singledispatch
@tensor_guard
def var(a: Tensor, axis: Optional[Union[int, Tuple[int, ...]]] = None, keepdims: bool = False, ddof: int = 0) -> Tensor:
    """
    Compute the variance along the specified axis.

    :param a: The input tensor.
    :param axis: Axis or axes along which the variance is computed. The default is to compute the variance
        of the flattened tensor.
    :param keepdims: If this is set to True, the axes which are reduced are left in the result as dimensions
        with size one.
    :param ddof: “Delta Degrees of Freedom”: difference between the sample size and sample degrees of freedom.
        By default ddof is zero.
    :return: A new tensor containing the variance.
    """
    return Tensor(var(a.data, axis, keepdims, ddof))


@functools.singledispatch
@tensor_guard
def size(a: Tensor) -> int:
    """
    Return number of elements in the tensor.

    :param a: The input tensor
    :return: The size of the input tensor.
    """
    return size(a.data)


@functools.singledispatch
@tensor_guard
def matmul(x1: Tensor, x2: Union[Tensor, float]) -> Tensor:
    """
    Matrix multiplication.

    :param x1: The first input tensor.
    :param x2: The second input tensor or number.
    :return: The product of x1 and x2, matmul.
    """
    return Tensor(matmul(x1.data, unwrap_tensor_data(x2)))


@functools.singledispatch
@tensor_guard
def unsqueeze(a: Tensor, axis: Optional[Union[int, Tuple[int, ...]]] = None) -> Tensor:
    """
    Add axes of length one to a.

    :param a: The input tensor.
    :param axis: Selects a subset of the entries of length one in the shape.
    :return: The input array, but with expanded shape with len 1 defined in axis.
    """
    return Tensor(unsqueeze(a.data, axis=axis))


@functools.singledispatch
@tensor_guard
def transpose(a: Tensor, axes: Optional[Tuple[int, ...]] = None) -> Tensor:
    """
    Returns an array with axes transposed.

    :param a: The input tensor.
    :param axes: List of permutations or None.
    :return: A tensor with permuted axes.
    """
    return Tensor(transpose(a.data, axes=axes))


@functools.singledispatch
@tensor_guard
def argsort(a: Tensor, axis: int = -1, descending: bool = False, stable: bool = False) -> Tensor:
    """
    Returns the indices that would sort an array.

    :param a: The input tensor.
    :param axis: Axis along which to sort. The default is -1 (the last axis).
    :param descending: Controls the sorting order (ascending or descending).
    :param stable: If True then the sorting routine becomes stable, preserving the order of equivalent elements.
        If False, the relative order of values which compare equal is not guaranteed. True is slower.
    :return: A tensor of indices that sort a along the specified axis.
    """
    return Tensor(argsort(a.data, axis=axis, descending=descending, stable=stable))


@functools.singledispatch
@tensor_guard
def diag(a: Tensor, k: int = 0) -> Tensor:
    """
    Returns the indices that would sort an array.

    :param a: The input tensor.
    :param k: Diagonal in question. The default is 0. Use k > 0 for diagonals above the main diagonal, and k < 0
        for diagonals below the main diagonal.
    :return: A tensor with the extracted diagonal.
    """
    return Tensor(diag(a.data, k=k))


@functools.singledispatch
@tensor_guard
def logical_or(x1: Tensor, x2: Tensor) -> Tensor:
    """
    Computes the element-wise logical OR of the given input tensors.
    Zeros are treated as False and nonzeros are treated as True.

    :param x1: The input tensor.
    :param x2: The tensor to compute or with.
    :return: Result of elementwise or operation between input_ and other tensor.
    """
    return Tensor(logical_or(x1.data, unwrap_tensor_data(x2)))


@functools.singledispatch
@tensor_guard
def masked_mean(x: Tensor, mask: Tensor, axis: Union[int, Tuple[int, ...], List[int]], keepdims=False) -> Tensor:
    """
    Computes the masked mean of elements across given dimensions of Tensor.

    :param x: Tensor to reduce.
    :param mask: Boolean tensor that have the same shape as x. If an element in mask is True -
        it is skipped during the aggregation.
    :param axis: The dimensions to reduce.
    :param keepdims: If True, the axes which are reduced are left in the result
        as dimensions with size one.
    :return: Reduced Tensor.
    """
    return Tensor(masked_mean(x.data, mask.data, axis, keepdims))


@functools.singledispatch
@tensor_guard
def masked_median(x: Tensor, mask: Tensor, axis: Union[int, Tuple[int, ...], List[int]], keepdims=False) -> Tensor:
    """
    Computes the masked median of elements across given dimensions of Tensor.

    :param x: Tensor to reduce.
    :param axis: The dimensions to reduce.
    :param mask: Boolean tensor that have the same shape as x. If an element in mask is True -
        it is skipped during the aggregation.
    :param keepdims: If True, the axes which are reduced are left in the result
        as dimensions with size one.
    :return: Reduced Tensor.
    """
    return Tensor(masked_median(x.data, mask.data, axis, keepdims))


@functools.singledispatch
@tensor_guard
<<<<<<< HEAD
def expand_dims(a: Tensor, axis: Union[int, Tuple[int, ...], List[int]]) -> Tensor:
    """
    Expand the shape of an array.
    Insert a new axis that will appear at the axis position in the expanded array shape.

    :param a: Input array.
    :param axis: Position in the expanded axes where the new axis (or axes) is placed.

    :return: View of a with the number of dimensions increased.
    """
    return Tensor(expand_dims(a.data, axis))
=======
def clone(a: Tensor) -> Tensor:
    """
    Return a copy of the tensor.

    :param a: The input tensor.
    :return: The copied tensor.
    """
    return Tensor(clone(a.data))


@functools.singledispatch
@tensor_guard
def searchsorted(a: Tensor, v: Tensor, side: str = "left", sorter: Optional[Tensor] = None) -> Tensor:
    """
    Find indices where elements should be inserted to maintain order.

    Find the indices into a sorted tensor a such that, if the corresponding elements in v were inserted
    before the indices, the order of a would be preserved.

    :param a: 1-D tensor. If sorter is None, then it must be sorted in ascending order,
        otherwise sorter must be an array of indices that sort it.
    :param v: Values to insert into a.
    :param side: If 'left', the index of the first suitable location found is given.
        If 'right', return the last such index. Defaults to 'left'.
    :param sorter: Optional array of integer indices that sort array a into ascending order, defaults to None.
    :return: Tensor of insertion points with the same shape as v.
    """
    return Tensor(searchsorted(a.data, v.data, side, unwrap_tensor_data(sorter)))


def zeros(
    shape: Tuple[int, ...],
    *,
    backend: TensorBackend,
    dtype: Optional[TensorDataType] = None,
    device: Optional[TensorDeviceType] = None,
) -> Tensor:
    """
    Return a new array of given shape and type, filled with zeros.

    :param shape: Shape of the new array
    :param backend: The backend type for which the zero tensor is required.
    :param dtype: The data type of the returned tensor, If dtype is not given,
        then the default data type is determined by backend.
    :param device: The device on which the tensor will be allocated, If device is not given,
        then the default device is determined by backend.
    :return: A tensor filled with zeros of the specified shape and data type.
    """
    return Tensor(get_numeric_backend_fn("zeros", backend)(shape, dtype=dtype, device=device))


def arange(
    start: float,
    end: Optional[float] = None,
    step: float = 1,
    *,
    backend: TensorBackend,
    dtype: Optional[TensorDataType] = None,
    device: Optional[TensorDeviceType] = None,
) -> Tensor:
    """
    Returns a tensor with a sequence of numbers in the specified range.

    This function generates a tensor containing a sequence of numbers starting from
    `start` to `end` with a step size of `step`, using the specified backend.

    :param start: The starting value of the sequence.
    :param end: The end value of the sequence (exclusive). If None, the sequence will start at 0 and end at `start`.
    :param step: The step size between each value in the sequence, defaults to 1.
    :param backend: The backend type for which the tensor is required.
    :param dtype: The data type of the returned tensor If dtype is not given, infer the data type
        from the other input arguments.
    :param device: The device on which the tensor will be allocated, If device is not given,
        then the default device is determined by backend.
    :return: A tensor containing the sequence of numbers.
    """
    args = (0, start, step) if end is None else (start, end, step)
    return Tensor(get_numeric_backend_fn("arange", backend)(*args, dtype=dtype, device=device))


def from_numpy(ndarray: np.ndarray, *, backend: TensorBackend) -> Tensor:
    """
    Creates a Tensor from a numpy.ndarray, sharing the memory with the given NumPy array.

    :param ndarray: The numpy.ndarray to share memory with.
    :param backend: The backend type for which the tensor is required.
    :return: A Tensor object that shares memory with the NumPy array.
    """
    if backend == TensorBackend.numpy:
        return Tensor(ndarray)
    return Tensor(get_numeric_backend_fn("from_numpy", backend)(ndarray))
>>>>>>> 14b24a6b
<|MERGE_RESOLUTION|>--- conflicted
+++ resolved
@@ -752,7 +752,6 @@
 
 @functools.singledispatch
 @tensor_guard
-<<<<<<< HEAD
 def expand_dims(a: Tensor, axis: Union[int, Tuple[int, ...], List[int]]) -> Tensor:
     """
     Expand the shape of an array.
@@ -764,7 +763,8 @@
     :return: View of a with the number of dimensions increased.
     """
     return Tensor(expand_dims(a.data, axis))
-=======
+
+
 def clone(a: Tensor) -> Tensor:
     """
     Return a copy of the tensor.
@@ -855,5 +855,4 @@
     """
     if backend == TensorBackend.numpy:
         return Tensor(ndarray)
-    return Tensor(get_numeric_backend_fn("from_numpy", backend)(ndarray))
->>>>>>> 14b24a6b
+    return Tensor(get_numeric_backend_fn("from_numpy", backend)(ndarray))