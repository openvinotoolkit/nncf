# Copyright (c) 2023 Intel Corporation
# Licensed under the Apache License, Version 2.0 (the "License");
# you may not use this file except in compliance with the License.
# You may obtain a copy of the License at
#      http://www.apache.org/licenses/LICENSE-2.0
# Unless required by applicable law or agreed to in writing, software
# distributed under the License is distributed on an "AS IS" BASIS,
# WITHOUT WARRANTIES OR CONDITIONS OF ANY KIND, either express or implied.
# See the License for the specific language governing permissions and
# limitations under the License.

from contextlib import AbstractContextManager
from contextlib import nullcontext
from typing import List, Optional, Tuple, Union

import torch

from nncf.experimental.tensor import TensorDataType
from nncf.experimental.tensor import TensorDeviceType
from nncf.experimental.tensor import functions as fns

DTYPE_MAP = {
    TensorDataType.float16: torch.float16,
    TensorDataType.float32: torch.float32,
    TensorDataType.float64: torch.float64,
    TensorDataType.int8: torch.int8,
    TensorDataType.uint8: torch.uint8,
}

DTYPE_MAP_REV = {v: k for k, v in DTYPE_MAP.items()}


@fns.device.register(torch.Tensor)
def _(a: torch.Tensor) -> TensorDeviceType:
    DEVICE_MAP = {
        "cpu": TensorDeviceType.CPU,
        "cuda": TensorDeviceType.GPU,
    }
    return DEVICE_MAP[a.device.type]


@fns.squeeze.register(torch.Tensor)
def _(a: torch.Tensor, axis: Optional[Union[int, Tuple[int, ...]]] = None) -> torch.Tensor:
    if axis is None:
        return a.squeeze()
    if isinstance(axis, Tuple) and any(1 != a.shape[i] for i in axis):
        # Make Numpy behavior, torch.squeeze skips axes that are not equal to one..
        raise ValueError("Cannot select an axis to squeeze out which has size not equal to one")
    return a.squeeze(axis)


@fns.flatten.register(torch.Tensor)
def _(a: torch.Tensor) -> torch.Tensor:
    return a.flatten()


@fns.max.register(torch.Tensor)
def _(
    a: torch.Tensor, axis: Optional[Union[int, Tuple[int, ...]]] = None, keepdim: Optional[bool] = False
) -> torch.Tensor:
    # Analog of numpy.max is torch.amax
    if axis is None:
        return torch.amax(a)
    return torch.amax(a, dim=axis, keepdim=keepdim)


@fns.min.register(torch.Tensor)
def _(
    a: torch.Tensor, axis: Optional[Union[int, Tuple[int, ...]]] = None, keepdim: Optional[bool] = False
) -> torch.Tensor:
    # Analog of numpy.min is torch.amin
    if axis is None:
        return torch.amin(a)
    return torch.amin(a, dim=axis, keepdim=keepdim)


@fns.abs.register(torch.Tensor)
def _(a: torch.Tensor) -> torch.Tensor:
    return torch.absolute(a)


@fns.astype.register(torch.Tensor)
def _(a: torch.Tensor, dtype: TensorDataType) -> torch.Tensor:
    return a.type(DTYPE_MAP[dtype])


@fns.dtype.register(torch.Tensor)
def _(a: torch.Tensor) -> TensorDataType:
    return DTYPE_MAP_REV[a.dtype]


@fns.reshape.register(torch.Tensor)
def _(a: torch.Tensor, shape: Tuple[int, ...]) -> torch.Tensor:
    return a.reshape(shape)


@fns.all.register(torch.Tensor)
def _(a: torch.Tensor, axis: Optional[Union[int, Tuple[int, ...]]] = None) -> Union[torch.Tensor, bool]:
    if axis is None:
        return torch.all(a)
    return torch.all(a, dim=axis)


@fns.allclose.register(torch.Tensor)
def _(
    a: torch.Tensor, b: Union[torch.Tensor, float], rtol: float = 1e-05, atol: float = 1e-08, equal_nan: bool = False
) -> bool:
    if not isinstance(b, torch.Tensor):
        b = torch.tensor(b, device=a.device)
    return torch.allclose(a, b, rtol=rtol, atol=atol, equal_nan=equal_nan)


@fns.any.register(torch.Tensor)
def _(a: torch.Tensor, axis: Optional[Union[int, Tuple[int, ...]]] = None) -> Union[torch.Tensor, bool]:
    if axis is None:
        return torch.any(a)
    return torch.any(a, dim=axis)


@fns.count_nonzero.register(torch.Tensor)
def _(a: torch.Tensor, axis: Optional[Union[int, Tuple[int, ...]]] = None) -> torch.Tensor:
    return torch.count_nonzero(a, dim=axis)


@fns.isempty.register(torch.Tensor)
def _(a: torch.Tensor) -> bool:
    return a.numel() == 0


@fns.isclose.register(torch.Tensor)
def _(
    a: torch.Tensor, b: Union[torch.Tensor, float], rtol: float = 1e-05, atol: float = 1e-08, equal_nan: bool = False
):
    if not isinstance(b, torch.Tensor):
        b = torch.tensor(b, device=a.device)
    return torch.isclose(a, b, atol=atol, rtol=rtol, equal_nan=equal_nan)


@fns.maximum.register(torch.Tensor)
def _(x1: torch.Tensor, x2: Union[torch.Tensor, float]) -> torch.Tensor:
    if not isinstance(x2, torch.Tensor):
        x2 = torch.tensor(x2, device=x1.data.device)
    return torch.maximum(x1, x2)


@fns.minimum.register(torch.Tensor)
def _(x1: torch.Tensor, x2: Union[torch.Tensor, float]) -> torch.Tensor:
    if not isinstance(x2, torch.Tensor):
        x2 = torch.tensor(x2, device=x1.data.device)
    return torch.minimum(x1, x2)


@fns.ones_like.register(torch.Tensor)
def _(a: torch.Tensor) -> torch.Tensor:
    return torch.ones_like(a)


@fns.where.register(torch.Tensor)
def _(
    condition: torch.Tensor, x: Union[torch.Tensor, float, bool], y: Union[torch.Tensor, float, bool]
) -> torch.Tensor:
    return torch.where(condition, x, y)


@fns.zeros_like.register(torch.Tensor)
def _(a: torch.Tensor) -> torch.Tensor:
    return torch.zeros_like(a)


@fns.stack.register(torch.Tensor)
def _(x: List[torch.Tensor], axis: int = 0) -> List[torch.Tensor]:
    return torch.stack(x, dim=axis)


@fns.unstack.register(torch.Tensor)
def _(x: torch.Tensor, axis: int = 0) -> List[torch.Tensor]:
    if not list(x.shape):
        x = x.unsqueeze(0)
    return torch.unbind(x, dim=axis)


@fns.moveaxis.register(torch.Tensor)
def _(a: torch.Tensor, source: Union[int, Tuple[int, ...]], destination: Union[int, Tuple[int, ...]]) -> torch.Tensor:
    return torch.moveaxis(a, source, destination)


@fns.mean.register(torch.Tensor)
def _(a: torch.Tensor, axis: Union[int, Tuple[int, ...]] = None, keepdims: bool = False) -> torch.Tensor:
    return torch.mean(a, axis=axis, keepdims=keepdims)


@fns.round.register(torch.Tensor)
def _(a: torch.Tensor, decimals=0) -> torch.Tensor:
    return torch.round(a, decimals=decimals)


<<<<<<< HEAD
@fns.disable_error_handling.register(torch.Tensor)
def _(a: torch.Tensor) -> AbstractContextManager:
    return nullcontext
=======
@fns._binary_op_nowarn.register(torch.Tensor)
def _(a: torch.Tensor, b: Union[torch.Tensor, float], operator_fn: Callable) -> torch.Tensor:
    return operator_fn(a, b)


@fns._binary_reverse_op_nowarn.register(torch.Tensor)
def _(a: torch.Tensor, b: Union[torch.Tensor, float], operator_fn: Callable) -> torch.Tensor:
    return operator_fn(b, a)
>>>>>>> 51aac276
<|MERGE_RESOLUTION|>--- conflicted
+++ resolved
@@ -56,22 +56,16 @@
 
 @fns.max.register(torch.Tensor)
 def _(
-    a: torch.Tensor, axis: Optional[Union[int, Tuple[int, ...]]] = None, keepdim: Optional[bool] = False
+    a: torch.Tensor, axis: Optional[Union[int, Tuple[int, ...]]] = None, keepdims: Optional[bool] = False
 ) -> torch.Tensor:
-    # Analog of numpy.max is torch.amax
-    if axis is None:
-        return torch.amax(a)
-    return torch.amax(a, dim=axis, keepdim=keepdim)
+    return torch.amax(a, dim=axis, keepdim=keepdims)
 
 
 @fns.min.register(torch.Tensor)
 def _(
-    a: torch.Tensor, axis: Optional[Union[int, Tuple[int, ...]]] = None, keepdim: Optional[bool] = False
+    a: torch.Tensor, axis: Optional[Union[int, Tuple[int, ...]]] = None, keepdims: Optional[bool] = False
 ) -> torch.Tensor:
-    # Analog of numpy.min is torch.amin
-    if axis is None:
-        return torch.amin(a)
-    return torch.amin(a, dim=axis, keepdim=keepdim)
+    return torch.amin(a, dim=axis, keepdim=keepdims)
 
 
 @fns.abs.register(torch.Tensor)
@@ -194,17 +188,6 @@
     return torch.round(a, decimals=decimals)
 
 
-<<<<<<< HEAD
 @fns.disable_error_handling.register(torch.Tensor)
 def _(a: torch.Tensor) -> AbstractContextManager:
-    return nullcontext
-=======
-@fns._binary_op_nowarn.register(torch.Tensor)
-def _(a: torch.Tensor, b: Union[torch.Tensor, float], operator_fn: Callable) -> torch.Tensor:
-    return operator_fn(a, b)
-
-
-@fns._binary_reverse_op_nowarn.register(torch.Tensor)
-def _(a: torch.Tensor, b: Union[torch.Tensor, float], operator_fn: Callable) -> torch.Tensor:
-    return operator_fn(b, a)
->>>>>>> 51aac276
+    return nullcontext