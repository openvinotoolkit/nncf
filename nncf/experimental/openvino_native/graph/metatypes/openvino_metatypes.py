"""
 Copyright (c) 2023 Intel Corporation
 Licensed under the Apache License, Version 2.0 (the "License");
 you may not use this file except in compliance with the License.
 You may obtain a copy of the License at
      http://www.apache.org/licenses/LICENSE-2.0
 Unless required by applicable law or agreed to in writing, software
 distributed under the License is distributed on an "AS IS" BASIS,
 WITHOUT WARRANTIES OR CONDITIONS OF ANY KIND, either express or implied.
 See the License for the specific language governing permissions and
 limitations under the License.
"""

from typing import List, Optional, Type
import openvino.runtime as ov

from nncf.common.graph.operator_metatypes import INPUT_NOOP_METATYPES
from nncf.common.graph.operator_metatypes import OUTPUT_NOOP_METATYPES
from nncf.common.graph.operator_metatypes import OperatorMetatype
from nncf.common.graph.operator_metatypes import OperatorMetatypeRegistry
from nncf.common.hardware.opset import HWConfigOpName

OV_OPERATOR_METATYPES = OperatorMetatypeRegistry('openvino_operator_metatypes')


class OVOpMetatype(OperatorMetatype):
    op_names = []  # type: List[str]
    subtypes = []  # type: List[Type[OperatorMetatype]]

    @classmethod
    def get_all_aliases(cls) -> List[str]:
        return cls.op_names

    @classmethod
    def get_subtypes(cls) -> List[Type[OperatorMetatype]]:
        return cls.subtypes

    @classmethod
    def matches(cls, node: ov.Node) -> Optional[bool]:
        return node.op_type in cls.op_names

    @classmethod
    def determine_subtype(cls, node: ov.Node) -> Optional[Type[OperatorMetatype]]:
        matches = []
        for subtype in cls.get_subtypes():
            if subtype.matches(node):
                matches.append(subtype)
        if len(matches) > 1:
            raise RuntimeError('Multiple subtypes match operator call - '
                               'can not determine single subtype.')
        if not matches:
            return None
        return matches[0]


@OV_OPERATOR_METATYPES.register()
class OVConvolutionMetatype(OVOpMetatype):
    name = 'ConvOp'
    op_names = ['Convolution']
    hw_config_names = [HWConfigOpName.CONVOLUTION]


@OV_OPERATOR_METATYPES.register()
class OVConvolutionBackpropDataMetatype(OVOpMetatype):
    name = 'ConvBackpropDataOp'
    op_names = ['ConvolutionBackpropData']
    hw_config_names = [HWConfigOpName.CONVOLUTION]


@OV_OPERATOR_METATYPES.register()
class OVDepthwiseConvolutionMetatype(OVOpMetatype):
    name = 'DepthwiseConvolutionOp'
    op_names = ['GroupConvolution']
    hw_config_names = [HWConfigOpName.DEPTHWISECONVOLUTION]

    @classmethod
    def matches(cls, node: ov.Node) -> bool:
        return _is_depthwise_conv(node)


@OV_OPERATOR_METATYPES.register()
class OVGroupConvolutionMetatype(OVOpMetatype):
    name = 'GroupConvolutionOp'
    op_names = ['GroupConvolution']
    hw_config_names = [HWConfigOpName.CONVOLUTION]
    subtypes = [OVDepthwiseConvolutionMetatype]


@OV_OPERATOR_METATYPES.register()
class OVGroupConvolutionBackpropDataMetatype(OVOpMetatype):
    name = 'GroupConvolutionBackpropDataOp'
    op_names = ['GroupConvolutionBackpropData']
    hw_config_names = [HWConfigOpName.CONVOLUTION]


@OV_OPERATOR_METATYPES.register()
class OVMatMulMetatype(OVOpMetatype):
    name = 'MatMulOp'
    op_names = ['MatMul']
    hw_config_names = [HWConfigOpName.MATMUL]


@OV_OPERATOR_METATYPES.register()
class OVReluMetatype(OVOpMetatype):
    name = 'ReluOp'
    op_names = ['Relu']


@OV_OPERATOR_METATYPES.register()
class OVGeluMetatype(OVOpMetatype):
    name = 'GeluOp'
    op_names = ['Gelu']
    hw_config_names = [HWConfigOpName.GELU]


@OV_OPERATOR_METATYPES.register()
class OVEluMetatype(OVOpMetatype):
    name = 'EluOp'
    op_names = ['Elu']


@OV_OPERATOR_METATYPES.register()
class OVPReluMetatype(OVOpMetatype):
    name = 'PReluOp'
    op_names = ['PReLU']


@OV_OPERATOR_METATYPES.register()
class OVSigmoidMetatype(OVOpMetatype):
    name = 'SigmoidOp'
    op_names = ['Sigmoid']


@OV_OPERATOR_METATYPES.register()
class OVHardSigmoidMetatype(OVOpMetatype):
    name = 'HardSigmoidOp'
    op_names = ['HardSigmoid']


@OV_OPERATOR_METATYPES.register()
class OVAvgPoolMetatype(OVOpMetatype):
    name = 'AvgPoolOp'
    op_names = ['AvgPool']
    hw_config_names = [HWConfigOpName.AVGPOOL]


@OV_OPERATOR_METATYPES.register()
class OVMaxPoolMetatype(OVOpMetatype):
    name = 'MaxPoolOp'
    op_names = ['MaxPool']
    hw_config_names = [HWConfigOpName.MAXPOOL]


@OV_OPERATOR_METATYPES.register()
class OVConstantMetatype(OVOpMetatype):
    name = 'ConstantOp'
    op_names = ['Constant']


@OV_OPERATOR_METATYPES.register()
class OVAddMetatype(OVOpMetatype):
    name = 'AddOp'
    op_names = ['Add']
    hw_config_names = [HWConfigOpName.ADD]


@OV_OPERATOR_METATYPES.register()
class OVSubtractMetatype(OVOpMetatype):
    name = 'SubtractOp'
    op_names = ['Subtract']
    hw_config_names = [HWConfigOpName.SUBTRACT]


@OV_OPERATOR_METATYPES.register()
class OVMultiplyMetatype(OVOpMetatype):
    name = 'MultiplyOp'
    op_names = ['Multiply']
    hw_config_names = [HWConfigOpName.MULTIPLY]


@OV_OPERATOR_METATYPES.register()
class OVDivideMetatype(OVOpMetatype):
    name = 'DivideOp'
    op_names = ['Divide']
    hw_config_names = [HWConfigOpName.DIVIDE]


@OV_OPERATOR_METATYPES.register()
class OVSumMetatype(OVOpMetatype):
    name = 'SumOp'
    op_names = ['ReduceSum']
    hw_config_names = [HWConfigOpName.REDUCESUM]


@OV_OPERATOR_METATYPES.register()
class OVConcatMetatype(OVOpMetatype):
    name = 'ConcatOp'
    op_names = ['Concat']
    hw_config_names = [HWConfigOpName.CONCAT]


@OV_OPERATOR_METATYPES.register()
class OVBatchNormMetatype(OVOpMetatype):
    name = 'BatchNormalizationOp'
    op_names = ['BatchNormInference']


@OV_OPERATOR_METATYPES.register()
class OVInterpolateMetatype(OVOpMetatype):
    name = 'InterpolateOp'
    op_names = ['Interpolate']
    hw_config_names = [HWConfigOpName.INTERPOLATE]


@OV_OPERATOR_METATYPES.register()
class OVMVNMetatype(OVOpMetatype):
    name = 'MVNOp'
    op_names = ['MVN']
    hw_config_names = [HWConfigOpName.MVN]


@OV_OPERATOR_METATYPES.register()
class OVNormalizeL2Metatype(OVOpMetatype):
    name = 'NormalizeL2Op'
    op_names = ['NormalizeL2']


@OV_OPERATOR_METATYPES.register()
class OVReshapeMetatype(OVOpMetatype):
    name = 'ReshapeOp'
    op_names = ['Reshape']
    hw_config_names = [HWConfigOpName.RESHAPE]


@OV_OPERATOR_METATYPES.register()
class OVShapeMetatype(OVOpMetatype):
    name = 'ShapeOp'
    op_names = ['ShapeOf']


@OV_OPERATOR_METATYPES.register()
class OVNonZeroMetatype(OVOpMetatype):
    name = 'NonZeroOp'
    op_names = ['NonZero']


@OV_OPERATOR_METATYPES.register()
class OVSplitMetatype(OVOpMetatype):
    name = 'SplitOp'
    op_names = ['Split']
    hw_config_names = [HWConfigOpName.SPLIT]


@OV_OPERATOR_METATYPES.register()
class OVVariadicSplitMetatype(OVOpMetatype):
    name = 'VariadicSplitOp'
    op_names = ['VariadicSplit']


@OV_OPERATOR_METATYPES.register()
class OVShuffleChannelsMetatype(OVOpMetatype):
    name = 'ShuffleChannelsOp'
    op_names = ['ShuffleChannels']


@OV_OPERATOR_METATYPES.register()
class OVBroadcastMetatype(OVOpMetatype):
    name = 'BroadcastOp'
    op_names = ['Broadcast']


@OV_OPERATOR_METATYPES.register()
class OVConvertLikeMetatype(OVOpMetatype):
    name = 'ConvertLikeOp'
    op_names = ['ConvertLike']


@OV_OPERATOR_METATYPES.register()
class OVDepthToSpaceMetatype(OVOpMetatype):
    name = 'DepthToSpaceOp'
    op_names = ['DepthToSpace']


@OV_OPERATOR_METATYPES.register()
class OVLSTMSequenceMetatype(OVOpMetatype):
    name = 'LSTMSequenceOp'
    op_names = ['LSTMSequence']


@OV_OPERATOR_METATYPES.register()
class OVGRUSequenceMetatype(OVOpMetatype):
    name = 'GRUSequenceOp'
    op_names = ['GRUSequence']


@OV_OPERATOR_METATYPES.register()
class OVFakeQuantizeMetatype(OVOpMetatype):
    name = 'FakeQuantizeOp'
    op_names = ['FakeQuantize']


@OV_OPERATOR_METATYPES.register()
class OVLessMetatype(OVOpMetatype):
    name = 'LessOp'
    op_names = ['Less']
    hw_config_names = [HWConfigOpName.LESS]


@OV_OPERATOR_METATYPES.register()
class OVLessEqualMetatype(OVOpMetatype):
    name = 'LessEqualOp'
    op_names = ['LessEqual']
    hw_config_names = [HWConfigOpName.LESSEQUAL]


@OV_OPERATOR_METATYPES.register()
class OVGreaterMetatype(OVOpMetatype):
    name = 'GreaterOp'
    op_names = ['Greater']
    hw_config_names = [HWConfigOpName.GREATER]


@OV_OPERATOR_METATYPES.register()
class OVGreaterEqualMetatype(OVOpMetatype):
    name = 'GreaterEqualOp'
    op_names = ['GreaterEqual']
    hw_config_names = [HWConfigOpName.GREATEREQUAL]


@OV_OPERATOR_METATYPES.register()
class OVEqualMetatype(OVOpMetatype):
    name = 'EqualOp'
    op_names = ['Equal']
    hw_config_names = [HWConfigOpName.EQUAL]


@OV_OPERATOR_METATYPES.register()
class OVNotEqualMetatype(OVOpMetatype):
    name = 'NotEqualOp'
    op_names = ['NotEqual']
    hw_config_names = [HWConfigOpName.NOTEQUAL]


@OV_OPERATOR_METATYPES.register()
class OVLogicalNotMetatype(OVOpMetatype):
    name = 'LogicalNotOp'
    op_names = ['LogicalNot']
    hw_config_names = [HWConfigOpName.LOGICALNOT]


@OV_OPERATOR_METATYPES.register()
class OVLogicalAndMetatype(OVOpMetatype):
    name = 'LogicalAndOp'
    op_names = ['LogicalAnd']
    hw_config_names = [HWConfigOpName.LOGICALAND]


@OV_OPERATOR_METATYPES.register()
class OVLogicalOrMetatype(OVOpMetatype):
    name = 'LogicalOrOp'
    op_names = ['LogicalOr']
    hw_config_names = [HWConfigOpName.LOGICALOR]


@OV_OPERATOR_METATYPES.register()
class OVLogicalXorMetatype(OVOpMetatype):
    name = 'LogicalXorOp'
    op_names = ['LogicalXor']
    hw_config_names = [HWConfigOpName.LOGICALXOR]


@OV_OPERATOR_METATYPES.register()
class OVFloorMetatype(OVOpMetatype):
    name = 'FloorOp'
    op_names = ['Floor']


@OV_OPERATOR_METATYPES.register()
class OVFloorModMetatype(OVOpMetatype):
    name = 'FloorModOp'
    op_names = ['FloorMod']
    hw_config_names = [HWConfigOpName.FLOORMOD]


@OV_OPERATOR_METATYPES.register()
class OVMaximumMetatype(OVOpMetatype):
    name = 'MaximumOp'
    op_names = ['Maximum']
    hw_config_names = [HWConfigOpName.MAXIMUM]

@OV_OPERATOR_METATYPES.register()
class OVMinimumMetatype(OVOpMetatype):
    name = 'MinimumOp'
    op_names = ['Minimum']
    hw_config_names = [HWConfigOpName.MINIMUM]


@OV_OPERATOR_METATYPES.register()
class OVSqrtMetatype(OVOpMetatype):
    name = 'SqrtOp'
    op_names = ['Sqrt']
    hw_config_names = [HWConfigOpName.POWER]


@OV_OPERATOR_METATYPES.register()
class OVPowerMetatype(OVOpMetatype):
    name = 'PowerOp'
    op_names = ['Power']
    hw_config_names = [HWConfigOpName.POWER]


@OV_OPERATOR_METATYPES.register()
class OVLogMetatype(OVOpMetatype):
    name = 'LogOp'
    op_names = ['Log']


@OV_OPERATOR_METATYPES.register()
class OVRoiAlignMetatype(OVOpMetatype):
    name = 'RoiAlignOp'
    op_names = ['ROIAlign']


@OV_OPERATOR_METATYPES.register()
class OVGatherMetatype(OVOpMetatype):
    name = 'GatherOp'
    op_names = ['Gather']


@OV_OPERATOR_METATYPES.register()
class OVUnsqueezeMetatype(OVOpMetatype):
    name = 'UnsqueezeOp'
    op_names = ['Unsqueeze']
    hw_config_names = [HWConfigOpName.UNSQUEEZE]


@OV_OPERATOR_METATYPES.register()
class OVSqueezeMetatype(OVOpMetatype):
    name = 'SqueezeOp'
    op_names = ['Squeeze']
    hw_config_names = [HWConfigOpName.SQUEEZE]


@OV_OPERATOR_METATYPES.register()
class OVNonMaxSuppressionMetatype(OVOpMetatype):
    name = 'NonMaxSuppressionOp'
    op_names = ['NonMaxSuppression']


@OV_OPERATOR_METATYPES.register()
class OVReduceMinMetatype(OVOpMetatype):
    name = 'ReduceMinOp'
    op_names = ['ReduceMin']


@OV_OPERATOR_METATYPES.register()
class OVReduceMaxMetatype(OVOpMetatype):
    name = 'ReduceMaxOp'
    op_names = ['ReduceMax']
    hw_config_names = [HWConfigOpName.REDUCEMAX]


@OV_OPERATOR_METATYPES.register()
class OVReduceMeanMetatype(OVOpMetatype):
    name = 'ReduceMeanOp'
    op_names = ['ReduceMean']
    hw_config_names = [HWConfigOpName.REDUCEMEAN]


@OV_OPERATOR_METATYPES.register()
class OVReduceL1Metatype(OVOpMetatype):
    name = 'ReduceL1Op'
    op_names = ['ReduceL1']


@OV_OPERATOR_METATYPES.register()
class OVReduceL2Metatype(OVOpMetatype):
    name = 'ReduceL2Op'
    op_names = ['ReduceL2']
    hw_config_names = [HWConfigOpName.REDUCEL2]


@OV_OPERATOR_METATYPES.register()
class OVTopKMetatype(OVOpMetatype):
    name = 'TopKOp'
    op_names = ['TopK']


@OV_OPERATOR_METATYPES.register()
class OVStridedSliceMetatype(OVOpMetatype):
    name = 'StridedSliceOp'
    op_names = ['StridedSlice']
    hw_config_names = [HWConfigOpName.STRIDEDSLICE]


@OV_OPERATOR_METATYPES.register()
class OVExpMetatype(OVOpMetatype):
    name = 'ExpOp'
    op_names = ['Exp']


@OV_OPERATOR_METATYPES.register()
class OVTransposeMetatype(OVOpMetatype):
    name = 'TransposeOp'
    op_names = ['Transpose']
    hw_config_names = [HWConfigOpName.TRANSPOSE]


@OV_OPERATOR_METATYPES.register()
class OVTileMetatype(OVOpMetatype):
    name = 'TileOp'
    op_names = ['Tile']
    hw_config_names = [HWConfigOpName.TILE]


@OV_OPERATOR_METATYPES.register()
class OVSoftmaxMetatype(OVOpMetatype):
    name = 'SoftmaxOp'
    op_names = ['SoftMax']


@OV_OPERATOR_METATYPES.register()
class OVPadMetatype(OVOpMetatype):
    name = 'PadOp'
    op_names = ['Pad']
    hw_config_names = [HWConfigOpName.PAD]


@OV_OPERATOR_METATYPES.register()
class OVReadValueMetatype(OVOpMetatype):
    name = 'ReadValueOp'
    op_names = ['ReadValue']


@OV_OPERATOR_METATYPES.register()
class OVAssignMetatype(OVOpMetatype):
    name = 'AssignOp'
    op_names = ['Assign']


@OV_OPERATOR_METATYPES.register()
class OVConvertMetatype(OVOpMetatype):
    name = 'ConvertOp'
    op_names = ['Convert']


@OV_OPERATOR_METATYPES.register()
@INPUT_NOOP_METATYPES.register()
class OVParameterMetatype(OVOpMetatype):
    name = 'ParameterOp'
    op_names = ['Parameter']


@OV_OPERATOR_METATYPES.register()
@OUTPUT_NOOP_METATYPES.register()
class OVResultMetatype(OVOpMetatype):
    name = 'ResultOp'
    op_names = ['Result']


@OV_OPERATOR_METATYPES.register()
class OVSwishMetatype(OVOpMetatype):
    name = 'SwishOp'
    op_names = ['Swish']


@OV_OPERATOR_METATYPES.register()
class OVClampMetatype(OVOpMetatype):
    name = 'ClampOp'
    op_names = ['Clamp']


GENERAL_WEIGHT_LAYER_METATYPES = [OVConvolutionMetatype,
                                  OVGroupConvolutionMetatype,
                                  OVDepthwiseConvolutionMetatype,
                                  OVConvolutionBackpropDataMetatype,
                                  OVGroupConvolutionBackpropDataMetatype,
                                  OVMatMulMetatype]

METATYPES_WITH_CONST_PORT_ID = GENERAL_WEIGHT_LAYER_METATYPES + [OVAddMetatype]

# Contains the operation metatypes for which bias can be applied.
OPERATIONS_WITH_BIAS_METATYPES = [OVConvolutionMetatype,
                                  OVConvolutionBackpropDataMetatype,
                                  OVMatMulMetatype]


def get_operator_metatypes() -> List[Type[OperatorMetatype]]:
    """
    Returns a list of the operator metatypes.
    :return: List of operator metatypes .
    """
    return list(OV_OPERATOR_METATYPES.registry_dict.values())


def _is_depthwise_conv(node: ov.Node) -> bool:
    """
    Returns True if the group convolution is depthwise, False - otherwise.
    Depthwise convolution is a convolution satisfies the following rule:
    groups == in_channels and inp_channels > 1.
    Weight tensor layout is [groups, output channels / groups, input channels / groups, Z, Y, X],
    where Z, Y, X - spatial axes.
<<<<<<< HEAD
=======

>>>>>>> fe798785
    :param node: GroupConvolution node to check whether it is depthwise.
    :return: True if the convolution is depthwise, False - otherwise.
    """
    inp_channels = node.input_value(0).get_shape()[1]
    groups = node.input_value(1).get_shape()[0]
    return groups == inp_channels and inp_channels > 1<|MERGE_RESOLUTION|>--- conflicted
+++ resolved
@@ -600,10 +600,6 @@
     groups == in_channels and inp_channels > 1.
     Weight tensor layout is [groups, output channels / groups, input channels / groups, Z, Y, X],
     where Z, Y, X - spatial axes.
-<<<<<<< HEAD
-=======
-
->>>>>>> fe798785
     :param node: GroupConvolution node to check whether it is depthwise.
     :return: True if the convolution is depthwise, False - otherwise.
     """
