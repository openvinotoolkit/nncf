--- conflicted
+++ resolved
@@ -12,10 +12,6 @@
 """
 
 from typing import List
-<<<<<<< HEAD
-=======
-
->>>>>>> 43c22aa2
 import numpy as np
 
 from nncf.common.graph.transformations.commands import TargetPoint
@@ -98,10 +94,7 @@
     """
     Corrects bias value in the model based on the input value.
     """
-<<<<<<< HEAD
-=======
 
->>>>>>> 43c22aa2
     def __init__(self, target_point: OVTargetPoint, bias_value: np.ndarray):
         """
         :param target_point: The TargetPoint instance for the correction that contains layer's information.
@@ -119,10 +112,7 @@
     """
     Extracts sub-graph based on the sub-model input and output names.
     """
-<<<<<<< HEAD
-=======
 
->>>>>>> 43c22aa2
     def __init__(self, inputs: List[str], outputs: List[str]):
         """
         :param inputs: List of the input names that denote the sub-graph beggining.
