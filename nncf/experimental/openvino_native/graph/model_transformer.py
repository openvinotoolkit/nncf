--- conflicted
+++ resolved
@@ -23,11 +23,6 @@
 from nncf.common.graph.transformations.commands import TargetType
 from nncf.experimental.openvino_native.graph.transformations.commands import OVQuantizerInsertionCommand
 from nncf.experimental.openvino_native.graph.transformations.commands import OVOutputInsertionCommand
-<<<<<<< HEAD
-from nncf.experimental.openvino_native.graph.transformations.commands import OVModelExtractionCommand
-from nncf.experimental.openvino_native.graph.transformations.commands import OVBiasCorrectionCommand
-from nncf.experimental.openvino_native.graph.transformations.commands import OVNodeRemovingCommand
-=======
 from nncf.experimental.openvino_native.graph.transformations.commands import OVFQNodeRemovingCommand
 
 
@@ -41,7 +36,6 @@
 
     FP32 = 'FP32'
     FP16 = 'FP16'
->>>>>>> abc05b67
 
 
 class OVModelTransformer(ModelTransformer):
@@ -73,39 +67,13 @@
 
         :param transformations: lisf of the TransformationCommand transformations.
         """
-<<<<<<< HEAD
-        output_insert_transformations = []
-        bias_correction_transformations = []
-        node_removing_transformations = []
-        model_extraction_transformation = None
-
-=======
         output_insertion_transformations = []
         fq_nodes_removing_transformations = []
         quantizer_insertion_transformations = []
->>>>>>> abc05b67
         transformations = transformation_layout.transformations
 
         for transformation in transformations:
             if isinstance(transformation, OVOutputInsertionCommand):
-<<<<<<< HEAD
-                output_insert_transformations.append(transformation)
-            elif isinstance(transformation, OVModelExtractionCommand):
-                model_extraction_transformation = transformation
-            elif isinstance(transformation, OVBiasCorrectionCommand):
-                bias_correction_transformations.append(transformation)
-            elif isinstance(transformation, OVNodeRemovingCommand):
-                node_removing_transformations.append(transformation)
-
-        if output_insert_transformations:
-            self._apply_output_insertion_transformations(output_insert_transformations)
-        if bias_correction_transformations:
-            self._apply_bias_correction_transformations(bias_correction_transformations)
-        if model_extraction_transformation:
-            self._model = self._apply_model_extraction_transformation(model_extraction_transformation)
-        if node_removing_transformations:
-            self._apply_node_removing_transformation(node_removing_transformations)
-=======
                 output_insertion_transformations.append(transformation)
             elif isinstance(transformation, OVFQNodeRemovingCommand):
                 fq_nodes_removing_transformations.append(transformation)
@@ -118,7 +86,6 @@
             self._apply_fq_nodes_removing_transformation(fq_nodes_removing_transformations)
         if quantizer_insertion_transformations:
             self._apply_quantizer_insertion_transformations(quantizer_insertion_transformations)
->>>>>>> abc05b67
 
         return self._model
 
@@ -175,68 +142,6 @@
 
         return ov.Model(model_outputs + extra_model_outputs, params)
 
-<<<<<<< HEAD
-    def _apply_bias_correction_transformations(self, transformations: List[OVBiasCorrectionCommand]) -> None:
-        """
-        Applies bias correction transformations on the model.
-        :param transformations: List of the bias correction transformations.
-        """
-        for transformation in transformations:
-            node_name = transformation.target_point.target_node_name
-
-            biased_node = self.name_to_node_mapping[node_name]
-            bias_port_id = transformation.target_point.port_id
-            biased_port = biased_node.input(bias_port_id)
-            potential_bias = biased_node.input_value(bias_port_id).node
-
-            if potential_bias.get_type_name() == 'Convert':
-                biased_port = potential_bias.input(0)
-                potential_bias = potential_bias.input_value(0).node
-            assert potential_bias.get_type_name() == 'Constant'
-            new_bias = opset.constant(transformation.bias_value, dtype=potential_bias.get_element_type())
-            biased_port.replace_source_output(new_bias.output(0))
-
-    def _apply_model_extraction_transformation(self, transformation: OVModelExtractionCommand) -> ov.Model:
-        """
-        Extracts sub-model from the original based on the inputs and outputs names.
-        :param transformation: Model extraction transformation.
-        :return: Extracted sub-model.
-        """
-        params, results = [], []
-        for input_name in transformation.inputs:
-            input_node = self.name_to_node_mapping[input_name]
-            input_port = input_node.input(0)
-            input_node_output = input_port.get_source_output()
-            new_param = opset.parameter(shape=input_node_output.get_shape(),
-                                        dtype=input_node_output.get_element_type(),
-                                        name=input_name)
-            input_port.replace_source_output(new_param.output(0))
-            params.append(new_param)
-
-        for output_name in transformation.outputs:
-            output_node = self.name_to_node_mapping[output_name]
-            for node_out in output_node.outputs():
-                results.append(opset.result(node_out, name=output_name))
-        
-        if not results:
-            results = [r.node for r in self._model.outputs]
-
-        return ov.Model(results, params)
-
-    def _apply_node_removing_transformation(self, transformations: List[OVNodeRemovingCommand]) -> None:
-        """
-        Removes the layers from the model.
-
-        :param transformations: lisf of the node removing transformations.
-        """
-        for transformation in transformations:
-            node = self.name_to_node_mapping[transformation.target_point.target_node_name]
-
-            node_input = node.input(0).get_source_output()
-            for node_output in node.outputs():
-                for target_in in node_output.get_target_inputs():
-                    target_in.replace_source_output(node_input)
-=======
     def _apply_fq_nodes_removing_transformation(self, transformations: List[OVFQNodeRemovingCommand]) -> None:
         """
         Removes the layers from the model.
@@ -300,5 +205,4 @@
             for inp_node in target_inputs:
                 inp_node.replace_source_output(fq.output(0))
         else:
-            raise RuntimeError(f'Incorrect target point type {transform_type}')
->>>>>>> abc05b67
+            raise RuntimeError(f'Incorrect target point type {transform_type}')