"""
 Copyright (c) 2023 Intel Corporation
 Licensed under the Apache License, Version 2.0 (the "License");
 you may not use this file except in compliance with the License.
 You may obtain a copy of the License at
      http://www.apache.org/licenses/LICENSE-2.0
 Unless required by applicable law or agreed to in writing, software
 distributed under the License is distributed on an "AS IS" BASIS,
 WITHOUT WARRANTIES OR CONDITIONS OF ANY KIND, either express or implied.
 See the License for the specific language governing permissions and
 limitations under the License.
"""

<<<<<<< HEAD
from typing import List, Dict
=======
from typing import List, Tuple
>>>>>>> d6563b9c
from enum import Enum

import openvino.runtime as ov
import numpy as np
from openvino.runtime import opset9 as opset

from nncf.common.graph.model_transformer import ModelTransformer
from nncf.common.graph.transformations.layout import TransformationLayout
from nncf.common.graph.transformations.commands import TargetType
from nncf import nncf_logger
from nncf.experimental.openvino_native.graph.transformations.commands import OVQuantizerInsertionCommand
from nncf.experimental.openvino_native.graph.transformations.commands import OVOutputInsertionCommand
from nncf.experimental.openvino_native.graph.transformations.commands import OVModelExtractionCommand
from nncf.experimental.openvino_native.graph.transformations.commands import OVBiasCorrectionCommand
from nncf.experimental.openvino_native.graph.transformations.commands import OVFQNodeRemovingCommand


class ModelPrecision(Enum):
    """
    Describes the model precision based on the precision of floating point constants.

    :param FP32:
    :param FP16:
    """

    FP32 = 'FP32'
    FP16 = 'FP16'


class OVModelTransformer(ModelTransformer):
    """
    Applies transformations to an OpenVINO model.
    """

    @staticmethod
    def _get_name_to_node_mapping(model: ov.Model) -> Dict[str, ov.Node]:
        """
        Returns name to node mapping.

        :param model: Model to get mapping.
        :return: Mapping from node name to node.
        """
        return {op.get_friendly_name(): op for op in model.get_ops()}

    def transform(self, transformation_layout: TransformationLayout) -> ov.Model:
        """
        Creates lists of transformations and applies them in the correct order.
        The transformations are applied in a way that original model is not affected.
        A new model with applied transformations will be returned.
        If there are no transformations returns a new instance of the original model.

        :param transformation_layout: Transformation commands.
        :return: The new instance of a model with applied transformations.
        """
        output_insertion_transformations = []
        fq_nodes_removing_transformations = []
        quantizer_insertion_transformations = []
        bias_correction_transformations = []
        model_extraction_transformation = None
        transformations = transformation_layout.transformations

        for transformation in transformations:
            if isinstance(transformation, OVOutputInsertionCommand):
                output_insertion_transformations.append(transformation)
            elif isinstance(transformation, OVFQNodeRemovingCommand):
                fq_nodes_removing_transformations.append(transformation)
            elif isinstance(transformation, OVQuantizerInsertionCommand):
                quantizer_insertion_transformations.append(transformation)
            elif isinstance(transformation, OVModelExtractionCommand):
                model_extraction_transformation = transformation
            elif isinstance(transformation, OVBiasCorrectionCommand):
                bias_correction_transformations.append(transformation)
        # Inplace transformations; Using deepcopy of model
        if fq_nodes_removing_transformations:
            model = self._apply_fq_nodes_removing_transformation(fq_nodes_removing_transformations)
        elif quantizer_insertion_transformations:
            model = self._apply_quantizer_insertion_transformations(quantizer_insertion_transformations)
        elif bias_correction_transformations:
            model = self._apply_bias_correction_transformations(bias_correction_transformations)
        elif model_extraction_transformation:
            model = self._apply_model_extraction_transformation(model_extraction_transformation)
        elif output_insertion_transformations:
            model = self._apply_output_insertion_transformations(output_insertion_transformations)
        # No transformation applied
        else:
            model = self._model.clone()
        return model

    def _apply_output_insertion_transformations(self,
                                                transformations: List[OVOutputInsertionCommand]) -> ov.Model:
        """
        Applies incoming transformations to the model.

        :param transformations: OVOutputInsertionCommand transformations.
        :return: Model with inserted outputs.
        """
        model = self._model.clone()
        extra_model_outputs = OVModelTransformer._get_extra_model_outputs(model, transformations)
        return self._insert_outputs(model, outputs=extra_model_outputs)

<<<<<<< HEAD
    @staticmethod
    def _get_extra_model_outputs(model: ov.Model,
                                 transformations: List[OVOutputInsertionCommand]) -> List[ov.Output]:
=======
    def _get_extra_model_outputs(self,
                                 transformations: List[OVOutputInsertionCommand]) -> List[Tuple[ov.Output, int]]:
>>>>>>> d6563b9c
        """
        Collects extra model outputs based on transformations.

        :param transformations: lisf of the OVOutputInsertionCommand.
        :return: list of tuples with ov.Output & port_id.
        """
        name_to_node_mapping = OVModelTransformer._get_name_to_node_mapping(model)
        extra_model_outputs = []
        for transformation in transformations:
            node_name = transformation.target_point.target_node_name
            node = name_to_node_mapping[node_name]
            port_id = transformation.target_point.port_id
            if transformation.target_point.type == TargetType.POST_LAYER_OPERATION:
                output = node.output(port_id)
                extra_model_outputs.append((output, port_id))
            elif transformation.target_point.type == TargetType.PRE_LAYER_OPERATION:
                output = node.input_value(port_id)
                extra_model_outputs.append((output, port_id))
            else:
                raise NotImplementedError(f'Unsupported target point type {transformation.target_point.type}')

        return extra_model_outputs

    @staticmethod
    def _insert_outputs(model: ov.Model, outputs: List[Tuple[ov.Output, int]]) -> ov.Model:
        """
        Takes a model and adds outputs based on the list of ov.Output.

        :param model: OpenVINO model.
<<<<<<< HEAD
        :param outputs: list of ov.Output.
        :return: Model with new outputs.
=======
        :param outputs: list of tuples with ov.Output & port_id.
        :return: modified model.
>>>>>>> d6563b9c
        """
        model_outputs = model.get_results()
        params = model.get_parameters()
        extra_model_outputs = []
        for (output, port_id) in outputs:
            output_name = output.get_node().get_friendly_name()
            # TODO: (KodiaqQ) check out the models with the Split
            result = opset.result(output, name=f'Result_{output_name}.{port_id}')
            extra_model_outputs.append(result)

        return ov.Model(model_outputs + extra_model_outputs, params)

    def _apply_fq_nodes_removing_transformation(self, transformations: List[OVFQNodeRemovingCommand]) -> ov.Model:
        """
        Removes the layers from the model.

        :param transformations: Node removing transformations.
        :return: Model with removed FakeQuantize nodes.
        """
        model = self._model.clone()
        name_to_node_mapping = OVModelTransformer._get_name_to_node_mapping(model)
        for transformation in transformations:
            node = name_to_node_mapping[transformation.target_point.target_node_name]

            node_input = node.input_value(0)
            for node_output in node.outputs():
                for target_in in node_output.get_target_inputs():
                    target_in.replace_source_output(node_input)
            del name_to_node_mapping[transformation.target_point.target_node_name]
        return model

    def _apply_quantizer_insertion_transformations(
            self,
            transformations: List[OVQuantizerInsertionCommand]) -> ov.Model:
        """
        Applies transformations on the model.

        :param transformations: List of the OVQuantizerInsertionCommand transformations.
        :return: Model with inserted FakeQuantize nodes.
        """
        model = self._model.clone()
        model_precision = ModelPrecision.FP32
        for op in model.get_ops():
            if op.get_type_name() == 'Constant':
                if op.get_element_type().is_real():
                    if op.get_element_type() == ov.Type(np.float16):
                        model_precision = ModelPrecision.FP16
                        break
        name_to_node_mapping = OVModelTransformer._get_name_to_node_mapping(model)
        for transformation in transformations:
            self._insert_fake_quantize_op(transformation, name_to_node_mapping, model_precision)
        return model

    def _insert_fake_quantize_op(self, transformation: OVQuantizerInsertionCommand,
                                 name_to_node_mapping: Dict[str, ov.Node],
                                 model_precision: ModelPrecision) -> None:
        fq_params = transformation.quantizer_parameters
        input_low = fq_params.input_low
        input_high = fq_params.input_high
        output_low = fq_params.output_low
        output_high = fq_params.output_high
        levels = fq_params.levels

        def _convert_to_fp16(data):
            return opset.convert(data.astype(np.float16), np.float32)

        if model_precision == ModelPrecision.FP16:
            input_low = _convert_to_fp16(input_low)
            input_high = _convert_to_fp16(input_high)
            output_low = _convert_to_fp16(output_low)
            output_high = _convert_to_fp16(output_high)

        node_name = transformation.target_point.target_node_name
        target_node = name_to_node_mapping[node_name]
        port_id = transformation.target_point.port_id
        transform_type = transformation.target_point.type
        if transform_type in [TargetType.PRE_LAYER_OPERATION, TargetType.OPERATION_WITH_WEIGHTS]:
            inp_node = target_node.input(port_id)
            input_node_output = inp_node.get_source_output()
            name = 'fq_weights' if transform_type == TargetType.OPERATION_WITH_WEIGHTS else 'fq_input'
            fq_name = f'{node_name}/{name}_{port_id}'
            fq = opset.fake_quantize(input_node_output, input_low, input_high,
                                     output_low, output_high, levels, name=fq_name)
            inp_node.replace_source_output(fq.output(0))
        elif transform_type == TargetType.POST_LAYER_OPERATION:
            output = target_node.output(port_id)
            target_inputs = output.get_target_inputs()
            fq_name = f'{node_name}/fq_output_{port_id}'
            fq = opset.fake_quantize(output, input_low, input_high,
                                     output_low, output_high, levels, name=fq_name)
            for inp_node in target_inputs:
                inp_node.replace_source_output(fq.output(0))
        else:
            raise RuntimeError(f'Incorrect target point type {transform_type}')

    def _apply_bias_correction_transformations(self, transformations: List[OVBiasCorrectionCommand]) -> ov.Model:
        """
        Applies bias correction transformations on the model.

        :param transformations: List of the bias correction transformations.
        :return: Model with corrected bias.
        """
        model = self._model.clone()
        name_to_node_mapping = OVModelTransformer._get_name_to_node_mapping(model)
        for transformation in transformations:
            node_name = transformation.target_point.target_node_name

            node = name_to_node_mapping[node_name]
            node_inputs = [port.get_node() for port in node.output(0).get_target_inputs()]
            node_with_bias = node_inputs[0]
            assert node_with_bias.get_type_name() == 'Add'

            bias_port_id = transformation.target_point.port_id
            biased_port = node_with_bias.input(bias_port_id)
            potential_bias = node_with_bias.input_value(bias_port_id).node

            if potential_bias.get_type_name() == 'Convert':
                biased_port = potential_bias.input(0)
                potential_bias = potential_bias.input_value(0).node
            assert potential_bias.get_type_name() == 'Constant'

            bias_shape = potential_bias.get_data().shape
            new_bias_value = np.reshape(transformation.bias_value, bias_shape)
            new_bias = opset.constant(new_bias_value, dtype=potential_bias.get_element_type())
            biased_port.replace_source_output(new_bias.output(0))
        return model

    def _apply_model_extraction_transformation(self, transformation: OVModelExtractionCommand) -> ov.Model:
        """
        Extracts sub-model from the original based on the inputs and outputs names.

        :param transformation: Model extraction transformation.
        :return: Extracted sub-model.
        """
        model = self._model.clone()
        name_to_node_mapping = OVModelTransformer._get_name_to_node_mapping(model)
        params, results = [], []
        for input_name in transformation.inputs:
            input_node = name_to_node_mapping[input_name]
            input_port = input_node.input(0)
            input_node_output = input_port.get_source_output()
            new_param = opset.parameter(shape=input_node_output.get_shape(),
                                        dtype=input_node_output.get_element_type(),
                                        name=f'{input_name}_input')
            input_port.replace_source_output(new_param.output(0))
            params.append(new_param)

        for output_name in transformation.outputs:
            output_node = name_to_node_mapping[output_name]
            for node_out in output_node.outputs():
                results.append(opset.result(node_out,
                                            name=f'{output_name}_output'))

        return ov.Model(results, params)<|MERGE_RESOLUTION|>--- conflicted
+++ resolved
@@ -11,11 +11,7 @@
  limitations under the License.
 """
 
-<<<<<<< HEAD
-from typing import List, Dict
-=======
-from typing import List, Tuple
->>>>>>> d6563b9c
+from typing import List, Tuple, Dict
 from enum import Enum
 
 import openvino.runtime as ov
@@ -25,7 +21,6 @@
 from nncf.common.graph.model_transformer import ModelTransformer
 from nncf.common.graph.transformations.layout import TransformationLayout
 from nncf.common.graph.transformations.commands import TargetType
-from nncf import nncf_logger
 from nncf.experimental.openvino_native.graph.transformations.commands import OVQuantizerInsertionCommand
 from nncf.experimental.openvino_native.graph.transformations.commands import OVOutputInsertionCommand
 from nncf.experimental.openvino_native.graph.transformations.commands import OVModelExtractionCommand
@@ -116,14 +111,9 @@
         extra_model_outputs = OVModelTransformer._get_extra_model_outputs(model, transformations)
         return self._insert_outputs(model, outputs=extra_model_outputs)
 
-<<<<<<< HEAD
     @staticmethod
     def _get_extra_model_outputs(model: ov.Model,
-                                 transformations: List[OVOutputInsertionCommand]) -> List[ov.Output]:
-=======
-    def _get_extra_model_outputs(self,
                                  transformations: List[OVOutputInsertionCommand]) -> List[Tuple[ov.Output, int]]:
->>>>>>> d6563b9c
         """
         Collects extra model outputs based on transformations.
 
@@ -153,13 +143,8 @@
         Takes a model and adds outputs based on the list of ov.Output.
 
         :param model: OpenVINO model.
-<<<<<<< HEAD
-        :param outputs: list of ov.Output.
+        :param outputs: list of tuples with ov.Output & port_id.
         :return: Model with new outputs.
-=======
-        :param outputs: list of tuples with ov.Output & port_id.
-        :return: modified model.
->>>>>>> d6563b9c
         """
         model_outputs = model.get_results()
         params = model.get_parameters()
