--- conflicted
+++ resolved
@@ -229,21 +229,12 @@
     def _apply_bias_correction_transformations(self, transformations: List[OVBiasCorrectionCommand]) -> None:
         """
         Applies bias correction transformations on the model.
-<<<<<<< HEAD
-=======
-
->>>>>>> 43c22aa2
+
         :param transformations: List of the bias correction transformations.
         """
         for transformation in transformations:
             node_name = transformation.target_point.target_node_name
 
-<<<<<<< HEAD
-            biased_node = self.name_to_node_mapping[node_name]
-            bias_port_id = transformation.target_point.port_id
-            biased_port = biased_node.input(bias_port_id)
-            potential_bias = biased_node.input_value(bias_port_id).node
-=======
             node = self.name_to_node_mapping[node_name]
             node_inputs = [port.get_node() for port in node.output(0).get_target_inputs()]
             node_with_bias = node_inputs[0]
@@ -252,29 +243,21 @@
             bias_port_id = transformation.target_point.port_id
             biased_port = node_with_bias.input(bias_port_id)
             potential_bias = node_with_bias.input_value(bias_port_id).node
->>>>>>> 43c22aa2
 
             if potential_bias.get_type_name() == 'Convert':
                 biased_port = potential_bias.input(0)
                 potential_bias = potential_bias.input_value(0).node
             assert potential_bias.get_type_name() == 'Constant'
-<<<<<<< HEAD
-            new_bias = opset.constant(transformation.bias_value, dtype=potential_bias.get_element_type())
-=======
 
             bias_shape = potential_bias.get_data().shape
             new_bias_value = np.reshape(transformation.bias_value, bias_shape)
             new_bias = opset.constant(new_bias_value, dtype=potential_bias.get_element_type())
->>>>>>> 43c22aa2
             biased_port.replace_source_output(new_bias.output(0))
 
     def _apply_model_extraction_transformation(self, transformation: OVModelExtractionCommand) -> ov.Model:
         """
         Extracts sub-model from the original based on the inputs and outputs names.
-<<<<<<< HEAD
-=======
-
->>>>>>> 43c22aa2
+
         :param transformation: Model extraction transformation.
         :return: Extracted sub-model.
         """
@@ -285,25 +268,14 @@
             input_node_output = input_port.get_source_output()
             new_param = opset.parameter(shape=input_node_output.get_shape(),
                                         dtype=input_node_output.get_element_type(),
-<<<<<<< HEAD
-                                        name=input_name)
-=======
                                         name=f'{input_name}_input')
->>>>>>> 43c22aa2
             input_port.replace_source_output(new_param.output(0))
             params.append(new_param)
 
         for output_name in transformation.outputs:
             output_node = self.name_to_node_mapping[output_name]
             for node_out in output_node.outputs():
-<<<<<<< HEAD
-                results.append(opset.result(node_out, name=output_name))
-
-        if not results:
-            results = [r.node for r in self._model.outputs]
-=======
                 results.append(opset.result(node_out,
                                             name=f'{output_name}_output'))
->>>>>>> 43c22aa2
 
         return ov.Model(results, params)