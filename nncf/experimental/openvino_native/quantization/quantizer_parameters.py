"""
 Copyright (c) 2023 Intel Corporation
 Licensed under the Apache License, Version 2.0 (the "License");
 you may not use this file except in compliance with the License.
 You may obtain a copy of the License at
      http://www.apache.org/licenses/LICENSE-2.0
 Unless required by applicable law or agreed to in writing, software
 distributed under the License is distributed on an "AS IS" BASIS,
 WITHOUT WARRANTIES OR CONDITIONS OF ANY KIND, either express or implied.
 See the License for the specific language governing permissions and
 limitations under the License.
"""

from typing import List, Tuple, Type
from dataclasses import dataclass

import numpy as np

from nncf.common.graph.operator_metatypes import OperatorMetatype
from nncf.common.quantization.structs import QuantizationMode
from nncf.common.quantization.quantizers import calculate_asymmetric_level_ranges
from nncf.common.quantization.quantizers import calculate_symmetric_level_ranges
from nncf.common.quantization.structs import QuantizerConfig
from nncf.common.quantization.structs import QuantizerGroup
from nncf.common.tensor_statistics.statistics import MinMaxTensorStatistic
from nncf.experimental.openvino_native.hardware.pattern_operations import TRANSPOSED_OPERATIONS


@dataclass
class OVQuantizerLayerParameters:
    """
    Class handles FakeQuantize layer attributes.

    :param input_low: Tensor with minimum limit for input value.
    :param input_high: Tensor with maximum limit for input value.
    :param output_low: Tensor with minimum quantized value.
    :param output_high: Tensor with maximum quantized value.
    :param levels: Number of quantization levels.
    """
    input_low: np.ndarray
    input_high: np.ndarray
    output_low: np.ndarray
    output_high: np.ndarray
    levels: int


def fix_zero_filters_symmetric(max_values: np.ndarray, eps: float = 0.01) -> np.ndarray:
    """
    Fixes zero filters for symmetric quantizer.

    :param max_values: Collected max values for the quantized insertion.
    :param eps: Correction coefficient.
    :return: Fixed the high quant number.
    """
    max_range = np.max(max_values)
    lower_threshold = np.maximum(8e-5, eps * max_range)
    return np.maximum(lower_threshold, max_values)


def fix_zero_filters_asymmetric(min_values: np.ndarray, max_values: np.ndarray,
                                eps: float = 1e-8) -> Tuple[np.ndarray, np.ndarray]:
    """
    Fixes zero filters for asymmetric quantizer.

    :param min_values: Collected min values for the quantized insertion.
    :param max_values: Collected max values for the quantized insertion.
    :param eps: Correction coefficient.
    :return: A Tuple
        level_low - fixed the low quant number
        level_high - fixed the high quant number
    """
    ranges = max_values - min_values
    ranges = ranges.flatten() if isinstance(ranges, np.ndarray) else np.array([ranges])
    min_correction = 8e-4
    corrections = [(np.maximum(eps * rng, rng) - rng) * 0.5 if rng > min_correction
                   else min_correction for rng in ranges]
    corrections = np.array(corrections).reshape(max_values.shape)
    level_low = min_values - corrections
    level_high = max_values + corrections
    return level_low, level_high


def tune_range(left_border: np.ndarray, right_border: np.ndarray, num_bits: int,
               unify_zp: bool = False) -> Tuple[np.ndarray, np.ndarray]:
    """
    Tunes asymmetric quantization range to unify the zero point of all channels if `unify_zp` is True,
    or sets zero quant precisely to zero value otherwise.
    Function moves left or right borders to do this and doesn't make left border higher or
    right border lesser than its original values.

    :param left_border: Range left border.
    :param right_border: Range right border.
    :param num_bits: Number of bits to perform quantization.
    :param unify_zp: Whether to unify the zero point of all channels.
        If `True` calculates the average zero point of all channels and tune the max/min range.
    :return: Tuple with recomputed ranges.
    """
    level_high = 2 ** num_bits - 1

    if unify_zp:
        scale = (right_border - left_border) / level_high
        zero_point = -left_border / scale
        avg_zpts = np.round(np.mean(zero_point))
        qval = np.ones_like(left_border) * avg_zpts
    else:
        s = level_high / (right_border - left_border)
        fval = -left_border * s
        qval = np.round(fval)

    with np.errstate(invalid='ignore', divide='ignore'):
        ra = np.where(qval < level_high, qval / (qval - level_high) * right_border, left_border)
        rb = np.where(qval > 0.0, (qval - level_high) / qval * left_border, right_border)

    range_a = right_border - ra
    range_b = rb - left_border

    mask = np.where(range_a > range_b, 1.0, 0.0)
    inv_mask = np.abs(1.0 - mask)

    ra = mask * ra + inv_mask * left_border
    rb = inv_mask * rb + mask * right_border

    return ra, rb


def symmetric_range(min_values: np.ndarray, max_values: np.ndarray, levels: int,
                    quantizer_config: QuantizerConfig, q_group: QuantizerGroup) -> Tuple[np.ndarray, np.ndarray]:
    """
    Calculates the numbers of the low and high quant for the symmetric quantization scheme.

    :param min_values: Collected min values for the quantized insertion.
    :param max_values: Collected max values for the quantized insertion.
    :param levels: Number of quantization levels.
    :param quantizer_config: Config of the quantization configuration.
    :return: A Tuple
        level_low - the low quant number
        level_high - the high quant number
    """
    level_high = fix_zero_filters_symmetric(max_values)
    if q_group == QuantizerGroup.WEIGHTS:
        level_low = -level_high
    else:
        signed = quantizer_config.signedness_to_force
        level_low = np.zeros(level_high.shape) if np.all(min_values >= 0) and not signed else \
            -level_high * levels / (levels - 2)

    level_low = level_low.astype(np.float32)
    level_high = level_high.astype(np.float32)
    return level_low, level_high


def asymmetric_range(min_values: np.ndarray, max_values: np.ndarray,
                     quantizer_config: QuantizerConfig, q_group: QuantizerGroup,
                     unify_zp: bool = False) -> Tuple[np.ndarray, np.ndarray]:
    """
    Calculates the numbers of the low and high quant for the asymmetric quantization scheme.

    :param min_values: Collected min values for the quantized insertion.
    :param max_values: Collected max values for the quantized insertion.
    :param quantizer_config: Config of the quantization configuration.
    :param unify_zp: Whether to unify the zero point.
        It is `True` for the per-tensor zero point constrain on KMB (vpu2p0).
    :return: A Tuple
        level_low - the low quant number
        level_high - the high quant number
    """
    level_low, level_high = fix_zero_filters_asymmetric(min_values, max_values)
    level_low = np.where(level_low < 0.0, level_low, 0.0)
    level_high = np.where(level_high > 0.0, level_high, 0.0)

    if unify_zp and q_group == QuantizerGroup.ACTIVATIONS:
        raise NotImplementedError('Unified zero point is not supported for activations.')

    level_low, level_high = tune_range(level_low, level_high, quantizer_config.num_bits, unify_zp=unify_zp)
    level_low = level_low.astype(np.float32)
    level_high = level_high.astype(np.float32)
    return level_low, level_high


def get_weight_stats_shape(const_shape: List[int], metatype: Type[OperatorMetatype]) -> List[int]:
    """
    Calculates shapes for FakeQuantize statistics.

    :param const_shape: Shape of the weight tensor.
    :param metatype: NNCF meta type which corresponds to operation.
    :return: Shapes for FakeQuantize statistics.
    """
    bounds_shape = np.ones(len(const_shape), dtype=np.int32)
    if metatype in TRANSPOSED_OPERATIONS:
        bounds_shape[1] = const_shape[1]
    else:
        bounds_shape[0] = const_shape[0]
    return bounds_shape


<<<<<<< HEAD
def calculate_weight_quantizer_parameters(weight_tensor: np.ndarray, quantizer_config: QuantizerConfig,
                                          half_range: bool,
                                          metatype: Type[OperatorMetatype]) -> OVQuantizerLayerParameters:
    """
    Calculates FakeQuantize layer attributes for weight quantizer.

    :param weight_tensor: Weight tensor to calculate quantizer attributes.
    :param quantizer_config: Config of FakeQuantize.
    :param axis: In per-channel case - the axis for the quantization. In per-tensor - ignored.
    :return: Parameters of the FakeQuantize layer.
    """
    quant_group = QuantizerGroup.WEIGHTS
    if quantizer_config.per_channel:
        bounds_shape = get_weight_stats_shape(weight_tensor.shape, metatype)
        axes = tuple(i for i, dim in enumerate(bounds_shape) if dim == 1)
    else:
        axes = None

    max_values = np.amax(np.abs(weight_tensor), axis=axes, keepdims=quantizer_config.per_channel)

    if quantizer_config.mode == QuantizationMode.SYMMETRIC:
        _, _, levels = calculate_symmetric_level_ranges(quantizer_config.num_bits, signed=True, narrow_range=True)
        level_low, level_high = symmetric_range(None, max_values, levels, quantizer_config, quant_group)
    else:
        _, _, levels = calculate_asymmetric_level_ranges(quantizer_config.num_bits, narrow_range=False)
        min_values = np.amin(weight_tensor, axis=axes, keepdims=quantizer_config.per_channel)
        level_low, level_high = asymmetric_range(min_values, max_values, quantizer_config, quant_group)

    output_low, output_high = level_low, level_high
    if half_range:
        output_low, output_high = output_low * 0.5, output_high * 0.5
    return OVQuantizerLayerParameters(level_low, level_high, output_low, output_high, levels)


def calculate_activation_quantizer_parameters(statistics: MinMaxTensorStatistic,
                                              quantizer_config: QuantizerConfig) -> OVQuantizerLayerParameters:
    """
    Calculates FakeQuantize layer attributes for activation quantizer.
=======
def calculate_quantizer_parameters(statistics: MinMaxTensorStatistic,
                                   quantizer_config: QuantizerConfig,
                                   quant_group: QuantizerGroup) -> OVQuantizerLayerParameters:
    """
    Calculates FakeQuantize layer attributes for weight/activation quantizer.
>>>>>>> 997beb02

    :param statistics: Collected statistics for the quantized insertion.
    :param quantizer_config: Config of the quantization configuration.
    :param quantizer_group: Group of the quantizer.
    :return: Parameters of the FakeQuantize layer.
    """
    min_values = np.array(statistics.min_values)
    max_values = np.array(statistics.max_values)

    if quantizer_config.mode == QuantizationMode.SYMMETRIC:
        narrow_range = quant_group == QuantizerGroup.WEIGHTS
        min_values = None if quant_group == QuantizerGroup.WEIGHTS else min_values
        _, _, levels = calculate_symmetric_level_ranges(quantizer_config.num_bits,
                                                        signed=True, narrow_range=narrow_range)
        level_low, level_high = symmetric_range(min_values, max_values,
                                                levels, quantizer_config, quant_group)
    else:
        _, _, levels = calculate_asymmetric_level_ranges(quantizer_config.num_bits, narrow_range=False)
        level_low, level_high = asymmetric_range(min_values, max_values, quantizer_config, quant_group)

    if quant_group == QuantizerGroup.ACTIVATIONS and\
        not quantizer_config.per_channel:
        level_low = np.squeeze(level_low)
        level_high = np.squeeze(level_high)

    output_low, output_high = level_low, level_high
    return OVQuantizerLayerParameters(level_low, level_high, output_low, output_high, levels)<|MERGE_RESOLUTION|>--- conflicted
+++ resolved
@@ -193,55 +193,16 @@
     return bounds_shape
 
 
-<<<<<<< HEAD
-def calculate_weight_quantizer_parameters(weight_tensor: np.ndarray, quantizer_config: QuantizerConfig,
-                                          half_range: bool,
-                                          metatype: Type[OperatorMetatype]) -> OVQuantizerLayerParameters:
-    """
-    Calculates FakeQuantize layer attributes for weight quantizer.
-
-    :param weight_tensor: Weight tensor to calculate quantizer attributes.
-    :param quantizer_config: Config of FakeQuantize.
-    :param axis: In per-channel case - the axis for the quantization. In per-tensor - ignored.
-    :return: Parameters of the FakeQuantize layer.
-    """
-    quant_group = QuantizerGroup.WEIGHTS
-    if quantizer_config.per_channel:
-        bounds_shape = get_weight_stats_shape(weight_tensor.shape, metatype)
-        axes = tuple(i for i, dim in enumerate(bounds_shape) if dim == 1)
-    else:
-        axes = None
-
-    max_values = np.amax(np.abs(weight_tensor), axis=axes, keepdims=quantizer_config.per_channel)
-
-    if quantizer_config.mode == QuantizationMode.SYMMETRIC:
-        _, _, levels = calculate_symmetric_level_ranges(quantizer_config.num_bits, signed=True, narrow_range=True)
-        level_low, level_high = symmetric_range(None, max_values, levels, quantizer_config, quant_group)
-    else:
-        _, _, levels = calculate_asymmetric_level_ranges(quantizer_config.num_bits, narrow_range=False)
-        min_values = np.amin(weight_tensor, axis=axes, keepdims=quantizer_config.per_channel)
-        level_low, level_high = asymmetric_range(min_values, max_values, quantizer_config, quant_group)
-
-    output_low, output_high = level_low, level_high
-    if half_range:
-        output_low, output_high = output_low * 0.5, output_high * 0.5
-    return OVQuantizerLayerParameters(level_low, level_high, output_low, output_high, levels)
-
-
-def calculate_activation_quantizer_parameters(statistics: MinMaxTensorStatistic,
-                                              quantizer_config: QuantizerConfig) -> OVQuantizerLayerParameters:
-    """
-    Calculates FakeQuantize layer attributes for activation quantizer.
-=======
 def calculate_quantizer_parameters(statistics: MinMaxTensorStatistic,
                                    quantizer_config: QuantizerConfig,
+                                   half_range: bool,
                                    quant_group: QuantizerGroup) -> OVQuantizerLayerParameters:
     """
-    Calculates FakeQuantize layer attributes for weight/activation quantizer.
->>>>>>> 997beb02
+    Calculates FakeQuantize layer attributes for quantizer.
 
     :param statistics: Collected statistics for the quantized insertion.
     :param quantizer_config: Config of the quantization configuration.
+    :param half_range: TODO
     :param quantizer_group: Group of the quantizer.
     :return: Parameters of the FakeQuantize layer.
     """
@@ -265,4 +226,6 @@
         level_high = np.squeeze(level_high)
 
     output_low, output_high = level_low, level_high
+    if half_range:
+        output_low, output_high = output_low * 0.5, output_high * 0.5
     return OVQuantizerLayerParameters(level_low, level_high, output_low, output_high, levels)