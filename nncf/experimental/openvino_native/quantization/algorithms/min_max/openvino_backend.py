--- conflicted
+++ resolved
@@ -84,13 +84,7 @@
             nncf_graph: NNCFGraph,
             target_point: OVTargetPoint,
             quantizer_config: QuantizerConfig,
-<<<<<<< HEAD
-            statistics: MinMaxTensorStatistic) -> OVQuantizerInsertionCommand:
-        parameters = calculate_quantizer_parameters(statistics, quantizer_config, False,
-                                                    QuantizerGroup.ACTIVATIONS)
-=======
             parameters: FakeQuantizeParameters) -> OVQuantizerInsertionCommand:
->>>>>>> 63d0b543
         return OVQuantizerInsertionCommand(target_point, parameters)
 
     @staticmethod
@@ -98,14 +92,7 @@
             nncf_graph: NNCFGraph,
             target_point: OVTargetPoint,
             quantizer_config: QuantizerConfig,
-<<<<<<< HEAD
-            half_range: bool,
-            statistics: MinMaxTensorStatistic) -> OVQuantizerInsertionCommand:
-        parameters = calculate_quantizer_parameters(statistics, quantizer_config, half_range,
-                                                    QuantizerGroup.WEIGHTS)
-=======
             parameters: FakeQuantizeParameters) -> OVQuantizerInsertionCommand:
->>>>>>> 63d0b543
         return OVQuantizerInsertionCommand(target_point, parameters)
 
     @staticmethod
