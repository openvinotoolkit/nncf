"""
 Copyright (c) 2023 Intel Corporation
 Licensed under the Apache License, Version 2.0 (the "License");
 you may not use this file except in compliance with the License.
 You may obtain a copy of the License at
      http://www.apache.org/licenses/LICENSE-2.0
 Unless required by applicable law or agreed to in writing, software
 distributed under the License is distributed on an "AS IS" BASIS,
 WITHOUT WARRANTIES OR CONDITIONS OF ANY KIND, either express or implied.
 See the License for the specific language governing permissions and
 limitations under the License.
"""

from typing import Dict, List, Tuple

from nncf.common.graph.graph import NNCFGraph
from nncf.common.graph.graph import NNCFNode
from nncf.common.graph.operator_metatypes import OperatorMetatype
from nncf.common.graph.transformations.commands import TargetType
from nncf.common.hardware.config import HWConfig
from nncf.common.quantization.structs import QuantizerGroup
from nncf.common.quantization.structs import QuantizerConfig
from nncf.common.quantization.structs import QuantizationMode
from nncf.common.tensor_statistics.collectors import ReductionShape
from nncf.common.tensor_statistics.statistics import MinMaxTensorStatistic
from nncf.common.utils.backend import BackendType

<<<<<<< HEAD
=======
from nncf.experimental.openvino_native.graph.nncf_graph_builder import OVConstantLayerAttributes
>>>>>>> 997beb02
from nncf.experimental.openvino_native.graph.metatypes.openvino_metatypes import GENERAL_WEIGHT_LAYER_METATYPES
from nncf.experimental.openvino_native.graph.transformations.commands import OVQuantizerInsertionCommand
from nncf.experimental.openvino_native.graph.transformations.commands import OVWeightUpdateCommand
from nncf.experimental.openvino_native.graph.transformations.commands import OVTargetPoint
from nncf.experimental.openvino_native.graph.node_utils import get_weight_tensor
from nncf.experimental.openvino_native.hardware.config import OVHWConfig
from nncf.experimental.openvino_native.quantization.default_quantization import DEFAULT_OV_QUANT_TRAIT_TO_OP_DICT
from nncf.experimental.openvino_native.statistics.collectors import OVMeanMinMaxStatisticCollector
from nncf.experimental.openvino_native.statistics.collectors import OVMinMaxStatisticCollector
from nncf.experimental.openvino_native.quantization.quantizer_parameters import get_weight_stats_shape
from nncf.experimental.openvino_native.quantization.quantizer_parameters import calculate_quantizer_parameters

from nncf.quantization.algorithms.min_max.backend import MinMaxAlgoBackend
from nncf.quantization.algorithms.min_max.backend import ALGO_BACKENDS


@ALGO_BACKENDS.register(BackendType.OPENVINO)
class OVMinMaxAlgoBackend(MinMaxAlgoBackend):

    @property
    def layers_with_weights_metatypes(self) -> List[OperatorMetatype]:
        return GENERAL_WEIGHT_LAYER_METATYPES

    @property
    def post_processing_metatypes(self) -> List[OperatorMetatype]:
        return []

    @property
    def hw_config(self) -> HWConfig:
        return OVHWConfig

    @property
    def quant_trait_op_dict(self) -> Dict[int, OperatorMetatype]:
        return DEFAULT_OV_QUANT_TRAIT_TO_OP_DICT

    @staticmethod
    def target_point(target_type: TargetType,
                     target_node_name: str,
                     port_id: int) -> OVTargetPoint:
        return OVTargetPoint(target_type, target_node_name, port_id)

    @staticmethod
<<<<<<< HEAD
    def create_activation_quantizer_insertion_command(target_point: OVTargetPoint,
                                                      quantizer_config: QuantizerConfig,
                                                      statistics: MinMaxTensorStatistic) \
            -> OVQuantizerInsertionCommand:
        parameters = calculate_activation_quantizer_parameters(statistics, quantizer_config)
        return OVQuantizerInsertionCommand(target_point, parameters)

    @staticmethod
    def create_weight_quantizer_insertion_command(target_point: OVTargetPoint,
                                                  quantizer_config: QuantizerConfig,
                                                  half_range: bool,
                                                  weight_tensor: np.ndarray,
                                                  node: NNCFNode) -> OVQuantizerInsertionCommand:
        parameters = calculate_weight_quantizer_parameters(weight_tensor, quantizer_config, half_range, node.metatype)
        return OVQuantizerInsertionCommand(target_point, parameters)

    @staticmethod
    def create_weight_update_command(target_point: OVTargetPoint, weight_tensor: np.ndarray) -> OVWeightUpdateCommand:
        weight_update_target_point = OVTargetPoint(TargetType.LAYER, target_point.target_node_name,
                                                   target_point.port_id)
        return OVWeightUpdateCommand(weight_update_target_point, weight_tensor)

    @staticmethod
    def minmax_statistic_collector(use_abs_max: bool,
                                   reduction_shape: ReductionShape,
=======
    def create_activation_quantizer_insertion_command(
            nncf_graph: NNCFGraph,
            target_point: OVTargetPoint,
            quantizer_config: QuantizerConfig,
            statistics: MinMaxTensorStatistic) -> OVQuantizerInsertionCommand:
        parameters = calculate_quantizer_parameters(statistics, quantizer_config,
                                                    QuantizerGroup.ACTIVATIONS)
        return OVQuantizerInsertionCommand(target_point, parameters)

    @staticmethod
    def create_weight_quantizer_insertion_command(
            nncf_graph: NNCFGraph,
            target_point: OVTargetPoint,
            quantizer_config: QuantizerConfig,
            statistics: MinMaxTensorStatistic) -> OVQuantizerInsertionCommand:
        parameters = calculate_quantizer_parameters(statistics, quantizer_config,
                                                    QuantizerGroup.WEIGHTS)
        return OVQuantizerInsertionCommand(target_point, parameters)

    @staticmethod
    def _get_reduction_shape_and_use_abs_max(
            nncf_graph: NNCFGraph,
            target_point: OVTargetPoint,
            quantizer_config: QuantizerConfig) -> Tuple[ReductionShape, bool]:
        use_abs_max = quantizer_config.mode == QuantizationMode.SYMMETRIC
        if not quantizer_config.per_channel:
            return None, use_abs_max

        if not target_point.is_weight_target_point():
            # TODO: support reduction shapes for 3D-5D conv cases
            return (0, 2, 3), use_abs_max

        node = nncf_graph.get_node_by_name(target_point.target_node_name)
        assert isinstance(node.layer_attributes, OVConstantLayerAttributes)
        const_shape = node.layer_attributes.const_shape

        bounds_shape = get_weight_stats_shape(const_shape, node.metatype)
        axes = tuple(i for i, dim in enumerate(bounds_shape) if dim == 1)
        return axes, use_abs_max

    @staticmethod
    def minmax_statistic_collector(nncf_graph: NNCFGraph,
                                   target_point: OVTargetPoint,
                                   quantizer_config: QuantizerConfig,
>>>>>>> 997beb02
                                   num_samples: int = None) -> OVMinMaxStatisticCollector:
        reduction_shape, use_abs_max =\
            OVMinMaxAlgoBackend._get_reduction_shape_and_use_abs_max(nncf_graph, target_point,
                                                                     quantizer_config)
        return OVMinMaxStatisticCollector(use_abs_max, reduction_shape, num_samples)

    @staticmethod
    def mean_minmax_statistic_collector(nncf_graph: NNCFGraph,
                                        target_point: OVTargetPoint,
                                        quantizer_config: QuantizerConfig,
                                        use_per_sample_stats: bool,
                                        num_samples: int = None) -> OVMeanMinMaxStatisticCollector:
        reduction_shape, use_abs_max =\
            OVMinMaxAlgoBackend._get_reduction_shape_and_use_abs_max(nncf_graph, target_point,
                                                                     quantizer_config)
        return OVMeanMinMaxStatisticCollector(use_per_sample_stats,
                                              use_abs_max,
                                              reduction_shape,
<<<<<<< HEAD
                                              num_samples,
                                              window_size)

    @staticmethod
    def get_weight_tensor(model: ov.Model, target_point: TargetPoint) -> Tuple[str, np.ndarray]:
        return get_weight_tensor(target_point.target_node_name, target_point.port_id, model)
=======
                                              num_samples)
>>>>>>> 997beb02

    @staticmethod
    def get_weight_tensor_port_id(node: NNCFNode) -> int:
        return node.layer_attributes.const_port_id<|MERGE_RESOLUTION|>--- conflicted
+++ resolved
@@ -25,15 +25,11 @@
 from nncf.common.tensor_statistics.statistics import MinMaxTensorStatistic
 from nncf.common.utils.backend import BackendType
 
-<<<<<<< HEAD
-=======
 from nncf.experimental.openvino_native.graph.nncf_graph_builder import OVConstantLayerAttributes
->>>>>>> 997beb02
 from nncf.experimental.openvino_native.graph.metatypes.openvino_metatypes import GENERAL_WEIGHT_LAYER_METATYPES
 from nncf.experimental.openvino_native.graph.transformations.commands import OVQuantizerInsertionCommand
 from nncf.experimental.openvino_native.graph.transformations.commands import OVWeightUpdateCommand
 from nncf.experimental.openvino_native.graph.transformations.commands import OVTargetPoint
-from nncf.experimental.openvino_native.graph.node_utils import get_weight_tensor
 from nncf.experimental.openvino_native.hardware.config import OVHWConfig
 from nncf.experimental.openvino_native.quantization.default_quantization import DEFAULT_OV_QUANT_TRAIT_TO_OP_DICT
 from nncf.experimental.openvino_native.statistics.collectors import OVMeanMinMaxStatisticCollector
@@ -71,33 +67,6 @@
         return OVTargetPoint(target_type, target_node_name, port_id)
 
     @staticmethod
-<<<<<<< HEAD
-    def create_activation_quantizer_insertion_command(target_point: OVTargetPoint,
-                                                      quantizer_config: QuantizerConfig,
-                                                      statistics: MinMaxTensorStatistic) \
-            -> OVQuantizerInsertionCommand:
-        parameters = calculate_activation_quantizer_parameters(statistics, quantizer_config)
-        return OVQuantizerInsertionCommand(target_point, parameters)
-
-    @staticmethod
-    def create_weight_quantizer_insertion_command(target_point: OVTargetPoint,
-                                                  quantizer_config: QuantizerConfig,
-                                                  half_range: bool,
-                                                  weight_tensor: np.ndarray,
-                                                  node: NNCFNode) -> OVQuantizerInsertionCommand:
-        parameters = calculate_weight_quantizer_parameters(weight_tensor, quantizer_config, half_range, node.metatype)
-        return OVQuantizerInsertionCommand(target_point, parameters)
-
-    @staticmethod
-    def create_weight_update_command(target_point: OVTargetPoint, weight_tensor: np.ndarray) -> OVWeightUpdateCommand:
-        weight_update_target_point = OVTargetPoint(TargetType.LAYER, target_point.target_node_name,
-                                                   target_point.port_id)
-        return OVWeightUpdateCommand(weight_update_target_point, weight_tensor)
-
-    @staticmethod
-    def minmax_statistic_collector(use_abs_max: bool,
-                                   reduction_shape: ReductionShape,
-=======
     def create_activation_quantizer_insertion_command(
             nncf_graph: NNCFGraph,
             target_point: OVTargetPoint,
@@ -112,10 +81,17 @@
             nncf_graph: NNCFGraph,
             target_point: OVTargetPoint,
             quantizer_config: QuantizerConfig,
+            half_range: bool,
             statistics: MinMaxTensorStatistic) -> OVQuantizerInsertionCommand:
-        parameters = calculate_quantizer_parameters(statistics, quantizer_config,
+        parameters = calculate_quantizer_parameters(statistics, quantizer_config, half_range,
                                                     QuantizerGroup.WEIGHTS)
         return OVQuantizerInsertionCommand(target_point, parameters)
+
+    @staticmethod
+    def create_weight_update_command(target_point: OVTargetPoint, weight_tensor: np.ndarray) -> OVWeightUpdateCommand:
+        weight_update_target_point = OVTargetPoint(TargetType.LAYER, target_point.target_node_name,
+                                                   target_point.port_id)
+        return OVWeightUpdateCommand(weight_update_target_point, weight_tensor)
 
     @staticmethod
     def _get_reduction_shape_and_use_abs_max(
@@ -142,7 +118,6 @@
     def minmax_statistic_collector(nncf_graph: NNCFGraph,
                                    target_point: OVTargetPoint,
                                    quantizer_config: QuantizerConfig,
->>>>>>> 997beb02
                                    num_samples: int = None) -> OVMinMaxStatisticCollector:
         reduction_shape, use_abs_max =\
             OVMinMaxAlgoBackend._get_reduction_shape_and_use_abs_max(nncf_graph, target_point,
@@ -161,16 +136,7 @@
         return OVMeanMinMaxStatisticCollector(use_per_sample_stats,
                                               use_abs_max,
                                               reduction_shape,
-<<<<<<< HEAD
-                                              num_samples,
-                                              window_size)
-
-    @staticmethod
-    def get_weight_tensor(model: ov.Model, target_point: TargetPoint) -> Tuple[str, np.ndarray]:
-        return get_weight_tensor(target_point.target_node_name, target_point.port_id, model)
-=======
                                               num_samples)
->>>>>>> 997beb02
 
     @staticmethod
     def get_weight_tensor_port_id(node: NNCFNode) -> int:
