"""
 Copyright (c) 2023 Intel Corporation
 Licensed under the Apache License, Version 2.0 (the "License");
 you may not use this file except in compliance with the License.
 You may obtain a copy of the License at
      http://www.apache.org/licenses/LICENSE-2.0
 Unless required by applicable law or agreed to in writing, software
 distributed under the License is distributed on an "AS IS" BASIS,
 WITHOUT WARRANTIES OR CONDITIONS OF ANY KIND, either express or implied.
 See the License for the specific language governing permissions and
 limitations under the License.
"""
from functools import reduce
from pathlib import Path
from typing import List
from typing import Optional
from typing import Tuple

import pandas as pd
import torch
import torch.nn.functional as F

from nncf.common.graph.graph import NNCFNodeName
from nncf.common.graph.layer_attributes import LinearLayerAttributes
from nncf.common.logging import nncf_logger
from nncf.experimental.common.pruning.propagation_data import ProducerInfo
from nncf.torch.layers import NNCFLinear
from nncf.torch.nncf_network import NNCFNetwork
from nncf.torch.sparsity.base_algo import SparseModuleInfo
from nncf.experimental.torch.sparsity.movement.layers import MovementSparsifier
from nncf.experimental.torch.pruning.operations import PT_EXPERIMENTAL_PRUNING_OPERATOR_METATYPES
from nncf.experimental.common.pruning.nodes_grouping import get_pruning_groups
from nncf.experimental.common.pruning.nodes_grouping import select_largest_groups

SUPPORTED_NNCF_MODULES = [NNCFLinear]
EXPECTED_NODE_LAYER_ATTRS = [LinearLayerAttributes]


class StructuredMaskContextStatistics:
    """
    Describes details of the resolved structured mask in a supported layer.
    """

    def __init__(self,
                 weight_shape: Tuple[int, int],
                 pruned_weight_shape: Tuple[int, int],
                 bias_shape: Tuple[int],
                 pruned_bias_shape: Tuple[int],
                 head_or_channel_id_to_keep: List[int],
                 module_node_name: NNCFNodeName,
                 ):
        """
        Initializes the statistics for the target linear module of a structured mask context.

        :param weight_shape: Shape of the original weight in a linear layer.
        :param pruned_weight_shape: Shape of the weight after structured mask resolution,
            discarding the pruned regions.
        :param bias_shape: Shape of the original bias in a linear layer.
        :param pruned_bias_shape: Shape of the bias after structured mask resolution,
            discarding the pruned regions.
        :param head_or_channel_id_to_keep: If the layer belongs to multi-head self-attention block,
            specifies the preserved head ids after structured masking. If the layer belongs to feed-
            forward network, specifies the preserved channels after structured masking.
        :param module_node_name: Node name of the target module.
        """
        self.weight_shape = weight_shape
        self.pruned_weight_shape = pruned_weight_shape
        self.bias_shape = bias_shape
        self.pruned_bias_shape = pruned_bias_shape
        self.head_or_channel_id_to_keep = head_or_channel_id_to_keep
        self.module_node_name = module_node_name


class StructuredMaskContext:
    """
    Context to interact with the operand of a module in movement sparsity.

    This context can resolve the independent structured mask from operand, and can refresh the binary
    mask back to operand with dependent structured mask. Serves as an agent for `StructuredMaskHandler`
    to conduct structured mask resolution.
    """

    def __init__(self,
                 sparsifier_operand: MovementSparsifier,
                 module_node_name: NNCFNodeName,
                 grid_size: Tuple[int, int],
                 prune_by_row: bool,
                 ):
        """
        Initializes the context of the target module for structured masking.

        :param sparsifier_operand: Operand for the target module.
        :param module_node_name: Node name of the target module.
        :param grid_size: The grid shape for resolving the independent structured mask.
        :param prune_by_row: Determines whether to resolve the independent structured mask by row or column.
        """
        self.sparsifier_operand = sparsifier_operand
        self.module_node_name = module_node_name
        operand_mask: torch.Tensor = sparsifier_operand.weight_ctx.binary_mask   # type: ignore
        self.operand_mask_shape = operand_mask.shape
        self.grid_size = self._resolve_grid_size(grid_size)
        self.structured_mask_shape = torch.Size(dim // grid for dim, grid in
                                                zip(self.operand_mask_shape, self.grid_size))
        self.prune_by_row = prune_by_row
        self._independent_structured_mask = None
        self._dependent_structured_mask = None

    def __str__(self) -> str:
        prune_info = 'row prune' if self.prune_by_row else 'column prune'
        return f'{self.__class__.__name__}({prune_info} by {self.grid_size}, "{self.module_node_name}")'

    @property
    def independent_structured_mask(self) -> Optional[torch.Tensor]:
        if self._independent_structured_mask is None:
            nncf_logger.debug('Independent structured mask has not been calculated. Return None.')
        return self._independent_structured_mask

    @independent_structured_mask.setter
    @torch.no_grad()
    def independent_structured_mask(self, tensor: torch.Tensor):
        if self.structured_mask_shape != tensor.shape:
            raise ValueError('Wrong shape about independent structured mask.')
        if self._independent_structured_mask is None:
            self._independent_structured_mask = tensor.clone()
        else:
            if self._independent_structured_mask.device != tensor.device:
                nncf_logger.debug(f'Changing independent_structured_mask device to {tensor.device}')
                self._independent_structured_mask = self._independent_structured_mask.to(tensor.device)
            self._independent_structured_mask.copy_(tensor)

    @property
    def dependent_structured_mask(self) -> Optional[torch.Tensor]:
        if self._dependent_structured_mask is None:
            nncf_logger.debug('Dependent structured mask has not been calculated. Return None.')
        return self._dependent_structured_mask

    @dependent_structured_mask.setter
    @torch.no_grad()
    def dependent_structured_mask(self, tensor: torch.Tensor):
        if self.structured_mask_shape != tensor.shape:
            raise ValueError('Wrong shape about dependent structured mask.')
        if self._dependent_structured_mask is None:
            self._dependent_structured_mask = tensor.clone()
        else:
            if self._dependent_structured_mask.device != tensor.device:
                nncf_logger.debug(f'Changing dependent_structured_mask device to {tensor.device}', )
                self._dependent_structured_mask = self._dependent_structured_mask.to(tensor.device)
            self._dependent_structured_mask.copy_(tensor)

    @torch.no_grad()
    def update_independent_structured_mask_from_operand(self):
        """
        Gets the current unstructured binary mask from operand, resolves it to the independent structured one, and
        stores in `self.independent_structured_mask` for later use in `StructuredMaskHandler`.
        """
        weight_binary_mask = self.sparsifier_operand.weight_ctx.binary_mask.detach().clone()
        mask_by_grid = F.max_pool2d(
            weight_binary_mask.unsqueeze(0), kernel_size=self.grid_size, stride=self.grid_size).squeeze(0)
        preserved_cols = mask_by_grid.amax(dim=0)
        preserved_rows = mask_by_grid.amax(dim=1)

        if self.sparsifier_operand.prune_bias:
            bias_binary_mask = self.sparsifier_operand.bias_ctx.binary_mask.detach().clone()
            bias_preserved_rows = F.max_pool1d(
                bias_binary_mask.view(1, -1), kernel_size=self.grid_size[0], stride=self.grid_size[0]).squeeze(0)
            preserved_rows = bias_preserved_rows.logical_or(preserved_rows)

        structured_mask = preserved_rows.unsqueeze(1) * preserved_cols.unsqueeze(0)
        self.independent_structured_mask = structured_mask
        return structured_mask

    def populate_dependent_structured_mask_to_operand(self):
        """
        Updates the actual binary masks in operand with `self.dependent_structured_mask`.
        """
        structured_mask_inflated = self._inflate_structured_mask(self.dependent_structured_mask, self.grid_size)
        self.sparsifier_operand.weight_ctx.binary_mask = structured_mask_inflated
        if self.sparsifier_operand.prune_bias:
            self.sparsifier_operand.bias_ctx.binary_mask = structured_mask_inflated.amax(dim=1)

    def gather_statistics_from_operand(self) -> StructuredMaskContextStatistics:
        """
        Collects the structured mask statistics from the binary masks in operand.

        :return: The statistics of the structured mask context.
        """
        node = self.sparsifier_operand.target_module_node
        assert isinstance(node.layer_attributes, tuple(EXPECTED_NODE_LAYER_ATTRS))
        weight_shape: Tuple[int, int] = tuple(node.layer_attributes.get_weight_shape())
        bias_shape: Tuple[int] = (node.layer_attributes.get_bias_shape(),
                                  ) if self.sparsifier_operand.prune_bias else (0,)

        pruned_weight_shape = list(weight_shape)
        head_id_to_keep = []
        if self.prune_by_row:
            prunable_rows = self.sparsifier_operand.weight_ctx.binary_mask.amax(dim=1)
            pruned_weight_shape[0] = int(prunable_rows.count_nonzero().item())
            kept_row_blocks = F.max_pool1d(prunable_rows.unsqueeze(0), kernel_size=self.grid_size[0]).squeeze(0)
            head_id_to_keep = kept_row_blocks.nonzero().view(-1).cpu().numpy().tolist()
        else:
            prunable_cols = self.sparsifier_operand.weight_ctx.binary_mask.amax(dim=0)
            pruned_weight_shape[1] = int(prunable_cols.count_nonzero().item())
            kept_col_blocks = F.max_pool1d(prunable_cols.unsqueeze(0), kernel_size=self.grid_size[1]).squeeze(0)
            head_id_to_keep = kept_col_blocks.nonzero().view(-1).cpu().numpy().tolist()

        pruned_bias_shape = bias_shape
        if self.sparsifier_operand.prune_bias and self.prune_by_row:
            pruned_bias_shape = (int(self.sparsifier_operand.bias_ctx.binary_mask.count_nonzero().item()),)

        return StructuredMaskContextStatistics(
            weight_shape=weight_shape,
            pruned_weight_shape=tuple(pruned_weight_shape),
            bias_shape=bias_shape,
            pruned_bias_shape=pruned_bias_shape,
            head_or_channel_id_to_keep=head_id_to_keep,
            module_node_name=self.module_node_name
        )

    def _resolve_grid_size(self, grid_size) -> Tuple[int, int]:
        a, b = grid_size
        return (a if a > 0 else self.operand_mask_shape[0],
                b if b > 0 else self.operand_mask_shape[1])

    @staticmethod
    def _inflate_structured_mask(structured_mask: torch.Tensor, grid_size: Tuple[int, int]) -> torch.Tensor:
        assert len(structured_mask.shape) == len(grid_size), \
            f'Unmatched dimension with structured_mask in shape {structured_mask.shape} and grid_size in 2D.'
        inflated_mask = structured_mask.clone()
        for axis, repeat_times in enumerate(grid_size):
            inflated_mask = inflated_mask.repeat_interleave(repeat_times, dim=axis)
        return inflated_mask


class StructuredMaskContextGroup:
    """
    Stores together the structured mask contexts that are related to the same building block.
    """

    def __init__(self,
                 group_id: int,
                 structured_mask_contexts: List[StructuredMaskContext]):
        """
        Initializes a group of related structured mask contexts.

        :param group_id: The index of the building block.
        :param structured_mask_contexts: A list of structured mask contexts corresponding
            to the building block.
        """
        self.group_id = group_id
        self.structured_mask_contexts = structured_mask_contexts

    def __str__(self) -> str:
        if not self.structured_mask_contexts:
            ctxes_str = '[]'
        else:
            ctxes = (f'\n\t{ctx}' for ctx in self.structured_mask_contexts)
            ctxes_str = '[{}\n]'.format(''.join(ctxes))
        return f'{self.__class__.__name__}[{self.group_id}]: {ctxes_str}'


class StructuredMaskHandler:
    """
    Handler to conduct structured masking on supported models.

    This handler gathers sparsifiable layers together as groups according to the building block
    they belong to, e.g., multi-head self-attention or feed-forward network in Transformers.
    Within each group, it refreshes the binary masks from unstructured to structured ones,
    while considering the pruning dependencies across layers. All these operations are conducted
    via the `StructuredMaskContext` of each module that supports structured masking.
    """

    def __init__(self,
                 compressed_model: NNCFNetwork,
                 sparsified_module_info_list: List[SparseModuleInfo]):
        """
        Initializes the handler for structured masking in movement sparsity.

        :param compressed_model: The wrapped compressed model.
        :param sparsified_module_info_list: List of `SparsifiedModuleInfo` in the
            controller of `compressed_model`.
        :param strategy: Strategy of resolving structured masks for `compressed_model`.
        """
        self.compressed_model = compressed_model
        self.sparsified_module_info_list = sparsified_module_info_list
        self._structured_mask_ctx_groups = self._create_structured_mask_context_groups(
            compressed_model, sparsified_module_info_list
        )

        nncf_logger.debug('Totally %d structured mask context groups.', len(self._structured_mask_ctx_groups))
        for structured_mask_ctx_group in self._structured_mask_ctx_groups:
            nncf_logger.debug(f'{structured_mask_ctx_group}')

    def update_independent_structured_mask(self):
        """
        Asks all contexts in `self._structured_mask_ctx_groups` to calculate the independent structured mask.
        """
        for group in self._structured_mask_ctx_groups:
            for ctx in group.structured_mask_contexts:
                ctx.update_independent_structured_mask_from_operand()

    def resolve_dependent_structured_mask(self):
        """
        Within each context group, it reads the independent structured masks of related layers and
        resolves the structured masks based on dependency rules defined in `self.rules_by_group_type`.
        """
        for group in self._structured_mask_ctx_groups:
            ctxes = group.structured_mask_contexts
            row_prune_ctxes = list(filter(lambda ctx: ctx.prune_by_row, ctxes))
            col_prune_ctxes = list(filter(lambda ctx: not ctx.prune_by_row, ctxes))
            independent_masks = [ctx.independent_structured_mask for ctx in row_prune_ctxes] + \
                [ctx.independent_structured_mask.t() for ctx in col_prune_ctxes]
            coarse_mask = reduce(torch.logical_or, independent_masks).float()
            with torch.no_grad():
                for ctx in row_prune_ctxes:
                    ctx.dependent_structured_mask = coarse_mask
                for ctx in col_prune_ctxes:
                    ctx.dependent_structured_mask = coarse_mask.t()

    def populate_dependent_structured_mask_to_operand(self):
        """
        Asks all contexts in `self._structured_mask_ctx_groups` to update the actual binary masks in operand.
        """
        for group in self._structured_mask_ctx_groups:
            for ctx in group.structured_mask_contexts:
                ctx.populate_dependent_structured_mask_to_operand()

    def report_structured_sparsity(self,
                                   save_dir: str,
                                   file_name: str = 'structured_sparsity',
                                   to_csv: bool = True,
                                   max_num_of_kept_heads_to_report: int = 20) -> pd.DataFrame:
        """
        Generates a report file that describes the structured mask statistics for each context group.

        :param save_dir: The folder to save the report file.
        :param file_name: File name of the report.
        :param to_csv: Whether to dump the report file in csv format.
        :param max_num_of_kept_heads_to_report: The max number of heads or channels to display that are
            preserved after structured masking. Used to avoid showing too many elements in the list.
        :return: The structured mask statistics in `pandas.DataFrame` format.
        """
        df = self._gather_statistics_dataframe(max_num_of_kept_heads_to_report)
        if to_csv:
            df.to_csv(Path(save_dir, f'{file_name}.csv'))
        return df

    def _gather_statistics_dataframe(self, max_num_of_kept_heads_to_report: int = 20) -> pd.DataFrame:
        module_vs_name_map = {module: name for name, module in self.compressed_model.named_modules()}
        entry_list = []
        for group in self._structured_mask_ctx_groups:
            ctxes = sorted(group.structured_mask_contexts,
                           key=lambda ctx: ctx.sparsifier_operand.target_module_node.node_id)
            for ctx in ctxes:
                stats = ctx.gather_statistics_from_operand()
                module = self.compressed_model.nncf.get_containing_module(stats.module_node_name)
                entry = dict(group_id=group.group_id,
                             torch_module=module_vs_name_map[module],
                             **stats.__dict__)
                if len(stats.head_or_channel_id_to_keep) > max_num_of_kept_heads_to_report:  # avoid long display
                    entry['head_or_channel_id_to_keep'] = f'[{len(stats.head_or_channel_id_to_keep)} items]'
                entry_list.append(entry)
        return pd.DataFrame(entry_list)

    @staticmethod
    def _create_structured_mask_context_groups(
        nncf_network: NNCFNetwork, sparsified_module_info_list: List[SparseModuleInfo]
    ) -> List[StructuredMaskContextGroup]:
        module_vs_sparse_module_info_map = {minfo.module: minfo for minfo in sparsified_module_info_list}

        pruning_producing_types = ['linear']
        nncf_graph = nncf_network.get_original_graph()
        pruning_groups = get_pruning_groups(nncf_graph,
                                            PT_EXPERIMENTAL_PRUNING_OPERATOR_METATYPES,
<<<<<<< HEAD
                                            pruning_producing_types,
                                            dump_dir=Path(''))
=======
                                            pruning_producing_types)
>>>>>>> c95f5a34
        pruning_groups = select_largest_groups(pruning_groups)
        result = []
        for group_id, group in enumerate(pruning_groups):
            ctxes = []
            block = group.block
            extended_producers = group.producers
            for consumer in group.consumers:
                if consumer.pruning_dimension is not None:
                    extended_producers.add(ProducerInfo(consumer.node_id, consumer.pruning_dimension))

            for producer_info in extended_producers:
                nncf_node = nncf_graph.get_node_by_id(producer_info.node_id)
                module = nncf_network.nncf.get_containing_module(nncf_node.node_name)
                if module in module_vs_sparse_module_info_map:
                    # 0 dimension corresponds to row (output channels), 1st dimension - to column (input channels)
                    prune_by_row = not bool(producer_info.pruning_dimension)
                    minfo = module_vs_sparse_module_info_map[module]
                    prune_grid = (block.size, -1) if prune_by_row else (-1, block.size)
                    ctx = StructuredMaskContext(minfo.operand,
                                                minfo.module_node_name,
                                                prune_grid,
                                                prune_by_row)
                    ctxes.append(ctx)
                else:
                    nncf_logger.warning(f'Automatically found structured pruning group does not match the given '
                                        f'unstructured sparse structures:\n {group}')
                    break
            if ctxes:
                result.append(StructuredMaskContextGroup(group_id, ctxes))
        return result<|MERGE_RESOLUTION|>--- conflicted
+++ resolved
@@ -371,12 +371,7 @@
         nncf_graph = nncf_network.get_original_graph()
         pruning_groups = get_pruning_groups(nncf_graph,
                                             PT_EXPERIMENTAL_PRUNING_OPERATOR_METATYPES,
-<<<<<<< HEAD
-                                            pruning_producing_types,
-                                            dump_dir=Path(''))
-=======
                                             pruning_producing_types)
->>>>>>> c95f5a34
         pruning_groups = select_largest_groups(pruning_groups)
         result = []
         for group_id, group in enumerate(pruning_groups):
