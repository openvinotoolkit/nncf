--- conflicted
+++ resolved
@@ -108,11 +108,8 @@
     quantized_model.meta.update(original_graph_meta)
     quantized_model = _disallow_eval_train(quantized_model)
 
-<<<<<<< HEAD
     # quantized_model = GraphModule(quantized_model, quantized_model.graph)
 
-    return quantized_model
-=======
     return quantized_model
 
 
@@ -156,5 +153,4 @@
     compressed_model = GraphModule(compressed_model, compressed_model.graph)
     compressed_model = _disallow_eval_train(compressed_model)
 
-    return compressed_model
->>>>>>> da5217a8
+    return compressed_model