# Copyright (c) 2025 Intel Corporation
# Licensed under the Apache License, Version 2.0 (the "License");
# you may not use this file except in compliance with the License.
# You may obtain a copy of the License at
#      http://www.apache.org/licenses/LICENSE-2.0
# Unless required by applicable law or agreed to in writing, software
# distributed under the License is distributed on an "AS IS" BASIS,
# WITHOUT WARRANTIES OR CONDITIONS OF ANY KIND, either express or implied.
# See the License for the specific language governing permissions and
# limitations under the License.

from collections import Counter
from typing import Tuple

import torch.fx

import nncf.torch.graph.operator_metatypes as om
from nncf.common.graph import NNCFNode
from nncf.common.graph.layer_attributes import BaseLayerAttributes
from nncf.common.graph.layer_attributes import ConvolutionLayerAttributes
from nncf.common.graph.layer_attributes import Dtype
from nncf.common.graph.operator_metatypes import UnknownMetatype
from nncf.common.logging import nncf_logger
from nncf.experimental.torch.fx.node_utils import get_tensor_constant_from_node
from nncf.torch.dynamic_graph.layer_attributes_handlers import apply_args_defaults
from nncf.torch.graph.graph import PTNNCFGraph
from nncf.torch.graph.operator_metatypes import PT_OPERATOR_METATYPES


class GraphConverter:
    """
    Builds the NNCFGraph from an torch.fx.GraphModule instance.
    """

    TORCH_SYMBOLIC_TYPES = (torch.SymInt, torch.SymFloat, torch.SymBool)

    def _get_layer_attributes(
        node: torch.fx.Node, metatype: om.OperatorMetatype, model: torch.fx.GraphModule
    ) -> BaseLayerAttributes:
        """
        Collects layer attributes for the given node.

        :param node: Given node.
        :param metatype: Given node metatype.
        :param model: Target GraphModule instance.
        :return: Given node layer attributes.
        """
        if metatype in [om.PTConv1dMetatype, om.PTConv2dMetatype, om.PTConv3dMetatype]:
            conv_default_args = [(arg.name, arg.default_value) for arg in node.target._schema.arguments]
            kwargs = apply_args_defaults(node.args, node.kwargs, conv_default_args)

            weight_node = kwargs["weight"]
            if weight_node.op != "get_attr":
                # Convs with constant subgraphs or two inputs are not supported yet.
                return None
            weight = get_tensor_constant_from_node(weight_node, model)
            return ConvolutionLayerAttributes(
                weight_requires_grad=False,
                in_channels=weight.shape[0],
                out_channels=weight.shape[1],
                kernel_size=list(weight.shape[2:]),
                stride=kwargs["stride"],
                dilations=kwargs["dilation"],
                groups=kwargs["groups"],
                padding_values=kwargs["padding"],
                transpose=False,
            )
        return None

    def _map_fx_unique_metatypes(node: torch.fx.Node, metatype: om.OperatorMetatype) -> om.OperatorMetatype:
        """
        Attempts to retrieve correct subtype for the given node.

        :param node: Given node.
        :param metatype: Given node metatype.
        :param model: Target GraphModule instance.
        :return: Correct FX metatype of the given node if it is exist or the original node metatype otherwise.
        """
        if metatype in [om.PTEmbeddingMetatype]:
            weight_node = node.args[0]
            if weight_node.op == "get_attr":
                return om.PTAtenEmbeddingMetatype

        return metatype

    @staticmethod
    def get_node_type_and_metatype(node: torch.fx.Node, model: torch.fx.GraphModule) -> Tuple[str, om.OperatorMetatype]:
        """
        Retrieves node's type and metatype.

        :param node: Given node.
        :param model: Given GraphModule.
        :return: Node's type and metatype.
        """
        if node.op == "placeholder":
            node_type = "input"
            node_metatype = om.PTInputNoopMetatype
        elif node.op == "output":
            node_type = "output"
            node_metatype = om.PTOutputNoopMetatype
        elif node.op == "get_attr":
            node_type = "get_attr"
            node_metatype = om.PTConstNoopMetatype
        elif node.op in ("call_function",):
            if hasattr(node.target, "overloadpacket"):
                node_type = str(node.target.overloadpacket).split(".")[1]
            elif node.target.__name__ == "getitem":
                node_type = "__getitem__"
            else:
                # TODO(dlyakhov): get correct nodes types from this nodes as well
                node_type = str(node.target)
            node_metatype = PT_OPERATOR_METATYPES.get_operator_metatype_by_op_name(node_type)
        else:
            node_type = node.op
            node_metatype = UnknownMetatype
        if node_metatype is UnknownMetatype:
            nncf_logger.debug(f"Unknown metatype for node: {node}")

        if node_metatype.get_subtypes():
            layer_attrs = GraphConverter._get_layer_attributes(node, node_metatype, model)
            node_subtype = node_metatype.determine_subtype(layer_attrs)
            node_metatype = node_subtype or node_metatype
        return node_type, node_metatype

    @staticmethod
    def create_nncf_graph(model: torch.fx.GraphModule) -> PTNNCFGraph:
        """
        Creates NNCFGraph from GraphModule.
        All nodes from model which have valid metatype are added to NNCFGraph.
        Then, corresponding edges are added to the NNCFGraph with shape, type, output and input port ids.

        :param model: torch fx GraphModule.
        :return: NNCFGraph.
        """
        nncf_graph = PTNNCFGraph()

        const_targets_counter = Counter([node.target for node in model.graph.nodes if node.op == "get_attr"])
        for source_node in model.graph.nodes:
            node_type, node_metatype = GraphConverter.get_node_type_and_metatype(source_node, model)
            node_metatype = GraphConverter._map_fx_unique_metatypes(source_node, node_metatype)
            is_shared_node = source_node.op in ("get_attr",) and (
                const_targets_counter[source_node.target] > 1 or len(source_node.users) > 1
            )

            nncf_graph.add_nncf_node(
                node_name=source_node.name, node_type=node_type, node_metatype=node_metatype, is_shared=is_shared_node
            )

        for source_node in model.graph.nodes:
            source_nncf_node = nncf_graph.get_node_by_name(source_node.name)
            for idx, dist_node in enumerate(source_node.users):
                dist_node_id = nncf_graph.get_node_by_name(dist_node.name).node_id
                input_port_id, output_port_id, tensor_shape = GraphConverter.get_edge_params(
                    model, source_node, source_nncf_node, dist_node, idx
                )
                nncf_graph.add_edge_between_nncf_nodes(
                    source_nncf_node.node_id,
                    dist_node_id,
                    tensor_shape=tensor_shape,
                    input_port_id=input_port_id,
                    output_port_id=output_port_id,
                    dtype=Dtype.FLOAT,
                )
        return nncf_graph

    @staticmethod
    def get_edge_params(
        model: torch.fx.GraphModule,
        source_node: torch.fx.Node,
        source_nncf_node: NNCFNode,
        dist_node: torch.fx.Node,
        output_idx: int,
    ) -> Tuple[int, int, Tuple[int, ...]]:
        """
        Retrieves edge params from the given source_node and dist_node pair.

        :param model: A torch.fx.GraphModule instance.
        :param source_node: Source node in format of torch.fx.Node.
        :param source_nncf_node: Source node in format of NNCFNode.
        :param dist_node: Distance node in format of torch.fx.Node.
        :param output_idx: Output index of the source_node.
        :return: Tuple of edge parameters: edge input port id, edge output port id and
            edge tensor shape.
        """
        output_port_id = 0
        tensor_shape = None
        if source_node.op in ("get_attr",):
            tensor_shape = tuple(get_tensor_constant_from_node(source_node, model).shape)
        elif "val" in source_node.meta:
            if source_nncf_node.metatype is om.PTBatchNormMetatype and isinstance(
                source_node.meta["val"], (tuple, list)
            ):
                tensor = source_node.meta["val"][0]
            elif source_nncf_node.metatype in [om.PTSplitMetatype, om.PTMaxMetatype, om.PTMinMetatype]:
                tensor = source_node.meta["val"][output_idx]
                # Assume every outputs corresponds to an unique output_port_id
                output_port_id = output_idx
            else:
                tensor = source_node.meta["val"]
            if isinstance(tensor, torch.Tensor):
<<<<<<< HEAD
                tensor_shape = tuple(
                    -1 if isinstance(i, GraphConverter.TORCH_SYMBOLIC_TYPES) else i for i in tensor.shape
                )
=======
                tensor_shape = tuple(-1 if isinstance(i, torch.SymInt) else i for i in tensor.shape)
>>>>>>> 996b3089
            elif isinstance(tensor, GraphConverter.TORCH_SYMBOLIC_TYPES):
                tensor_shape = (-1,)

        if tensor_shape is None:
            # TODO(dlyakhov): Refactor algorithms to always have knowns edges shapes.
            nncf_logger.debug(f"Edge shape between {source_node.name} and {dist_node.name} is unknown.")

        input_port_id = dist_node.all_input_nodes.index(source_node)
        return input_port_id, output_port_id, tensor_shape<|MERGE_RESOLUTION|>--- conflicted
+++ resolved
@@ -198,13 +198,7 @@
             else:
                 tensor = source_node.meta["val"]
             if isinstance(tensor, torch.Tensor):
-<<<<<<< HEAD
-                tensor_shape = tuple(
-                    -1 if isinstance(i, GraphConverter.TORCH_SYMBOLIC_TYPES) else i for i in tensor.shape
-                )
-=======
                 tensor_shape = tuple(-1 if isinstance(i, torch.SymInt) else i for i in tensor.shape)
->>>>>>> 996b3089
             elif isinstance(tensor, GraphConverter.TORCH_SYMBOLIC_TYPES):
                 tensor_shape = (-1,)
 
