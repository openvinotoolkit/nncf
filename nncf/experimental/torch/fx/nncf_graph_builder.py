# Copyright (c) 2024 Intel Corporation
# Licensed under the Apache License, Version 2.0 (the "License");
# you may not use this file except in compliance with the License.
# You may obtain a copy of the License at
#      http://www.apache.org/licenses/LICENSE-2.0
# Unless required by applicable law or agreed to in writing, software
# distributed under the License is distributed on an "AS IS" BASIS,
# WITHOUT WARRANTIES OR CONDITIONS OF ANY KIND, either express or implied.
# See the License for the specific language governing permissions and
# limitations under the License.

from collections import Counter
from typing import Tuple

import torch.fx

import nncf.torch.graph.operator_metatypes as om
from nncf.common.graph import NNCFNode
from nncf.common.graph.layer_attributes import BaseLayerAttributes
from nncf.common.graph.layer_attributes import ConvolutionLayerAttributes
from nncf.common.graph.layer_attributes import Dtype
from nncf.common.graph.operator_metatypes import UnknownMetatype
from nncf.common.logging import nncf_logger
from nncf.experimental.torch.fx.node_utils import get_tensor_constant_from_node
from nncf.torch.dynamic_graph.layer_attributes_handlers import apply_args_defaults
from nncf.torch.graph.graph import PTNNCFGraph
from nncf.torch.graph.operator_metatypes import PT_OPERATOR_METATYPES


class GraphConverter:
    """
    Builds the NNCFGraph from an torch.fx.GraphModule instance.
    """

    def _get_layer_attributes(
        node: torch.fx.Node, metatype: om.OperatorMetatype, model: torch.fx.GraphModule
    ) -> BaseLayerAttributes:
        """
        Collects layer attributes for the given node.

        :param node: Given node.
        :param metatype: Given node metatype.
        :param model: Target GraphModule instance.
        :return: Given node layer attributes.
        """
        if metatype in [om.PTConv1dMetatype, om.PTConv2dMetatype, om.PTConv3dMetatype]:
            conv_default_args = [(arg.name, arg.default_value) for arg in node.target._schema.arguments]
            kwargs = apply_args_defaults(node.args, node.kwargs, conv_default_args)

            weight_node = kwargs["weight"]
            if weight_node.op != "get_attr":
                # Convs with constant subgraphs or two inputs are not supported yet.
                return None
            weight = get_tensor_constant_from_node(weight_node, model)
            return ConvolutionLayerAttributes(
                weight_requires_grad=False,
                in_channels=weight.shape[0],
                out_channels=weight.shape[1],
                kernel_size=list(weight.shape[2:]),
                stride=kwargs["stride"],
                dilations=kwargs["dilation"],
                groups=kwargs["groups"],
                padding_values=kwargs["padding"],
                transpose=False,
            )
        return None

    def _map_fx_unique_metatypes(node: torch.fx.Node, metatype: om.OperatorMetatype) -> om.OperatorMetatype:
        """
        Attempts to retrieve correct subtype for the given node.
<<<<<<< HEAD
=======

>>>>>>> b94e1df2
        :param node: Given node.
        :param metatype: Given node metatype.
        :param model: Target GraphModule instance.
        :return: Correct FX metatype of the given node if it is exist or the original node metatype otherwise.
        """
        if metatype in [om.PTEmbeddingMetatype]:
            weight_node = node.args[0]
            if weight_node.op == "get_attr":
<<<<<<< HEAD
                return om.FXEmbeddingMetatype
=======
                return om.PTAtenEmbeddingMetatype
>>>>>>> b94e1df2

        return metatype

    @staticmethod
    def _get_node_type_and_metatype(
        node: torch.fx.Node, model: torch.fx.GraphModule
    ) -> Tuple[str, om.OperatorMetatype]:
        """
        Retrieves node's type and metatype.

        :param node: Given node.
        :param model: Given GraphModule.
        :return: Node's type and metatype.
        """
        if node.op == "placeholder":
            node_type = "input"
            node_metatype = om.PTInputNoopMetatype
        elif node.op == "output":
            node_type = "output"
            node_metatype = om.PTOutputNoopMetatype
        elif node.op == "get_attr":
            node_type = "get_attr"
            node_metatype = om.PTConstNoopMetatype
        elif node.op in ("call_function",):
            if hasattr(node.target, "overloadpacket"):
                node_type = str(node.target.overloadpacket).split(".")[1]
            elif node.target.__name__ == "getitem":
                node_type = "__getitem__"
            else:
                # TODO(dlyakhov): get correct nodes types from this nodes as well
                node_type = str(node.target)
            node_metatype = PT_OPERATOR_METATYPES.get_operator_metatype_by_op_name(node_type)
        else:
            node_type = node.op
            node_metatype = UnknownMetatype
        if node_metatype is UnknownMetatype:
            nncf_logger.debug(f"Unknown metatype for node: {node}")

        if node_metatype.get_subtypes():
            layer_attrs = GraphConverter._get_layer_attributes(node, node_metatype, model)
            node_subtype = node_metatype.determine_subtype(layer_attrs)
            node_metatype = node_subtype or node_metatype
        return node_type, node_metatype

    @staticmethod
    def create_nncf_graph(model: torch.fx.GraphModule) -> PTNNCFGraph:
        """
        Creates NNCFGraph from GraphModule.
        All nodes from model which have valid metatype are added to NNCFGraph.
        Then, corresponding edges are added to the NNCFGraph with shape, type, output and input port ids.

        :param model: torch fx GraphModule.
        :return: NNCFGraph.
        """
        nncf_graph = PTNNCFGraph()

        const_targets_counter = Counter([node.target for node in model.graph.nodes if node.op == "get_attr"])
        for source_node in model.graph.nodes:
            node_type, node_metatype = GraphConverter._get_node_type_and_metatype(source_node, model)
            node_metatype = GraphConverter._map_fx_unique_metatypes(source_node, node_metatype)
<<<<<<< HEAD
=======
            is_shared_node = source_node.op in ("get_attr",) and (
                const_targets_counter[source_node.target] > 1 or len(source_node.users) > 1
            )

>>>>>>> b94e1df2
            nncf_graph.add_nncf_node(
                node_name=source_node.name, node_type=node_type, node_metatype=node_metatype, is_shared=is_shared_node
            )

        for source_node in model.graph.nodes:
            source_nncf_node = nncf_graph.get_node_by_name(source_node.name)
            for idx, dist_node in enumerate(source_node.users):
                dist_node_id = nncf_graph.get_node_by_name(dist_node.name).node_id
                input_port_id, output_port_id, tensor_shape = GraphConverter.get_edge_params(
                    model, source_node, source_nncf_node, dist_node, idx
                )
                nncf_graph.add_edge_between_nncf_nodes(
                    source_nncf_node.node_id,
                    dist_node_id,
                    tensor_shape=tensor_shape,
                    input_port_id=input_port_id,
                    output_port_id=output_port_id,
                    dtype=Dtype.FLOAT,
                )
        return nncf_graph

    @staticmethod
    def get_edge_params(
        model: torch.fx.GraphModule,
        source_node: torch.fx.Node,
        source_nncf_node: NNCFNode,
        dist_node: torch.fx.Node,
        output_idx: int,
    ) -> Tuple[int, int, Tuple[int, ...]]:
        """
        Retrieves edge params from the given source_node and dist_node pair.

        :param model: A torch.fx.GraphModule instance.
        :param source_node: Source node in format of torch.fx.Node.
        :param source_nncf_node: Source node in format of NNCFNode.
        :param dist_node: Distance node in format of torch.fx.Node.
        :param output_idx: Output index of the source_node.
        :return: Tuple of edge parameters: edge input port id, edge output port id and
            edge tensor shape.
        """
        output_port_id = 0
        tensor_shape = None
        if source_node.op in ("get_attr",):
            tensor_shape = tuple(get_tensor_constant_from_node(source_node, model).shape)
        elif "val" in source_node.meta:
            if source_nncf_node.metatype is om.PTBatchNormMetatype:
                tensor = source_node.meta["val"][0]
            elif source_nncf_node.metatype in [om.PTSplitMetatype, om.PTMaxMetatype, om.PTMinMetatype]:
                tensor = source_node.meta["val"][output_idx]
                # Assume every outputs corresponds to an unique output_port_id
                output_port_id = output_idx
            else:
                tensor = source_node.meta["val"]
            if isinstance(tensor, torch.Tensor):
                tensor_shape = tuple(tensor.shape)

        if tensor_shape is None:
            # TODO(dlyakhov): Refactor algorithms to always have knowns edges shapes.
            nncf_logger.debug(f"Edge shape between {source_node.name} and {dist_node.name} is unknown.")

        input_port_id = dist_node.all_input_nodes.index(source_node)
        return input_port_id, output_port_id, tensor_shape<|MERGE_RESOLUTION|>--- conflicted
+++ resolved
@@ -68,10 +68,6 @@
     def _map_fx_unique_metatypes(node: torch.fx.Node, metatype: om.OperatorMetatype) -> om.OperatorMetatype:
         """
         Attempts to retrieve correct subtype for the given node.
-<<<<<<< HEAD
-=======
-
->>>>>>> b94e1df2
         :param node: Given node.
         :param metatype: Given node metatype.
         :param model: Target GraphModule instance.
@@ -80,11 +76,7 @@
         if metatype in [om.PTEmbeddingMetatype]:
             weight_node = node.args[0]
             if weight_node.op == "get_attr":
-<<<<<<< HEAD
-                return om.FXEmbeddingMetatype
-=======
                 return om.PTAtenEmbeddingMetatype
->>>>>>> b94e1df2
 
         return metatype
 
@@ -145,13 +137,11 @@
         for source_node in model.graph.nodes:
             node_type, node_metatype = GraphConverter._get_node_type_and_metatype(source_node, model)
             node_metatype = GraphConverter._map_fx_unique_metatypes(source_node, node_metatype)
-<<<<<<< HEAD
-=======
+            
             is_shared_node = source_node.op in ("get_attr",) and (
                 const_targets_counter[source_node.target] > 1 or len(source_node.users) > 1
             )
 
->>>>>>> b94e1df2
             nncf_graph.add_nncf_node(
                 node_name=source_node.name, node_type=node_type, node_metatype=node_metatype, is_shared=is_shared_node
             )
