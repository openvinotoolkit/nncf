"""
 Copyright (c) 2022 Intel Corporation
 Licensed under the Apache License, Version 2.0 (the "License");
 you may not use this file except in compliance with the License.
 You may obtain a copy of the License at
      http://www.apache.org/licenses/LICENSE-2.0
 Unless required by applicable law or agreed to in writing, software
 distributed under the License is distributed on an "AS IS" BASIS,
 WITHOUT WARRANTIES OR CONDITIONS OF ANY KIND, either express or implied.
 See the License for the specific language governing permissions and
 limitations under the License.
"""
import csv
from abc import abstractmethod
from enum import Enum
from typing import Any
from typing import Callable
from typing import Dict
from typing import List
from typing import NoReturn
from typing import Optional
from typing import Tuple
from typing import TypeVar

import numpy as np
from pathlib import Path
from pymoo.algorithms.moo.nsga2 import NSGA2
from pymoo.core.problem import Problem
from pymoo.factory import get_crossover
from pymoo.factory import get_mutation
from pymoo.factory import get_sampling
from pymoo.optimize import minimize
import torch
from torch.utils.data.dataloader import DataLoader
from torch.utils.tensorboard import SummaryWriter
import matplotlib.pyplot as plt


from nncf.experimental.torch.nas.bootstrapNAS.search.evaluator import AccuracyEvaluator
from nncf.experimental.torch.nas.bootstrapNAS.search.evaluator import BaseEvaluator
from nncf.experimental.torch.nas.bootstrapNAS.search.evaluator import MACsEvaluator
from nncf.experimental.torch.nas.bootstrapNAS.search.evaluator_handler import BaseEvaluatorHandler
from nncf.experimental.torch.nas.bootstrapNAS.search.evaluator_handler import AccuracyEvaluatorHandler
from nncf.experimental.torch.nas.bootstrapNAS.search.evaluator_handler import EfficiencyEvaluatorHandler
from nncf import NNCFConfig
from nncf.common.initialization.batchnorm_adaptation import BatchnormAdaptationAlgorithm
from nncf.common.utils.logger import logger as nncf_logger
from nncf.config.extractors import get_bn_adapt_algo_kwargs
from nncf.experimental.torch.nas.bootstrapNAS.elasticity.elasticity_controller import ElasticityController
from nncf.experimental.torch.nas.bootstrapNAS.elasticity.multi_elasticity_handler import SubnetConfig
from nncf.torch.nncf_network import NNCFNetwork

DataLoaderType = TypeVar('DataLoaderType')
ModelType = TypeVar('ModelType')
ValFnType = Callable[
    [
        ModelType,
        DataLoaderType
    ],
    float
]


class EvolutionaryAlgorithms(Enum):
    NSGA2 = 'NSGA2'


class SearchParams:
    """
    Storage class for search parameters.
    """
    def __init__(self, num_evals: float, num_constraints: float, population: float,
                 seed: float, crossover_prob: float, crossover_eta: float,
                 mutation_prob: float, mutation_eta: float, acc_delta: float, ref_acc: float):
        """
        Initializes storage class for search parameters.

        :param num_evals: Number of evaluations for the search algorithm.
        :param num_constraints: Number of constraints in search problem
        :param population: Population size
        :param seed: Seed used by the search algorithm.
        :param crossover_prob: Crossover probability used by evolutionary algorithm
        :param crossover_eta: Crossover eta
        :param mutation_prob: Mutation probability
        :param mutation_eta: Mutation eta
        :param acc_delta: Tolerated accuracy delta to select a single sub-network from Pareto front.
        :param ref_acc: Accuracy of input model or reference.
        """
        self.num_constraints = num_constraints
        self.population = population
        if population > num_evals:
            raise ValueError("Population size must not be greater than number of evaluations.")
        self.num_evals = num_evals // population * population
        self.seed = seed
        self.crossover_prob = crossover_prob
        self.crossover_eta = crossover_eta
        self.mutation_prob = mutation_prob
        self.mutation_eta = mutation_eta
        self.acc_delta = acc_delta
        self.ref_acc = ref_acc

    @classmethod
    def from_dict(cls, search_config: Dict[str, Any]) -> 'SearchParams':
        """
        Initializes search params storage class from Dict.

        :param search_config: Dictionary with search configuration.
        :return: Instance of the storage class
        """
        num_evals = search_config.get('num_evals', 3000)
        num_constraints = search_config.get('num_constraints', 0)
        population = search_config.get('population', 40)
        seed = search_config.get('seed', 0)
        crossover_prob = search_config.get('crossover_prob', 0.9)
        crossover_eta = search_config.get('crossover_eta', 10.0)
        mutation_prob = search_config.get('mutation_prob', 0.02)
        mutation_eta = search_config.get('mutation_eta', 3.0)
        acc_delta = search_config.get('acc_delta', 1)
        ref_acc = search_config.get('ref_acc', -1)

        return cls(num_evals, num_constraints, population,
                   seed, crossover_prob, crossover_eta,
                   mutation_prob, mutation_eta, acc_delta, ref_acc)


class BaseSearchAlgorithm:
    """
    Base class for search algorithms. It contains the evaluators used by search approches.
    """
    def __init__(self):
        """
        Initialize BaseSearchAlgorithm class.

        """
        self._use_default_evaluators = True
        self._evaluator_handlers = []
        self._accuracy_evaluator_handler = None
        self._efficiency_evaluator_handler = None
        self._log_dir = None
        self._search_records = []
        self.bad_requests = []
        self.best_config = None
        self.best_vals = None
        self.best_pair_objective = float('inf')
        self._tb = None

    @property
    def search_records(self):
        return self._search_records

    @abstractmethod
    def run(self, validate_fn: Callable, val_loader: DataLoader, checkpoint_save_dir: str,
            efficiency_evaluator: Optional[BaseEvaluator] = None, ref_acc: Optional[float] = 100,
            tensorboard_writer: Optional[SummaryWriter] = None) -> Tuple[ElasticityController,
                                                                         SubnetConfig, Tuple[float, ...]]:
        """This method should implement how to run the search algorithm."""

    def search_progression_to_csv(self, filename='search_progression.csv') -> NoReturn:
        """
        Exports search progression to CSV file

        :param filename: path to save the CSV file.
        :return:
        """
        with open(f'{self._log_dir}/{filename}', 'w', encoding='utf8') as progression:
            writer = csv.writer(progression)
            for record in self.search_records:
                writer.writerow(record)


class SearchAlgorithm(BaseSearchAlgorithm):
    def __init__(self,
                 model: NNCFNetwork,
                 elasticity_ctrl: ElasticityController,
                 nncf_config: NNCFConfig,
                 verbose=True):
        """
        Initializes search algorithm

        :param model: Super-network
        :param elasticity_ctrl: interface to manage the elasticity of the super-network.
        :param nncf_config: Configuration file.
        :param verbose:
        """
        super().__init__()
        self._model = model
        self._elasticity_ctrl = elasticity_ctrl
        self._elasticity_ctrl.multi_elasticity_handler.activate_maximum_subnet()
        search_config = nncf_config.get('bootstrapNAS', {}).get('search', {})
        self.num_obj = None
        self.search_params = SearchParams.from_dict(search_config)
        self._log_dir = nncf_config.get("log_dir", ".")
        self._verbose = verbose
        self._top1_accuracy_validation_fn = None
        self._val_loader = None
        evo_algo = search_config['algorithm']
        if evo_algo == EvolutionaryAlgorithms.NSGA2.value:
            self._algorithm = NSGA2(pop_size=self.search_params.population,
                                    sampling=get_sampling("int_lhs"),
                                    crossover=get_crossover("int_sbx", prob=self.search_params.crossover_prob,
                                                            eta=self.search_params.crossover_eta),
                                    mutation=get_mutation("int_pm", prob=self.search_params.mutation_prob,
                                                          eta=self.search_params.mutation_eta),
                                    eliminate_duplicates=True,
                                    save_history=True,
                                    )
        else:
            raise NotImplementedError(f"Evolutionary Search Algorithm {evo_algo} not implemented")
        self._num_vars = 0
        self._vars_lower = 0
        self._vars_upper = []

        self._num_vars, self._vars_upper = self._elasticity_ctrl.multi_elasticity_handler.get_design_vars_info()
        if self._num_vars == 0 or self._vars_lower is None:
            raise RuntimeError("Search space is empty")

        self._result = None
        bn_adapt_params = nncf_config.get('compression', {}).get('initializer', {}).get('batchnorm_adaptation', {})
        bn_adapt_algo_kwargs = get_bn_adapt_algo_kwargs(nncf_config, bn_adapt_params)
        self.bn_adaptation = BatchnormAdaptationAlgorithm(**bn_adapt_algo_kwargs)
        self._problem = None
        self.checkpoint_save_dir = None
        self.type_var = np.int

    @property
    def evaluator_handlers(self) -> List[BaseEvaluatorHandler]:
        """
        Gets a list of the evaluators used by the search algorithm.

        :return: List of available evaluators.
        """
        if self._evaluator_handlers:
            return self._evaluator_handlers
        raise RuntimeError("Evaluator handlers haven't been defined")

    @property
    def acc_delta(self) -> float:
        """
        :return: Value allowed to deviate from when selecting a sub-network in the pareto front.
        """
        return self.search_params.acc_delta

    @acc_delta.setter
    def acc_delta(self, val: float) -> NoReturn:
        """
        :param val: value to update the allowed accuracy delta.
        :return:
        """
        val = min(val, 50)
        if val > 5:
            nncf_logger.warning("Accuracy delta was set to a value greater than 5")
        self.search_params.acc_delta = val

    @property
    def vars_lower(self) -> List[float]:
        """
        Gets access to design variables lower bounds.
        :return: lower bounds for design variables
        """
        return self._vars_lower

    @property
    def vars_upper(self) -> List[float]:
        """
        Gets access to design variables upper bounds.
        :return: upper bounds for design variables
        """
        return self._vars_upper

    @property
    def num_vars(self) -> float:
        """
        Number of design variables used by the search algorithm.
        :return:
        """
        return self._num_vars

    @classmethod
    def from_config(cls, model, elasticity_ctrl, nncf_config):
        """
        Construct a search algorithm from a
        :param model: Super-Network
        :param elasticity_ctrl: Interface to manage elasticity of super-network
        :param nncf_config: Dict with configuration for search algorithm
        :return: instance of the search algorithm.
        """
        return cls(model, elasticity_ctrl, nncf_config)

    @classmethod
    def from_checkpoint(cls, model: NNCFNetwork, elasticity_ctrl: ElasticityController, bn_adapt_args,
                        resuming_checkpoint_path: str) -> 'SearchAlgorithm':
        raise NotImplementedError

    def run(self, validate_fn: ValFnType, val_loader: DataLoaderType, checkpoint_save_dir: str,
            efficiency_evaluator: Optional[BaseEvaluator] = None, ref_acc: Optional[float] = 100,
            tensorboard_writer: Optional[SummaryWriter] = None, evaluator_checkpoint = None) \
            -> Tuple[ElasticityController, SubnetConfig, Tuple[float, ...]]:
        """
        Runs the search algorithm

        :param validate_fn: Function used to validate the accuracy of the model.
        :param val_loader: Data loader used by the validation function.
        :param checkpoint_save_dir: Path to save checkpoints.
        :param efficiency_evaluator: External efficiency evaluator.
        :param ref_acc: Reference Accuracy for sub-network selection.
        :param tensorboard_writer: Tensorboard writer to log data points.
        :param evaluator_checkpoint:
        :return: Elasticity controller with discovered sub-network, sub-network configuration and
                its performance metrics.
        """
        nncf_logger.info("Searching for optimal subnet.")
        if ref_acc != 100:
            self.search_params.ref_acc = ref_acc
        self._tb = tensorboard_writer
        self.checkpoint_save_dir = checkpoint_save_dir
        self._accuracy_evaluator_handler = AccuracyEvaluatorHandler(AccuracyEvaluator(
                                                                    self._model, validate_fn, val_loader),
                                                                    self._elasticity_ctrl)
        self._accuracy_evaluator_handler.update_reference_accuracy(self.search_params)
        self.num_obj = 2
        if efficiency_evaluator is not None:
            self._use_default_evaluators = False
            self._efficiency_evaluator_handler = EfficiencyEvaluatorHandler(efficiency_evaluator, self._elasticity_ctrl)
        else:
            self._use_default_evaluators = True

            def get_macs_for_active_subnet() -> float:
                flops, _ = self._elasticity_ctrl.multi_elasticity_handler.count_flops_and_weights_for_active_subnet()
                return flops / 2000000  # MACs
            self._efficiency_evaluator_handler = EfficiencyEvaluatorHandler(MACsEvaluator(get_macs_for_active_subnet),
                                                                            self._elasticity_ctrl)
        self._evaluator_handlers.append(self._efficiency_evaluator_handler)
        self._evaluator_handlers.append(self._accuracy_evaluator_handler)

        self._problem = SearchProblem(self)
        self._result = minimize(self._problem, self._algorithm,
                                ('n_gen', int(self.search_params.num_evals / self.search_params.population)),
                                seed=self.search_params.seed,
                                # save_history=True,
                                verbose=self._verbose)

        if self.best_config is not None:
            self._elasticity_ctrl.multi_elasticity_handler.activate_subnet_for_config(self.best_config)
            self.bn_adaptation.run(self._model)
        else:
            nncf_logger.warning("Couldn't find a subnet that satisfies the requirements. Returning maximum subnet.")
            self._elasticity_ctrl.multi_elasticity_handler.activate_maximum_subnet()
            self.bn_adaptation.run(self._model)
            self.best_config = self._elasticity_ctrl.multi_elasticity_handler.get_active_config()
            self.best_vals = [None, None]

        return self._elasticity_ctrl, self.best_config, [abs(elem) for elem in self.best_vals if elem is not None]

    def visualize_search_progression(self, filename='search_progression') -> NoReturn:
        """
        Visualizes search progression and saves the resulting figure.

        :param filename:
        :return:
        """
        plt.figure()
        colormap = plt.cm.get_cmap('viridis')
        col = range(int(self.search_params.num_evals / self.search_params.population))
        for i in range(0, len(self.search_records), self.search_params.population):
            c = [col[int(i/self.search_params.population)]]*len(self.search_records[i:i+self.search_params.population])
            plt.scatter([abs(row[2]) for row in self.search_records][i:i+self.search_params.population],
                        [abs(row[4]) for row in self.search_records][i:i+self.search_params.population],
                        s=9, c=c, alpha=0.5,
                        marker='D', cmap=colormap)
<<<<<<< HEAD

        plt.scatter(*tuple([abs(ev.input_model_value) for ev in self.evaluator_handlers]),
=======
        plt.scatter(*tuple(ev.input_model_value for ev in self.evaluator_handlers),
>>>>>>> 80bd0843
                    marker='s', s=120, color='blue', label='Input Model', edgecolors='black')
        if None not in self.best_vals:
            plt.scatter(*tuple(abs(val) for val in self.best_vals),
                        marker='o', s=120,color='yellow', label='BootstrapNAS A',
                        edgecolors='black', linewidth=2.5)
        plt.xlabel(self.efficiency_evaluator_handler.name)
        plt.ylabel(self.accuracy_evaluator_handler.name)
        plt.savefig(f'{self._log_dir}/{filename}.png')

    def save_evaluators_state(self) -> NoReturn:
        """
        Save state of evaluators used in search.
        :return:
        """
        evaluator_handlers_state = []
        for evaluator_handler in self._evaluator_handlers:
            eval_state = evaluator_handler.evaluator.get_state()
            evaluator_handlers_state.append(eval_state)
        torch.save(evaluator_handlers_state, Path(self.checkpoint_save_dir, 'evaluators_state.pth'))

    def evaluators_to_csv(self) -> NoReturn:
        """
        Export evaluators' information used by search algorithm to CSV
        :return:
        """
        for evaluator_handler in self.evaluator_handlers:
            evaluator_handler.export_cache_to_csv(self._log_dir)

    @property
    def efficiency_evaluator_handler(self):
        return self._efficiency_evaluator_handler

    @property
    def accuracy_evaluator_handler(self):
        return self._accuracy_evaluator_handler


class SearchProblem(Problem):
    """
    Pymoo problem with design variables and evaluation methods.
    """

    def __init__(self, search: SearchAlgorithm):
        """
        Initializes search problem

        :param search: search algorithm.
        """
        super().__init__(n_var=search.num_vars,
                         n_obj=search.num_obj,
                         n_constr=search.search_params.num_constraints,
                         xl=search.vars_lower,
                         xu=search.vars_upper,
                         type_var=search.type_var)
        self._search = search
        self._search_records = search.search_records
        self._elasticity_handler = self._search._elasticity_ctrl.multi_elasticity_handler
        self._dims_enabled = self._elasticity_handler.get_available_elasticity_dims()
        self._iter = 0
        self._evaluator_handlers = search.evaluator_handlers
        self._accuracy_evaluator_handler = search.accuracy_evaluator_handler
        self._efficiency_evaluator_handler = search.efficiency_evaluator_handler
        self._model = search._model
        self._lower_bound_acc = search.search_params.ref_acc - search.acc_delta

    def _evaluate(self, x: List[float], out: Dict[str, Any], *args, **kargs) -> NoReturn:
        """
        Evaluates a population of sub-networks.

        :param x: set of sub-networks to evaluate.
        :param out: measurements obtained by evaluating sub-networks.
        :param args:
        :param kargs:
        :return:
        """
        evaluators_arr = [[] for i in range(len(self._search.evaluator_handlers))]

        for _, x_i in enumerate(x):
            sample = self._elasticity_handler.get_config_from_pymoo(x_i)
            self._elasticity_handler.activate_subnet_for_config(sample)
            if sample != self._elasticity_handler.get_active_config():
                nncf_logger.warning("Requested configuration was invalid")
                nncf_logger.warning("Requested: {sample}".format(sample=sample))
                nncf_logger.warning("Provided: {config}".format(
                                    config=self._elasticity_handler.get_active_config()))
                self._search.bad_requests.append((sample, self._elasticity_handler.get_active_config()))

            result = [sample]

            eval_idx = 0
            bn_adaption_executed = False
            for evaluator_handler in self._evaluator_handlers:
                in_cache, value = evaluator_handler.retrieve_from_cache(tuple(x_i))
                if not in_cache:
                    if not bn_adaption_executed:
                        self._search.bn_adaptation.run(self._model)
                        bn_adaption_executed = True
                    value = evaluator_handler.evaluate_and_add_to_cache_from_pymoo(tuple(x_i))
                evaluators_arr[eval_idx].append(value)
                eval_idx += 1

                result.append(evaluator_handler.name)
                result.append(value)

            self._save_checkpoint_best_subnetwork(sample)
            self._search_records.append(result)

        self._iter += 1
        out["F"] = np.column_stack(list(evaluators_arr))

    def _save_checkpoint_best_subnetwork(self, config: SubnetConfig) -> NoReturn:
        """
        Saves information of current best sub-network discovered by the search algorithm.

        :param config: Best sub-network configuration
        :return:
        """
        acc_within_tolerance = self._accuracy_evaluator_handler.current_value
        pair_objective = self._efficiency_evaluator_handler.current_value
        if acc_within_tolerance < (self._lower_bound_acc * -1.0):
            if pair_objective < self._search.best_pair_objective:
                self._search.best_pair_objective = pair_objective
                self._search.best_config = config
                self._search.best_vals = [evaluator_handler.current_value for evaluator_handler
                                          in self._evaluator_handlers]
                checkpoint_path = Path(self._search.checkpoint_save_dir, 'subnetwork_best.pth')
                checkpoint = {
                    'best_acc1': acc_within_tolerance * -1.0,
                    'best_efficiency': pair_objective,
                    'subnet_config': config
                }
                torch.save(checkpoint, checkpoint_path)<|MERGE_RESOLUTION|>--- conflicted
+++ resolved
@@ -367,12 +367,7 @@
                         [abs(row[4]) for row in self.search_records][i:i+self.search_params.population],
                         s=9, c=c, alpha=0.5,
                         marker='D', cmap=colormap)
-<<<<<<< HEAD
-
         plt.scatter(*tuple([abs(ev.input_model_value) for ev in self.evaluator_handlers]),
-=======
-        plt.scatter(*tuple(ev.input_model_value for ev in self.evaluator_handlers),
->>>>>>> 80bd0843
                     marker='s', s=120, color='blue', label='Input Model', edgecolors='black')
         if None not in self.best_vals:
             plt.scatter(*tuple(abs(val) for val in self.best_vals),
