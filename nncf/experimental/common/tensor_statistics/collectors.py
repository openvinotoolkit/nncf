"""
 Copyright (c) 2023 Intel Corporation
 Licensed under the Apache License, Version 2.0 (the "License");
 you may not use this file except in compliance with the License.
 You may obtain a copy of the License at
      http://www.apache.org/licenses/LICENSE-2.0
 Unless required by applicable law or agreed to in writing, software
 distributed under the License is distributed on an "AS IS" BASIS,
 WITHOUT WARRANTIES OR CONDITIONS OF ANY KIND, either express or implied.
 See the License for the specific language governing permissions and
 limitations under the License.
"""

from abc import ABC
from abc import abstractmethod
from collections import deque
from collections import defaultdict
from typing import TypeVar, Tuple, Optional, List, Set, Dict, Any, Union

from nncf.common.tensor_statistics.collectors import NNCFCollectorTensorProcessor
from nncf.common.tensor_statistics.collectors import NNCFTensor
from nncf.common.tensor_statistics.statistics import TensorStatistic
from nncf.common.tensor_statistics.collectors import ReductionShape
from nncf.common.tensor import TensorType
from nncf.quantization.advanced_parameters import AggregatorType

InplaceInsertionFNType = TypeVar('InplaceInsertionFNType')


class TensorReducerBase(ABC):
    """
    Tensor reducer is a callable object that reduces tensors according to
    the specified rule. Could handle tensors inplace or out of place.
    """

    def __init__(self,
                 reduction_shape: Optional[ReductionShape] = None,
                 inplace: bool = False):
        """
        :param reduction_shape: Reduction shape for reduction calculation. Equal to list(range(len(input.shape)))
            if empty.
        :param: Wheather should be calculated inplace or out of place.

        """
        self._reduction_shape = reduction_shape
        self._tensor_processor: NNCFCollectorTensorProcessor = self._get_processor()
        self._inplace = inplace

    @property
    def inplace(self):
        return self._inplace

    @property
    def output_port_id(self) -> int:
        return 0

    @classmethod
    def name(cls):
        return cls.__name__

    @staticmethod
    @abstractmethod
    def _get_processor() -> NNCFCollectorTensorProcessor:
        pass

    @abstractmethod
    def _reduce_out_of_place(self, x: List[TensorType]) -> List[TensorType]:
        """
        Specifies the reduction rule in terms of NNCFCollectorTensorProcessor.

        :param x: Tensor to register.
        """

    @abstractmethod
    def get_output_names(self, target_node_name: str,
                         port_id: int) -> List[str]:
        """
        Returns target output names from target model that is
            modified for statistic collection.

        :param target_node_name: Target node name for reducer.
        :param port_id: Target port id for target node name for reducer.
        :return: Target output names for reducer.
        """

    @abstractmethod
    def get_inplace_fn(self) -> Optional[InplaceInsertionFNType]:
        """
        Returns correspondent inplace operation builder if inplace operations are available in backend.

        :return: Inplace operation builder if possible else None.
        """

    def __call__(self, x: List[NNCFTensor]):
        if self.inplace:
            return x

        if self._reduction_shape is None:
            self._reduction_shape = tuple(range(len(x[0].shape)))
        return self._reduce_out_of_place(x)

    def __eq__(self, __o: object) -> bool:
        return isinstance(__o, self.__class__) and\
            self._reduction_shape == __o._reduction_shape and\
            self._inplace == __o.inplace

    def __hash__(self) -> int:
        return hash((self.name(), self._inplace))


class TensorAggregatorBase:
    """
    Tensor aggregator is designed to recieve (register) calculated statistics and
    aggregate them in terms of NNCFCollectorTensorProcessor operations.
    """

    def __init__(self, tensor_processor: NNCFCollectorTensorProcessor,
                 num_samples: Optional[int] = None):
        """
        :param tensor_processor: Backend-specific tensor processor.
        :param num_samples: Maximum number of samples to collect. Aggregator
            skips tensor registration if tensor registration was called num_samples times before.
            Aggregator never skips registration if num_samples is None.
        """

        self._tensor_processor = tensor_processor
        self._num_samples = num_samples
        self._collected_samples = 0
        self._container = []

    @property
    def num_samples(self) -> int:
        return self._num_samples

    @classmethod
    def name(cls):
        return cls.__name__

    def register_reduced_input(self, x: TensorType):
        if self._num_samples is not None and \
            self._collected_samples >= self._num_samples:
            return
        self._register_reduced_input_impl(x)
        self._collected_samples += 1

    @abstractmethod
    def _register_reduced_input_impl(self, x: TensorType) -> None:
        """
        Registers incoming tensor in tensor aggregator.

        :param x: Tensor to register.
        """

    @abstractmethod
    def aggregate(self) -> Any:
        """
        Aggregates collected tensors and returns aggregated result.

        :retunr: Aggregated result.
        """

    def reset(self):
        self._collected_samples = 0
        self._container = []

    def __eq__(self, __o: object) -> bool:
        return isinstance(__o, self.__class__) and \
            self._num_samples == __o.num_samples

    def __hash__(self) -> int:
        return hash((self.name()))


class TensorCollector:
    """
    Calculates statistics at given tensors according to registered statistic branches.
    Statistic branch consists of one reducer and one aggregator instance. TensorCollector
    applies a reducer on a correspondent inputs and then passes the one of the reduced tensors
    chosen by output port id to a correspondent aggregator for each registered statistic branch.
    Receives tesnors by `register_input` method. Aggregated values as a TensorStatistic instance or
    a dict could be collected by `get_statistics` call.
    """

    def __init__(self,
                 statistic_container: Optional[TensorStatistic] = None
                 ) -> None:
        self._reducers: Set[TensorReducerBase] = set()
        self._aggregators: Dict[Tuple[int, int], TensorAggregatorBase] = {}
        self._stat_container_kwargs_map: Dict[str, Tuple[int, int]] = {}
        self._stat_container = statistic_container
        self._enabled = True

    @property
    def num_samples(self) -> int:
        return max(aggregator.num_samples for aggregator in self._aggregators.values())

    @property
    def enabled(self) -> bool:
        return self._enabled

    @property
    def reducers(self):
        return self._reducers.copy()

    @property
    def aggregators(self):
        return self._aggregators.copy()

    def enable(self):
        self._enabled = True

    def disable(self):
        self._enabled = False

    def register_statistic_branch(self, container_key: str,
                                  reducer: TensorReducerBase, aggregator: TensorAggregatorBase,
                                  reducer_output_port_id: int = 0) -> None:
        """
        Registers statistic collection branch for a container key. Correspondent input will be reduced
        by given reducer and reduced value will be registered and aggregated by given aggregator.
        Passed container key should be unique for the TensorCollector instance.
        Passed aggregator instance should never be used twice for one TensorCollector instance.

        :param container_key: Container key to pass aggregated statistic to.
        :param reducer: TensorReducer instance for the statistic collection branch.
        :param aggregator: TensorAggergator instance for the statistic collection branch.
        :reducer_output_port_id: Reducer target output port id.
        """
        if container_key in self._stat_container_kwargs_map:
            raise RuntimeError(f'Two differend statistic branches for one'
                               f' container key {container_key} are encountered')
        if any(aggr is aggregator for aggr in self._aggregators.values()):
            raise RuntimeError(f'One aggregator instance {aggregator} '
                               f' for different branches is encountered')

        self._reducers.add(reducer)
        key = (hash(reducer), reducer_output_port_id, hash(aggregator))

        if key not in self._aggregators:
            self._aggregators[key] = aggregator
        self._stat_container_kwargs_map[container_key] = key

    def get_output_info(self, target_node_name: str, port_id: int) -> List[Tuple[int, List[str]]]:
        """
        Returns list of pairs of reducers names and correspondent output names.

        :param target_node_name: Target node name to assemble output name.
        :param port_id: Target node specific port id to assemble output name.
        :returns: List of pairs of reducers hashes and correspondent output names.
        """
        retval = []
        for reducer in self._reducers:
            retval.append((hash(reducer), reducer.get_output_names(target_node_name, port_id)))
        return retval

    def register_inputs(self, inputs: Dict[int, List[NNCFTensor]]) -> None:
        """
        Registers given input in TensorCollector.

        :param inputs: Tensor inputs in format of dict where keys
            are reducer names and values are correspondent input tensors
        """
        if not self._enabled:
            return

        reduced_inputs = {}
        for reducer in self._reducers:
            reducer_hash = hash(reducer)
            input_ = inputs[reducer_hash]
            if any([tensor.is_empty() for tensor in input_]):
                continue
            reduced_inputs[reducer_hash] = reducer(input_)

        for (reducer_hash, reducer_port_id, _), aggregator, in self._aggregators.items():
            if reducer_hash in reduced_inputs:
                aggregator.register_reduced_input(reduced_inputs[reducer_hash][reducer_port_id])

    def _aggregate(self) -> None:
        result = {}
        for key, aggregator, in self._aggregators.items():
            val = aggregator.aggregate()
            result[key] = val
        return result

    def get_statistics(self) -> Union[TensorStatistic, Dict[str, Any]]:
        """
        Returns aggregated values in format of a TensorStatistic instance or
        a dict.

        :returns: Aggregated values.
        """

        aggregated_values = self._aggregate()
        kwargs = {}
        for container_key, branch_key in self._stat_container_kwargs_map.items():
            kwargs[container_key] = aggregated_values[branch_key]

        if not self._stat_container:
            return kwargs
        return self._stat_container(**kwargs)

    def get_inplace_fn_info(self) -> List[Tuple[Any, int]]:
        """
        Returns necessery information to insert inplace operation into graph.

        :returns: nesessery information to insert inplace operation into graph
            in format of pair of reducer builder and correspondent reducer output port id.
        """
        retval = []
        for reducer in self._reducers:
            if reducer.inplace:
                retval.append((reducer.get_inplace_fn(), reducer.output_port_id))
        return retval

    def any_stat_out_of_place(self) -> bool:
        """
        Returns True if any reducer is calculated out of place.

        :returns: True if any reducer is calculated out of place.
        """
        return any(not reducer.inplace for reducer in self._reducers)

    def replace_aggregator(self, key: Tuple[int, int, int], aggregator: TensorAggregatorBase) -> None:
        """
        Friend method that replaces aggregator instance on equivalent one.
        Key shoud be valid for for given aggregator and a statistic branch
        with key should be present in TensorCollector.

        :param key: Statistic branch key.
        :param aggregator: Aggregator instance to replace existing instance by given key.
        """
        assert key in self._aggregators
        assert key[2] == hash(aggregator)
        self._aggregators[key] = aggregator

    def reset(self):
        for aggregator in self._aggregators.values():
            aggregator.reset()

    @staticmethod
    def get_tensor_collector_inputs(outputs: Dict[str, NNCFTensor],
                                    output_info: List[Tuple[int, List[str]]]
    ) -> Dict[int, List[NNCFTensor]]:
        """
        Static method that converts all model outputs and collected output_info
        to a layout required for `register_input` method. This method is not a part of
        `register_input` to avoid all inputs passing to `TensorCollector.register_input` method.

        :param outputs: Target model outputs.
        :param output_info: Output info collected by a `TensorCollector.get_output_info` method.
        :returns: Model outputs in a format required by `TensorCollector.register_input` method.
        """
        target_inputs = {}
        for reducer, names in output_info:
            target_inputs[reducer] = [outputs[name] for name in names]
        return target_inputs


class MergedTensorCollector(TensorCollector):
    """
    Tensor collector that merge several tensor collectors in one.
    Statistics collected by a merged tensor collector automatically available
    in all tensor collectors that were merged by the merged tensor collector.
    This works because merged tensor collectors share tensor aggregators instances with
    the merged tensor collector.
    """

    def __init__(self, tensor_collectors: List[TensorCollector]) -> None:
        """
        :param tensor_collectors: Tensor collectors to merge.
        """
        super().__init__()
        aggregators: Dict[Tuple[int, int], List[Tuple[TensorCollector, TensorAggregatorBase]]] =\
            defaultdict(list)
        for tensor_collector in tensor_collectors:
            if not tensor_collector.enabled:
                continue
            self._reducers.update(tensor_collector.reducers)
            for key, aggregator in tensor_collector.aggregators.items():
                aggregators[key].append((tensor_collector, aggregator))

        for key, aggregators_to_merge in aggregators.items():
            _, unique_aggregator = aggregators_to_merge[0]
            for tensor_collector, _ in aggregators_to_merge[1:]:
                tensor_collector.replace_aggregator(key, unique_aggregator)
            self._aggregators[key] = unique_aggregator


##################################################Reducers##################################################


class NoopReducer(TensorReducerBase):
    def __init__(self):
        super().__init__(inplace=False)

    @staticmethod
    def _get_processor() -> NNCFCollectorTensorProcessor:
        return None

    def get_inplace_fn(self) -> Optional[InplaceInsertionFNType]:
        return None

    def _reduce_out_of_place(self, x: List[TensorType]) -> List[TensorType]:
        return x


class MinReducer(TensorReducerBase):
    def _reduce_out_of_place(self, x: List[NNCFTensor]) -> List[NNCFTensor]:
        return [self._tensor_processor.reduce_min(x[0], self._reduction_shape, keepdims=True)]


class MaxReducer(TensorReducerBase):
    def _reduce_out_of_place(self, x: List[NNCFTensor]) -> List[NNCFTensor]:
        return [self._tensor_processor.reduce_max(x[0], self._reduction_shape, keepdims=True)]


class AbsMaxReducer(TensorReducerBase):
    def _reduce_out_of_place(self, x: List[NNCFTensor]) -> List[NNCFTensor]:
        x = self._tensor_processor.abs(x[0])
        return [self._tensor_processor.reduce_max(x, self._reduction_shape, keepdims=True)]


class MeanReducer(TensorReducerBase):
    def _reduce_out_of_place(self, x: List[NNCFTensor]) -> List[NNCFTensor]:
        return [self._tensor_processor.mean(x[0], self._reduction_shape, keepdims=True)]


class QuantileReducerBase(TensorReducerBase):
    def __init__(self, reduction_shape: Optional[ReductionShape] = None,
                 quantile: Union[float, List[float]] = [0.01, 0.99],
                 inplace: bool = False):
        super().__init__(reduction_shape, inplace)
        self._quantile = quantile

    def __eq__(self, __o: object) -> bool:
        return super().__eq__(__o) and\
            self._quantile == __o._quantile

    def __hash__(self) -> int:
        return hash((self.name(), self._inplace, tuple(self._quantile)))


class QuantileReducer(QuantileReducerBase):
<<<<<<< HEAD
    def _reduce_out_of_place(self, x: List[NNCFTensor]) -> List[NNCFTensor]:
        return self._tensor_processor.quantile(x[0], self._quantile, self._reduction_shape)
=======
    def _reduce_out_of_place(self, x: List[NNCFTensor]) -> List[TensorType]:
        return self._tensor_processor.quantile(x[0], self._quantile, self._reduction_shape,
                                               keepdims=True)
>>>>>>> 326f3beb


class AbsQuantileReducer(QuantileReducerBase):
    def __init__(self, reduction_shape: Optional[ReductionShape] = None,
                 quantile: Union[float, List[float]] = 0.99, inplace: bool = False):
        super().__init__(reduction_shape, quantile, inplace)

    def _reduce_out_of_place(self, x: List[NNCFTensor]) -> List[NNCFTensor]:
        x = self._tensor_processor.abs(x[0])
        return self._tensor_processor.quantile(x, [self._quantile], self._reduction_shape,
                                               keepdims=True)


class BatchMeanReducer(TensorReducerBase):
    def __init__(self, inplace: bool = False):
        super().__init__(None, inplace)

    def _reduce_out_of_place(self, x: List[NNCFTensor]) -> List[NNCFTensor]:
        return [self._tensor_processor.batch_mean(x[0])]


class MeanPerChReducer(TensorReducerBase):
    def __init__(self, channel_dim: int = 1, inplace: bool = False):
        super().__init__(channel_dim, inplace)
    def _reduce_out_of_place(self, x: List[NNCFTensor]) -> List[NNCFTensor]:
        return [self._tensor_processor.mean_per_channel(x[0], self._reduction_shape)]


##################################################Aggregators##################################################


class NoopAggregator(TensorAggregatorBase):
    def __init__(self, num_samples: Optional[int]):
        super().__init__(None, num_samples)

    def _register_reduced_input_impl(self, x: TensorType) -> None:
        self._container.append(x.tensor)

    def aggregate(self):
        return self._container


class ShapeAggregator(TensorAggregatorBase):
    def __init__(self):
        super().__init__(None, 1)

    def _register_reduced_input_impl(self, x: TensorType) -> None:
        self._container = x

    def aggregate(self):
        return self._container.shape


class MinAggregator(TensorAggregatorBase):
    def _register_reduced_input_impl(self, x: TensorType) -> None:
        if not self._container:
            self._container = x
        else:
            self._container = self._tensor_processor.min(x, self._container)

    def aggregate(self):
        return self._container.tensor


class MaxAggregator(TensorAggregatorBase):
    def _register_reduced_input_impl(self, x: TensorType) -> None:
        if not self._container:
            self._container = x
        else:
            self._container = self._tensor_processor.max(x, self._container)

    def aggregate(self):
        return self._container.tensor


class OfflineAggregatorBase(TensorAggregatorBase):
    def __init__(self, tensor_processor, use_per_sample_stats: bool = False,
                 num_samples: Optional[int] = None, window_size=None):
        super().__init__(tensor_processor, num_samples)
        self._window_size = window_size
        self._container = deque(maxlen=window_size)
        self._use_per_sample_stats = use_per_sample_stats

    def _register_reduced_input_impl(self, x: TensorType) -> None:
        if self._use_per_sample_stats:
            self._container.extend(self._tensor_processor.unstack(x))
        else:
            self._container.append(x)

    def _aggregate(self, fn):
        stacked_val = self._tensor_processor.stack(self._container)
        return fn(stacked_val, axis=0, keepdims=False).tensor


class MeanAggregator(OfflineAggregatorBase):
    def aggregate(self):
        return self._aggregate(self._tensor_processor.mean)


class MedianAggregator(OfflineAggregatorBase):
    def aggregate(self):
        return self._aggregate(self._tensor_processor.median)


class NoOutliersAggregatorBase(OfflineAggregatorBase):
    def __init__(self, tensor_processor, use_per_sample_stats: bool = False,
                 num_samples: Optional[int] = None,
                 window_size=None, quantile: float = 0.01):
        super().__init__(tensor_processor, use_per_sample_stats, num_samples, window_size)
        self._quantile = quantile

    def _aggregate(self, fn) -> List[NNCFTensor]:
        stacked_val = self._tensor_processor.stack(self._container)
        result = self._tensor_processor.no_outliers_map(stacked_val, fn,
                                                        axis=0, alpha=self._quantile)
        return result.tensor

    def __eq__(self, __o: object) -> bool:
        return super().__eq__(__o) and\
            self._quantile == __o._quantile

    def __hash__(self) -> int:
        return hash((self.name(), self._quantile))


class MeanNoOutliersAggregator(NoOutliersAggregatorBase):
    def aggregate(self) -> Any:
        return self._aggregate(self._tensor_processor.masked_mean)


class MedianNoOutliersAggregator(NoOutliersAggregatorBase):
    def aggregate(self) -> Any:
        return self._aggregate(self._tensor_processor.masked_median)


AGGREGATORS_MAP = {
    AggregatorType.MIN: MinAggregator,
    AggregatorType.MAX: MaxAggregator,
    AggregatorType.MEAN: MeanAggregator,
    AggregatorType.MEAN_NO_OUTLIERS: MeanNoOutliersAggregator,
    AggregatorType.MEDIAN: MedianAggregator,
    AggregatorType.MEAN_NO_OUTLIERS: MedianNoOutliersAggregator,
}<|MERGE_RESOLUTION|>--- conflicted
+++ resolved
@@ -441,14 +441,9 @@
 
 
 class QuantileReducer(QuantileReducerBase):
-<<<<<<< HEAD
-    def _reduce_out_of_place(self, x: List[NNCFTensor]) -> List[NNCFTensor]:
-        return self._tensor_processor.quantile(x[0], self._quantile, self._reduction_shape)
-=======
-    def _reduce_out_of_place(self, x: List[NNCFTensor]) -> List[TensorType]:
+    def _reduce_out_of_place(self, x: List[NNCFTensor]) -> List[NNCFTensor]:
         return self._tensor_processor.quantile(x[0], self._quantile, self._reduction_shape,
                                                keepdims=True)
->>>>>>> 326f3beb
 
 
 class AbsQuantileReducer(QuantileReducerBase):
