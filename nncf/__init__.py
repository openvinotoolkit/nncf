"""
 Copyright (c) 2019-2020 Intel Corporation
 Licensed under the Apache License, Version 2.0 (the "License");
 you may not use this file except in compliance with the License.
 You may obtain a copy of the License at
      http://www.apache.org/licenses/LICENSE-2.0
 Unless required by applicable law or agreed to in writing, software
 distributed under the License is distributed on an "AS IS" BASIS,
 WITHOUT WARRANTIES OR CONDITIONS OF ANY KIND, either express or implied.
 See the License for the specific language governing permissions and
 limitations under the License.
"""

from nncf.config import NNCFConfig
from nncf.version import __version__

try:
    import torch
<<<<<<< HEAD
    from pkg_resources import parse_version
    if parse_version(BKC_TORCH_VERSION).base_version != parse_version(torch.__version__).base_version:
        import warnings
        warnings.warn("NNCF provides best results with torch=={bkc}, "
                      "while current torch version is {curr} - consider switching to torch=={bkc}".format(
            bkc=BKC_TORCH_VERSION,
            curr=torch.__version__
        ))

    # NNCF builds extensions based on torch load() function
    # This function has a bug inside which patch_extension_build_function() solves
    # This bug will be fixed in torch 1.8.0
    from .dynamic_graph.patch_pytorch import patch_extension_build_function
    # It must be called before importing packages containing CUDA extensions
    patch_extension_build_function()

    # Required for correct COMPRESSION_ALGORITHMS registry functioning
    from .binarization import algo as binarization_algo
    from .quantization import algo as quantization_algo
    from .sparsity.const import algo as const_sparsity_algo
    from .sparsity.magnitude import algo as magnitude_sparsity_algo
    from .sparsity.rb import algo as rb_sparsity_algo
    from .pruning.filter_pruning import algo as filter_pruning_algo
    from . import kd_loss as knowledge_distillation_algo

    # Functions most commonly used in integrating NNCF into training pipelines are
    # listed below for importing convenience

    from .model_creation import create_compressed_model
    from .checkpoint_loading import load_state
    from .common.utils.logger import disable_logging
    from .common.utils.logger import set_log_level
    from .initialization import register_default_init_args
    from .layers import register_module
    from .dynamic_graph.patch_pytorch import register_operator
    from .dynamic_graph.io_handling import nncf_model_input
    from .dynamic_graph.io_handling import nncf_model_output

    # NNCF relies on tracing PyTorch operations. Each code that uses NNCF
    # should be executed with PyTorch operators wrapped via a call to "patch_torch_operators",
    # so this call is moved to package __init__ to ensure this.
    from .dynamic_graph.patch_pytorch import patch_torch_operators
=======
except ImportError:
    torch = None
>>>>>>> f09edd90

try:
    import tensorflow as tf
except ImportError:
    tf = None

if torch is None and tf is None:
    import warnings
    warnings.warn("None of PyTorch or TensorFlow have been found. Please, install one of the frameworks")<|MERGE_RESOLUTION|>--- conflicted
+++ resolved
@@ -16,53 +16,8 @@
 
 try:
     import torch
-<<<<<<< HEAD
-    from pkg_resources import parse_version
-    if parse_version(BKC_TORCH_VERSION).base_version != parse_version(torch.__version__).base_version:
-        import warnings
-        warnings.warn("NNCF provides best results with torch=={bkc}, "
-                      "while current torch version is {curr} - consider switching to torch=={bkc}".format(
-            bkc=BKC_TORCH_VERSION,
-            curr=torch.__version__
-        ))
-
-    # NNCF builds extensions based on torch load() function
-    # This function has a bug inside which patch_extension_build_function() solves
-    # This bug will be fixed in torch 1.8.0
-    from .dynamic_graph.patch_pytorch import patch_extension_build_function
-    # It must be called before importing packages containing CUDA extensions
-    patch_extension_build_function()
-
-    # Required for correct COMPRESSION_ALGORITHMS registry functioning
-    from .binarization import algo as binarization_algo
-    from .quantization import algo as quantization_algo
-    from .sparsity.const import algo as const_sparsity_algo
-    from .sparsity.magnitude import algo as magnitude_sparsity_algo
-    from .sparsity.rb import algo as rb_sparsity_algo
-    from .pruning.filter_pruning import algo as filter_pruning_algo
-    from . import kd_loss as knowledge_distillation_algo
-
-    # Functions most commonly used in integrating NNCF into training pipelines are
-    # listed below for importing convenience
-
-    from .model_creation import create_compressed_model
-    from .checkpoint_loading import load_state
-    from .common.utils.logger import disable_logging
-    from .common.utils.logger import set_log_level
-    from .initialization import register_default_init_args
-    from .layers import register_module
-    from .dynamic_graph.patch_pytorch import register_operator
-    from .dynamic_graph.io_handling import nncf_model_input
-    from .dynamic_graph.io_handling import nncf_model_output
-
-    # NNCF relies on tracing PyTorch operations. Each code that uses NNCF
-    # should be executed with PyTorch operators wrapped via a call to "patch_torch_operators",
-    # so this call is moved to package __init__ to ensure this.
-    from .dynamic_graph.patch_pytorch import patch_torch_operators
-=======
 except ImportError:
     torch = None
->>>>>>> f09edd90
 
 try:
     import tensorflow as tf
