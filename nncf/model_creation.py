"""
 Copyright (c) 2020 Intel Corporation
 Licensed under the Apache License, Version 2.0 (the "License");
 you may not use this file except in compliance with the License.
 You may obtain a copy of the License at
      http://www.apache.org/licenses/LICENSE-2.0
 Unless required by applicable law or agreed to in writing, software
 distributed under the License is distributed on an "AS IS" BASIS,
 WITHOUT WARRANTIES OR CONDITIONS OF ANY KIND, either express or implied.
 See the License for the specific language governing permissions and
 limitations under the License.
"""
from os import path as osp
from typing import Callable, Any, Tuple, Dict

from torch.nn import Module

from nncf.checkpoint_loading import load_state
from nncf.composite_compression import PTCompositeCompressionAlgorithmBuilder
from nncf.compression_method_api import PTCompressionAlgorithmController
from nncf.config import NNCFConfig
from nncf.debug import set_debug_log_dir
from nncf.dynamic_graph.graph_tracer import create_input_infos, create_dummy_forward_fn
from nncf.graph.graph_builder import GraphBuilder
from nncf.nncf_network import NNCFNetwork
from nncf.utils import is_main_process
from nncf.algo_selector import COMPRESSION_ALGORITHMS
from nncf.structures import ModelEvaluationArgs

from nncf.common.utils.logger import logger


def get_compression_algorithm(config):
    algorithm_key = config.get('algorithm', 'NoCompressionAlgorithmBuilder')
    logger.info("Creating compression algorithm: {}".format(algorithm_key))
    return COMPRESSION_ALGORITHMS.get(algorithm_key)


def create_compressed_model(model: Module, config: NNCFConfig,
                            resuming_state_dict: dict = None,
                            dummy_forward_fn: Callable[[Module], Any] = None,
                            wrap_inputs_fn: Callable[[Tuple, Dict], Tuple[Tuple, Dict]] = None,
<<<<<<< HEAD
                            dump_graphs=True,
                            should_eval_original_model=False) \
=======
                            wrap_outputs_fn: Callable[[Tuple, Dict], Tuple[Tuple, Dict]] = None,
                            dump_graphs=True, ) \
>>>>>>> a0280d49
    -> Tuple[PTCompressionAlgorithmController, NNCFNetwork]:
    """
    The main function used to produce a model ready for compression fine-tuning from an original PyTorch
    model and a configuration object.
    dummy_forward_fn
    :param model: The original model. Should have its parameters already loaded from a checkpoint or another
    source.
    :param config: A configuration object used to determine the exact compression modifications to be applied
    to the model
    :param resuming_state_dict: A PyTorch state dict object to load (strictly) into the compressed model after
    building.
    :param dummy_forward_fn: if supplied, will be used instead of a *forward* function call to build
    the internal graph representation via tracing. Specifying this is useful when the original training pipeline
    has special formats of data loader output or has additional *forward* arguments other than input tensors.
    Otherwise, the *forward* call of the model during graph tracing will be made with mock tensors according
    to the shape specified in the config object. The dummy_forward_fn code MUST contain calls to nncf.nncf_model_input
    functions made with each compressed model input tensor in the underlying model's args/kwargs tuple, and these
    calls should be exactly the same as in the wrap_inputs_fn function code (see below); if dummy_forward_fn is
    specified, then wrap_inputs_fn also must be specified.
    :param wrap_inputs_fn: if supplied, will be used on the module's input arguments during a regular, non-dummy
    forward call before passing the inputs to the underlying compressed model. This is required if the model's input
    tensors that are important for compression are not supplied as arguments to the model's forward call directly, but
    instead are located in a container (such as list), and the model receives the container as an argument.
    wrap_inputs_fn should take as input two arguments - the tuple of positional arguments to the underlying
    model's forward call, and a dict of keyword arguments to the same. The function should wrap each tensor among the
    supplied model's args and kwargs that is important for compression (e.g. quantization) with an nncf.nncf_model_input
    function, which is a no-operation function and marks the tensors as inputs to be traced by NNCF in the internal
    graph representation. Output is the tuple of (args, kwargs), where args and kwargs are the same as were supplied in
    input, but each tensor in the original input. Must be specified if dummy_forward_fn is specified.
    :param dump_graphs: Whether or not should also dump the internal graph representation of the
    original and compressed models in the .dot format into the log directory.
    :return: A controller for the compression algorithm (or algorithms, in which case the controller
    is an instance of CompositeCompressionController) and the model ready for compression parameter training wrapped
    as an object of NNCFNetwork."""

    if dummy_forward_fn is not None and wrap_inputs_fn is None:
        raise ValueError("A custom dummy forward function was specified, but the corresponding input wrapping function "
                         "was not. In case a custom dummy forward function is specified for purposes of NNCF graph "
                         "building, then the wrap_inputs_fn parameter MUST also be specified and be consistent with "
                         "the input wrapping done in dummy_forward_fn.")

    # Compress model that will be deployed for the inference on target device. No need to compress parts of the
    # model that are used on training stage only (e.g. AuxLogits of Inception-v3 model) or unused modules with weights.
    # As a consequence, no need to care about spoiling BN statistics, as there're disabled in eval mode.
    model.eval()

    if dump_graphs:
        if dummy_forward_fn is None:
            input_info_list = create_input_infos(config)
            graph_builder = GraphBuilder(custom_forward_fn=
                                         create_dummy_forward_fn(input_info_list,
                                                                 with_input_tracing=True))
        else:
            graph_builder = GraphBuilder(custom_forward_fn=dummy_forward_fn)

        if is_main_process():
            graph = graph_builder.build_graph(model)
            graph.visualize_graph(osp.join(config.get("log_dir", "."), "original_graph.dot"))

    set_debug_log_dir(config.get("log_dir", "."))

    input_info_list = create_input_infos(config)
    scopes_without_shape_matching = config.get('scopes_without_shape_matching', [])
    ignored_scopes = config.get('ignored_scopes')
    target_scopes = config.get('target_scopes')

    original_model_accuracy = None
    if should_eval_original_model:
        evaluation_args = config.get_extra_struct(ModelEvaluationArgs)
        original_model_accuracy = evaluation_args.eval_fn(model, evaluation_args.data_loader)

    compressed_model = NNCFNetwork(model, input_infos=input_info_list,
                                   dummy_forward_fn=dummy_forward_fn,
                                   wrap_inputs_fn=wrap_inputs_fn,
                                   wrap_outputs_fn=wrap_outputs_fn,
                                   ignored_scopes=ignored_scopes,
                                   target_scopes=target_scopes,
                                   scopes_without_shape_matching=scopes_without_shape_matching,
                                   original_model_accuracy=original_model_accuracy)

    should_init = resuming_state_dict is None
    composite_builder = PTCompositeCompressionAlgorithmBuilder(config, should_init=should_init)

    composite_builder.apply_to(compressed_model)

    compression_ctrl = composite_builder.build_controller(compressed_model)

    # Required to ensure that the model leaving create_compressed_model has correct compressed graph.
    # In particular, this is currently required for correct functioning of RNNs.
    compressed_model.rebuild_graph()

    try:
        if resuming_state_dict is not None:
            load_state(compressed_model, resuming_state_dict, is_resume=True)
    finally:
        if dump_graphs and is_main_process() and composite_builder:
            if dummy_forward_fn is None:
                compressed_graph_builder = GraphBuilder(custom_forward_fn=
                                                        create_dummy_forward_fn(input_info_list,
                                                                                with_input_tracing=False,
                                                                                with_output_tracing=False))
            else:
                compressed_graph_builder = GraphBuilder(custom_forward_fn=dummy_forward_fn)

            graph = compressed_graph_builder.build_graph(compressed_model, compressed_model.get_tracing_context())
            graph.visualize_graph(osp.join(config.get("log_dir", "."), "compressed_graph.dot"))

    return compression_ctrl, compressed_model<|MERGE_RESOLUTION|>--- conflicted
+++ resolved
@@ -40,13 +40,9 @@
                             resuming_state_dict: dict = None,
                             dummy_forward_fn: Callable[[Module], Any] = None,
                             wrap_inputs_fn: Callable[[Tuple, Dict], Tuple[Tuple, Dict]] = None,
-<<<<<<< HEAD
+                            wrap_outputs_fn: Callable[[Tuple, Dict], Tuple[Tuple, Dict]] = None,
                             dump_graphs=True,
                             should_eval_original_model=False) \
-=======
-                            wrap_outputs_fn: Callable[[Tuple, Dict], Tuple[Tuple, Dict]] = None,
-                            dump_graphs=True, ) \
->>>>>>> a0280d49
     -> Tuple[PTCompressionAlgorithmController, NNCFNetwork]:
     """
     The main function used to produce a model ready for compression fine-tuning from an original PyTorch
