--- conflicted
+++ resolved
@@ -235,11 +235,8 @@
 mapillary
 maskrcnn
 mathbb
-<<<<<<< HEAD
 mathrm
-=======
 matmulnbits
->>>>>>> 84ff9a91
 matmuls
 maxcolwidths
 maxpool
