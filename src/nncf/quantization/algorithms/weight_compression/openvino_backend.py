--- conflicted
+++ resolved
@@ -320,11 +320,6 @@
                         should_add_convert_node = True
                         break
 
-<<<<<<< HEAD
-            layer_scales = None if precomputed_scales is None else precomputed_scales.get(wc_params.weight_name)
-            layer_zero_points = (
-                None if precomputed_zero_points is None else precomputed_zero_points.get(wc_params.weight_name)
-            )
             mul, compressed_weight = self._create_compression_subgraph(
                 weight=weight,
                 compression_config=wc_params.compression_config,
@@ -333,28 +328,10 @@
                 weight_port_id=wc_params.weight_port_id,
                 const_dtype=const_dtype,
                 should_add_convert_node=should_add_convert_node,
-                layer_scales=layer_scales,
-                layer_zero_points=layer_zero_points,
-            )
-=======
-            try:
-                mul, compressed_weight = self._create_compression_subgraph(
-                    weight=weight,
-                    compression_config=wc_params.compression_config,
-                    reduction_axes=wc_params.reduction_axes,
-                    const_node_name=const_node_name,
-                    weight_port_id=wc_params.weight_port_id,
-                    const_dtype=const_dtype,
-                    should_add_convert_node=should_add_convert_node,
-                    precomputed_compressed_weight=None
-                    if precomputed_compressed_weights is None
-                    else precomputed_compressed_weights.get(wc_params.weight_name),
-                )
-            except nncf.InvalidGroupSizeError as error:
-                first_caught_error = error
-                invalid_node_names.append(wc_params.node_with_weight.node_name)
-                continue
->>>>>>> 71ae2c19
+                precomputed_compressed_weight=None
+                if precomputed_compressed_weights is None
+                else precomputed_compressed_weights.get(wc_params.weight_name),
+            )
 
             mul_output = mul.output(0)
             for target_input in const_node.output(0).get_target_inputs():
