--- conflicted
+++ resolved
@@ -484,30 +484,14 @@
                 msg = f"Could not find a torch.nn.Parameter in the model by name {weight_name}."
                 raise nncf.InternalError(msg)
 
-<<<<<<< HEAD
+            precomputed_compressed_weights = precomputed_compressed_weights or {}
             # calculates compressed weights and decompression parameters
             compressed_weight = compress_weight(
                 Tensor(weight),
                 wc_params.reduction_axes,
                 compression_config,
-                None if precomputed_scales is None else precomputed_scales.get(wc_params.weight_name),
-                None if precomputed_zero_points is None else precomputed_zero_points.get(wc_params.weight_name),
-            )
-=======
-            try:
-                precomputed_compressed_weights = precomputed_compressed_weights or {}
-                # calculates compressed weights and decompression parameters
-                compressed_weight = compress_weight(
-                    Tensor(weight),
-                    wc_params.reduction_axes,
-                    compression_config,
-                    precomputed_compressed_weights.get(wc_params.weight_name),
-                )
-            except nncf.InvalidGroupSizeError as error:
-                first_caught_error = error
-                invalid_node_names.append(wc_params.node_with_weight.node_name)
-                continue
->>>>>>> 71ae2c19
+                precomputed_compressed_weights.get(wc_params.weight_name),
+            )
 
             if compression_format == CompressionFormat.DQ:
                 command = self.get_dq_insertion_command(compressed_weight, wc_params, model, graph, weight_node)
