--- conflicted
+++ resolved
@@ -885,11 +885,7 @@
         all_weight_params = list(filter(lambda w_params: w_params.compression_config is not None, all_weight_params))
 
         if self._awq:
-<<<<<<< HEAD
-            model = self.awq_algo.apply(model, graph, all_weight_params, nodes_to_compress, statistics, self._backend_entity)
-=======
-            self.awq_algo.apply(model, graph, all_weight_params, statistics, self._backend_entity)
->>>>>>> 7fc9c0c6
+            model = self.awq_algo.apply(model, graph, all_weight_params, statistics, self._backend_entity)
             # After applying AWQ we need to update statistics since AWQ alters the activations
             statistics = self.awq_algo.update_statistics(statistics)
             # del is used to prematurely mark non-necessary data as free for garbage collection
