--- conflicted
+++ resolved
@@ -22,11 +22,7 @@
 from nncf.quantization.algorithms.weight_compression.backend import WeightCompressionAlgoBackend
 from nncf.quantization.algorithms.weight_compression.config import WeightCompressionConfig
 from nncf.quantization.algorithms.weight_compression.config import WeightCompressionParameters
-<<<<<<< HEAD
-=======
-from nncf.quantization.algorithms.weight_compression.handle_errors import handle_invalid_group_size_error
 from nncf.quantization.algorithms.weight_compression.parameters import CompressedWeight
->>>>>>> 71ae2c19
 from nncf.quantization.algorithms.weight_compression.weight_lowering import do_float_quantization
 from nncf.quantization.algorithms.weight_compression.weight_lowering import do_integer_quantization
 from nncf.quantization.algorithms.weight_compression.weight_lowering import float_quantize_dequantize_weight
@@ -141,8 +137,7 @@
 
             weight = self._backend_entity.get_weight(wp.node_with_weight, weight_port_id, model, graph)
 
-<<<<<<< HEAD
-            scales[weight_name], zero_points[weight_name] = self.calculate_quantization_params(
+            scale, zero_point = self.calculate_quantization_params(
                 stats,
                 weight,
                 wp.reduction_axes,
@@ -152,26 +147,7 @@
                 self._scale_steps,
                 self._weight_penalty,
             )
-=======
-            try:
-                scale, zero_point = self.calculate_quantization_params(
-                    stats,
-                    weight,
-                    wp.reduction_axes,
-                    config,
-                    self._subset_size,
-                    self._initial_steps,
-                    self._scale_steps,
-                    self._weight_penalty,
-                )
-                res[weight_name] = CompressedWeight(None, scale, zero_point, None)
-            except nncf.InvalidGroupSizeError as error:
-                first_caught_error = error
-                invalid_node_names.append(wp.node_with_weight.node_name)
-
-        if first_caught_error:
-            handle_invalid_group_size_error(first_caught_error, invalid_node_names)
->>>>>>> 71ae2c19
+            res[weight_name] = CompressedWeight(None, scale, zero_point, None)
 
         return res
 
