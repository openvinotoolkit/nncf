"""
 Copyright (c) 2021 Intel Corporation
 Licensed under the Apache License, Version 2.0 (the "License");
 you may not use this file except in compliance with the License.
 You may obtain a copy of the License at
      http://www.apache.org/licenses/LICENSE-2.0
 Unless required by applicable law or agreed to in writing, software
 distributed under the License is distributed on an "AS IS" BASIS,
 WITHOUT WARRANTIES OR CONDITIONS OF ANY KIND, either express or implied.
 See the License for the specific language governing permissions and
 limitations under the License.
"""

from typing import List

import tensorflow as tf
from tensorflow.python.keras.utils.layer_utils import count_params

from nncf.common.graph.transformations.commands import TransformationPriority
from nncf.common.graph.transformations.layout import TransformationLayout
from nncf.common.sparsity.schedulers import SPARSITY_SCHEDULERS
from nncf.common.sparsity.schedulers import SparsityScheduler
from nncf.common.sparsity.statistics import SparsifiedLayerSummary
from nncf.common.sparsity.statistics import SparsifiedModelStatistics
from nncf.common.sparsity.statistics import RBSparsityStatistics
from nncf.common.statistics import NNCFStatistics
from beta.nncf.tensorflow.algorithm_selector import TF_COMPRESSION_ALGORITHMS
from beta.nncf.tensorflow.api.compression import TFCompressionAlgorithmBuilder
from beta.nncf.tensorflow.graph.transformations.commands import TFInsertionCommand
from beta.nncf.tensorflow.graph.transformations.commands import TFLayerWeight
from beta.nncf.tensorflow.graph.utils import collect_wrapped_layers
from beta.nncf.tensorflow.graph.utils import get_original_name_and_instance_index
from beta.nncf.tensorflow.graph.converter import convert_keras_model_to_nncf_graph
from beta.nncf.tensorflow.sparsity.base_algorithm import BaseSparsityController
from beta.nncf.tensorflow.sparsity.base_algorithm import SPARSITY_LAYERS
from beta.nncf.tensorflow.sparsity.rb.loss import SparseLoss
from beta.nncf.tensorflow.sparsity.rb.operation import RBSparsifyingWeight
from beta.nncf.tensorflow.sparsity.rb.functions import binary_mask
from beta.nncf.tensorflow.sparsity.utils import apply_fn_to_op_weights
from beta.nncf.tensorflow.utils.node import is_ignored

from nncf.common.accuracy_aware_training.training_loop import ADAPTIVE_COMPRESSION_CONTROLLERS
from nncf.common.schedulers import StubCompressionScheduler


@TF_COMPRESSION_ALGORITHMS.register('rb_sparsity')
class RBSparsityBuilder(TFCompressionAlgorithmBuilder):
    def __init__(self, config):
        super().__init__(config)
        self.ignored_scopes = self.config.get('ignored_scopes', [])
        self._op_names = []

    def get_transformation_layout(self, model):
        graph = convert_keras_model_to_nncf_graph(model)
        transformations = TransformationLayout()
        shared_nodes = set()

        for node in graph.get_all_nodes():
            original_node_name, _ = get_original_name_and_instance_index(node.node_name)
            if (node.metatype not in SPARSITY_LAYERS or
                is_ignored(node.node_name, self.ignored_scopes) or
                original_node_name in shared_nodes):
                continue

            if node.data['is_shared']:
                shared_nodes.add(original_node_name)

            for weight_def in node.metatype.weight_definitions:
                op_name = self._get_rb_sparsity_operation_name(node.node_name,
                                                               weight_def.weight_attr_name)
                self._op_names.append(op_name)

                transformations.register(
                    TFInsertionCommand(
                        target_point=TFLayerWeight(original_node_name, weight_def.weight_attr_name),
                        callable_object=RBSparsifyingWeight(op_name),
                        priority=TransformationPriority.SPARSIFICATION_PRIORITY
                    ))

        return transformations

    def _get_rb_sparsity_operation_name(self, layer_name, weight_attr_name):
        return f'{layer_name}_{weight_attr_name}_rb_sparsity_weight'

    def build_controller(self, model) -> BaseSparsityController:
        """
        Should be called once the compressed model target_model is fully constructed
        """

        return RBSparsityController(model, self.config, self._op_names)


@ADAPTIVE_COMPRESSION_CONTROLLERS.register('tf_rb_sparsity')
class RBSparsityController(BaseSparsityController):
    def __init__(self, target_model, config, op_names: List[str]):
        super().__init__(target_model, op_names)
        sparsity_init = config.get('sparsity_init', 0)
        params = config.get('params', {})
        params['sparsity_init'] = sparsity_init
        sparsity_level_mode = params.get('sparsity_level_setting_mode', 'global')

        if sparsity_level_mode == 'local':
            raise NotImplementedError('RB sparsity algorithm do not support local sparsity loss')

        target_ops = apply_fn_to_op_weights(target_model, op_names)
        self._loss = SparseLoss(target_ops)
        schedule_type = params.get('schedule', 'exponential')

        if schedule_type == 'adaptive':
            raise NotImplementedError('RB sparsity algorithm do not support adaptive scheduler')

        scheduler_cls = SPARSITY_SCHEDULERS.get(schedule_type)
        self._scheduler = scheduler_cls(self, params)
        self.set_sparsity_level(sparsity_init)

    @property
    def scheduler(self) -> SparsityScheduler:
        return self._scheduler

    @property
    def loss(self) -> SparseLoss:
        return self._loss

    def set_sparsity_level(self, sparsity_level):
        self._loss.set_target_sparsity_loss(sparsity_level)

    def freeze(self):
        self._loss.disable()

<<<<<<< HEAD
    @property
    def compression_rate(self) -> float:
        return self.raw_statistics()['sparsity_rate_for_model']

    @compression_rate.setter
    def compression_rate(self, compression_rate: float) -> None:
        self.set_sparsity_level(compression_rate)

    def disable_scheduler(self):
        self._scheduler = StubCompressionScheduler()

    def raw_statistics(self):
        raw_sparsity_statistics = {}
=======
    def statistics(self, quickly_collected_only: bool = False) -> NNCFStatistics:
>>>>>>> 0cbab36b
        sparsity_levels = []
        mask_names = []
        weights_shapes = []
        weights_numbers = []
        sparse_prob_sum = tf.constant(0.)
        total_weights_number = tf.constant(0)
        total_sparsified_weights_number = tf.constant(0)
        wrapped_layers = collect_wrapped_layers(self._model)
        for wrapped_layer in wrapped_layers:
            for ops in wrapped_layer.weights_attr_ops.values():
                for op_name in ops:
                    if op_name in self._op_names:
                        mask = wrapped_layer.ops_weights[op_name]['mask']
                        sw_loss = tf.reduce_sum(binary_mask(mask))
                        weights_number = tf.size(mask)
                        sparsified_weights_number = weights_number - tf.cast(sw_loss, tf.int32)
                        mask_names.append(wrapped_layer.name + '_rb_mask')
                        weights_shapes.append(list(mask.shape))
                        weights_numbers.append(weights_number)
                        sparsity_levels.append(sparsified_weights_number / weights_number)
                        sparse_prob_sum += tf.math.reduce_sum(tf.math.sigmoid(mask))
                        total_weights_number += weights_number
                        total_sparsified_weights_number += sparsified_weights_number

        sparsity_rate_for_sparsified_modules = (total_sparsified_weights_number / total_weights_number).numpy()
        model_weights_number = count_params(self._model.weights) - total_weights_number
        sparsity_rate_for_model = (total_sparsified_weights_number / model_weights_number).numpy()
        mean_sparse_prob = 1.0 - (sparse_prob_sum / tf.cast(total_weights_number, tf.float32)).numpy()

        sparsity_levels = tf.keras.backend.batch_get_value(sparsity_levels)
        weights_percentages = [weights_number / total_weights_number * 100
                               for weights_number in weights_numbers]
        weights_percentages = tf.keras.backend.batch_get_value(weights_percentages)
        mask_sparsity = list(zip(mask_names, weights_shapes, sparsity_levels, weights_percentages))

        sparsified_layers_summary = []
        for mask_name, weights_shape, sparsity_level, weights_percentage in mask_sparsity:
            sparsified_layers_summary.append(
                SparsifiedLayerSummary(mask_name, weights_shape, sparsity_level, weights_percentage)
            )

        model_statistics = SparsifiedModelStatistics(sparsity_rate_for_model,
                                                     sparsity_rate_for_sparsified_modules,
                                                     sparsified_layers_summary)

        target_level = self.loss.target_sparsity_rate
        # TODO(andrey-churkin): Should be calculated when the distributed mode will be supported
        masks_consistency = 1.0

        stats = RBSparsityStatistics(model_statistics, masks_consistency, target_level, mean_sparse_prob)

        nncf_stats = NNCFStatistics()
        nncf_stats.register('rb_sparsity', stats)
        return nncf_stats<|MERGE_RESOLUTION|>--- conflicted
+++ resolved
@@ -127,7 +127,6 @@
     def freeze(self):
         self._loss.disable()
 
-<<<<<<< HEAD
     @property
     def compression_rate(self) -> float:
         return self.raw_statistics()['sparsity_rate_for_model']
@@ -141,9 +140,8 @@
 
     def raw_statistics(self):
         raw_sparsity_statistics = {}
-=======
+
     def statistics(self, quickly_collected_only: bool = False) -> NNCFStatistics:
->>>>>>> 0cbab36b
         sparsity_levels = []
         mask_names = []
         weights_shapes = []
