"""
 Copyright (c) 2020 Intel Corporation
 Licensed under the Apache License, Version 2.0 (the "License");
 you may not use this file except in compliance with the License.
 You may obtain a copy of the License at
      http://www.apache.org/licenses/LICENSE-2.0
 Unless required by applicable law or agreed to in writing, software
 distributed under the License is distributed on an "AS IS" BASIS,
 WITHOUT WARRANTIES OR CONDITIONS OF ANY KIND, either express or implied.
 See the License for the specific language governing permissions and
 limitations under the License.
"""

import tensorflow as tf

from beta.examples.tensorflow.common.logger import logger


class StepLearningRateWithLinearWarmup(tf.keras.optimizers.schedules.LearningRateSchedule):
    """Class to generate learning rate tensor"""

    def __init__(self, params):
        """Creates the step learning rate tensor with linear warmup"""
        super().__init__()
        self._params = params

    def __call__(self, global_step):
        warmup_lr = self._params.warmup_learning_rate
        warmup_steps = self._params.warmup_steps
        init_lr = self._params.init_learning_rate
        lr_levels = self._params.learning_rate_levels
        lr_steps = self._params.learning_rate_steps

        linear_warmup = (warmup_lr + tf.cast(global_step, tf.float32) / warmup_steps * (init_lr - warmup_lr))
        learning_rate = tf.where(global_step < warmup_steps, linear_warmup, init_lr)

        for next_learning_rate, start_step in zip(lr_levels, lr_steps):
            learning_rate = tf.where(global_step >= start_step, next_learning_rate, learning_rate)

        return learning_rate

    def get_config(self):
        return {'params': self._params.as_dict()}


class StepLearningRate(tf.keras.optimizers.schedules.LearningRateSchedule):
    def __init__(self, init_lr, step, gamma=0.1):
        """
        Creates the step learning rate tensor
        Args:
            init_lr: Initial learning rate
            step: Period of learning rate decay
            gamma: Learning rate decay rate
        """
        super().__init__()
        self._init_lr = init_lr
        self._step = step
        self._gamma = gamma

    def __call__(self, global_step):
        return self._init_lr * self._gamma ** global_step // self._step

    def get_config(self):
        return {'init_lr': self._init_lr,
                'step': self._step,
                'gamma': self._gamma}


class MultiStepLearningRate(tf.keras.optimizers.schedules.LearningRateSchedule):
    def __init__(self, init_lr, steps, gamma=0.1):
        """
        Creates the multistep learning rate tensor
        Args:
            init_lr: Initial learning rate
            steps: List of step indices
            gamma: Learning rate decay rate
        """
        super().__init__()
        self._init_lr = init_lr
        self._steps = [0] + sorted(steps)
        self._gamma = gamma

    def __call__(self, global_step):
        decay_power = 0
        for i in range(len(self._steps)):
            if self._steps[i] <= global_step < self._steps[i + 1]:
                decay_power = i
                break
        return self._init_lr * self._gamma ** decay_power

    def get_config(self):
        return {'init_lr': self._init_lr,
                'steps': self._steps,
                'gamma': self._gamma}


def build_scheduler(config, steps_per_epoch):
    optimizer_config = config.get('optimizer', {})
    schedule_type = optimizer_config.get('schedule_type', 'step').lower()
    schedule_params = optimizer_config.get('scheduler_params', {})
    decay_rate = schedule_params.get('gamma', schedule_params.get('decay_rate', None))
    if decay_rate is None:
        decay_rate = optimizer_config.get('gamma', optimizer_config.get('decay_rate', 0.1))

    initial_lr = schedule_params.get('base_lr', schedule_params.get('initial_lr', None))
    if initial_lr is None:
        initial_lr = optimizer_config.get('base_lr', None)

    if schedule_type == 'exponential':
        if initial_lr is None:
            raise ValueError('`base_lr` parameter must be specified '
                             'for the exponential scheduler')

        decay_epochs = schedule_params.get('decay_epochs', optimizer_config.get('decay_epochs', None))
        decay_steps = decay_epochs * steps_per_epoch if decay_epochs is not None else 0

        logger.info('Using exponential learning rate with: '
                    'base_lr: %f, decay_steps: %d, '
                    'decay_rate: %f', initial_lr, decay_steps, decay_rate)
        lr = tf.keras.optimizers.schedules.ExponentialDecay(
            initial_learning_rate=initial_lr,
            decay_steps=decay_steps,
            decay_rate=decay_rate)

    elif schedule_type == 'piecewise_constant':
        boundaries = schedule_params.get('boundaries', None)
        if boundaries is None:
            raise ValueError('Boundaries parameter must be specified '
                             'for the `piecewise_constant` scheduler')

        values = schedule_params.get('values', None)
        if values is None:
            raise ValueError('`values` parameter must be specified '
                             'for the `piecewise_constant` scheduler')

        logger.info('Using Piecewise constant decay with warmup. '
                    'Parameters: boundaries: %s, values: %s', boundaries, values)
        boundaries = [steps_per_epoch * x for x in boundaries]
        lr = tf.keras.optimizers.schedules.PiecewiseConstantDecay(boundaries, values)

    elif schedule_type == 'multistep':
        logger.info('Using MultiStep learning rate.')
        if initial_lr is None:
            raise ValueError('`base_lr` parameter must be specified '
                             'for the `multistep` scheduler')
        steps = schedule_params.get('steps', optimizer_config.get('steps', None))
        if steps is None:
            raise ValueError('`steps` parameter must be specified '
                             'for the `multistep` scheduler')
        steps = [steps_per_epoch * x for x in steps]
        lr = MultiStepLearningRate(initial_lr, steps, gamma=0.1)

    elif schedule_type == 'step':
        logger.info('Using Step learning rate.')
        if initial_lr is None:
            raise ValueError('`base_lr` parameter must be specified '
                             'for the `step` scheduler')
        step = schedule_params.get('step', optimizer_config.get('step', None))
        if initial_lr is None:
            raise ValueError('`step` parameter must be specified '
                             'for the `step` scheduler')
        step = step * steps_per_epoch
        lr = StepLearningRate(initial_lr, step, gamma=0.1)
    elif schedule_type == 'step_warmup':
        lr = StepLearningRateWithLinearWarmup(steps, schedule_params)
    else:
<<<<<<< HEAD
        raise KeyError('Unknown scheduler type: {}'.format(schedule_type))
=======
        raise NameError(f"unsupported type of learning rate scheduler: {schedule_type}")
>>>>>>> f79cf316

    return lr<|MERGE_RESOLUTION|>--- conflicted
+++ resolved
@@ -162,12 +162,8 @@
         step = step * steps_per_epoch
         lr = StepLearningRate(initial_lr, step, gamma=0.1)
     elif schedule_type == 'step_warmup':
-        lr = StepLearningRateWithLinearWarmup(steps, schedule_params)
+        lr = StepLearningRateWithLinearWarmup(steps_per_epoch, schedule_params)
     else:
-<<<<<<< HEAD
-        raise KeyError('Unknown scheduler type: {}'.format(schedule_type))
-=======
-        raise NameError(f"unsupported type of learning rate scheduler: {schedule_type}")
->>>>>>> f79cf316
+        raise KeyError(f'Unknown learning rate scheduler type: {schedule_type}')
 
     return lr