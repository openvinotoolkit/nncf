--- conflicted
+++ resolved
@@ -1,7 +1,6 @@
 # name: precommit
 # permissions: read-all
 
-<<<<<<< HEAD
 # on:
 #   pull_request:
 #     types:
@@ -15,222 +14,10 @@
 #       - 'tests/torch/sota_checkpoints_eval.json'  # reference for PT e2e
 #       - 'tests/tensorflow/sota_checkpoints_eval.json'  # reference for TF e2e
 #       - 'tests/cross_fw/examples/*'  # examples tests runs in separate workflow
+
 # jobs:
-#   common:
-#     runs-on: ubuntu-20.04
-#     steps:
-#       - uses: actions/checkout@a5ac7e51b41094c92402da3b24376905380afc29 # v4.1.6
-#         with:
-#           lfs: true
-#       - uses: actions/setup-python@0a5c61591373683505ea898e09a3ea4f39ef2b9c # v5.0.0
-#         with:
-#           python-version: 3.10.14
-#           cache: pip
-#       - name: Install NNCF and test requirements
-#         run: make install-common-test
-#       - name: Print installed modules
-#         run: pip list
-#       - name: Run common precommit test scope
-#         run: make test-common
-#         env:
-#           NUM_WORKERS: 2
-
-#   onnx:
-#     runs-on: ubuntu-20.04-8-cores
-#     steps:
-#       - uses: actions/checkout@a5ac7e51b41094c92402da3b24376905380afc29 # v4.1.6
-#         with:
-#           lfs: true
-#       - uses: actions/setup-python@0a5c61591373683505ea898e09a3ea4f39ef2b9c # v5.0.0
-#         with:
-#           python-version: 3.10.14
-#       - name: Install NNCF and test requirements
-#         run: make install-onnx-test
-#       - name: Print installed modules
-#         run: pip list
-#       - name: Run ONNX precommit test scope
-#         run: make test-onnx
-#         env:
-#           NUM_WORKERS: 4
-
-#   openvino:
-#     runs-on: ubuntu-20.04-8-cores
-#     steps:
-#       - uses: actions/checkout@a5ac7e51b41094c92402da3b24376905380afc29 # v4.1.6
-#         with:
-#           lfs: true
-#       - uses: actions/setup-python@0a5c61591373683505ea898e09a3ea4f39ef2b9c # v5.0.0
-#         with:
-#           python-version: 3.10.14
-#           cache: pip
-#       - name: Install NNCF and test requirements
-#         run: make install-openvino-test
-#       - name: Print installed modules
-#         run: pip list
-#       - name: Run OV precommit test scope
-#         run: make test-openvino
-#         env:
-#           NUM_WORKERS: 4
-
-#   pytorch-cpu:
-#     timeout-minutes: 40
-#     defaults:
-#       run:
-#         shell: bash
-#     runs-on: ubuntu-20.04-8-cores
-#     env:
-#       DEBIAN_FRONTEND: noninteractive
-#     steps:
-#       - name: Install dependencies
-#         run : |
-#           sudo apt-get update
-#           sudo apt-get --assume-yes install gcc g++ build-essential ninja-build libgl1-mesa-dev libglib2.0-0
-#       - uses: actions/checkout@a5ac7e51b41094c92402da3b24376905380afc29 # v4.1.6
-#         with:
-#           lfs: true
-#       - uses: actions/setup-python@0a5c61591373683505ea898e09a3ea4f39ef2b9c # v5.0.0
-#         with:
-#           python-version: 3.10.14
-#           cache: pip
-#       - name: Runner info
-#         continue-on-error: true
-#         run: |
-#           cat /etc/*release
-#           cat /proc/cpuinfo
-#       - name: Install NNCF and test requirements
-#         run: make install-torch-test
-#       - name: Print installed modules
-#         run: pip list
-#       - name: Run PyTorch precommit test scope
-#         run: |
-#           make test-torch-cpu
-#         env:
-#           NUM_WORKERS: 4
-
-#   pytorch-cuda:
-#     timeout-minutes: 40
-#     defaults:
-#       run:
-#         shell: bash
-#     runs-on: aks-linux-4-cores-28gb-gpu-tesla-t4
-#     env:
-#       DEBIAN_FRONTEND: noninteractive
-#     steps:
-#       - name: Install dependencies
-#         run : |
-#           sudo apt-get update
-#           sudo apt-get --assume-yes install build-essential ninja-build libgl1-mesa-dev libglib2.0-0 wget make
-#       - name: Download CUDA
-#         run: |
-#           wget -q https://developer.download.nvidia.com/compute/cuda/12.1.1/local_installers/cuda_12.1.1_530.30.02_linux.run
-#           sudo sh cuda_12.1.1_530.30.02_linux.run --toolkit --silent
-#       - name: Runner info
-#         continue-on-error: true
-#         run: |
-#           export PATH=/usr/local/cuda-12.1/bin${PATH:+:${PATH}}
-#           export LD_LIBRARY_PATH=/usr/local/cuda-12.1/lib64${LD_LIBRARY_PATH:+:${LD_LIBRARY_PATH}}
-#           nvidia-smi
-#           cat /proc/cpuinfo
-#           nvcc --version
-#       - uses: actions/checkout@a5ac7e51b41094c92402da3b24376905380afc29 # v4.1.6
-#         with:
-#           lfs: true
-#       - uses: actions/setup-python@0a5c61591373683505ea898e09a3ea4f39ef2b9c # v5.0.0
-#         with:
-#           python-version: 3.10.14
-#           cache: pip
-#       - name: Install NNCF and test requirements
-#         run: make install-torch-test
-#       - name: Print installed modules
-#         run: pip list
-#       - name: Check CUDA
-#         run: |
-#           python -c "import torch; print(torch.cuda.is_available())"
-#       - name: Run PyTorch precommit test scope
-#         run: |
-#           export PATH=/usr/local/cuda-12.1/bin${PATH:+:${PATH}}
-#           export LD_LIBRARY_PATH=/usr/local/cuda-12.1/lib64${LD_LIBRARY_PATH:+:${LD_LIBRARY_PATH}}
-#           make test-torch-cuda
-
-#   tensorflow:
-#     timeout-minutes: 40
-#     defaults:
-#       run:
-#         shell: bash
-#     runs-on: ubuntu-20.04-8-cores
-#     env:
-#       DEBIAN_FRONTEND: noninteractive
-#     steps:
-#       - uses: actions/checkout@a5ac7e51b41094c92402da3b24376905380afc29 # v4.1.6
-#         with:
-#           lfs: true
-#       - uses: actions/setup-python@0a5c61591373683505ea898e09a3ea4f39ef2b9c # v5.0.0
-#         with:
-#           python-version: 3.10.14
-#           cache: pip
-#       - name: Install NNCF and test requirements
-#         run: make install-tensorflow-test
-#       - name: Print installed modules
-#         run: pip list
-#       - name: Run TensorFlow precommit test scope
-#         run: make test-tensorflow
-#         env:
-#           NUM_WORKERS: 6
-
-#   tools:
-#     runs-on: ubuntu-20.04
-#     steps:
-#       - uses: actions/checkout@a5ac7e51b41094c92402da3b24376905380afc29 # v4.1.6
-#         with:
-#           lfs: true
-#       - uses: actions/setup-python@0a5c61591373683505ea898e09a3ea4f39ef2b9c # v5.0.0
-#         with:
-#           python-version: 3.10.14
-#           cache: pip
-#       - name: Install NNCF and test requirements
-#         run: pip install -r tests/tools/requirements.txt
-#       - name: Print installed modules
-#         run: pip list
-#       - name: Run tools precommit test scope
-#         run: PYTHONPATH=./ pytest -ra tests/tools
-
-#   pytorch2-cpu:
-#     runs-on: ubuntu-20.04
-#     steps:
-#       - uses: actions/checkout@a5ac7e51b41094c92402da3b24376905380afc29 # v4.1.6
-#         with:
-#           lfs: true
-#       - uses: actions/setup-python@0a5c61591373683505ea898e09a3ea4f39ef2b9c # v5.0.0
-#         with:
-#           python-version: 3.10.14
-#           cache: pip
-#       - name: Install NNCF and test requirements
-#         run: |
-#           pip install -e .
-#           pip install -r tests/torch2/requirements.txt
-#       - name: Print installed modules
-#         run: pip list
-#       - name: Run torch2 precommit test scope
-#         run: pytest -ra tests/torch2 -m "not cuda"
-=======
-on:
-  pull_request:
-    types:
-      - opened
-      - reopened
-      - synchronize
-    paths-ignore:
-      - '**/*.md'
-      - 'docs/**/*'
-      - 'tests/post_training/*'  # post_training tests runs on Jenkins
-      - 'tests/torch/sota_checkpoints_eval.json'  # reference for PT e2e
-      - 'tests/tensorflow/sota_checkpoints_eval.json'  # reference for TF e2e
-      - 'tests/cross_fw/examples/*'  # examples tests runs in separate workflow
-
-jobs:
-  pytest:
-    uses: ./.github/workflows/call_precommit.yml
-    with:
-      python_version: "3.10.14"
-      gpu_enabled: true
->>>>>>> a25d85eb
+#   pytest:
+#     uses: ./.github/workflows/call_precommit.yml
+#     with:
+#       python_version: "3.10.14"
+#       gpu_enabled: true