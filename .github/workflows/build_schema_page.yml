name: Config schema HTML build
on:
  push:
    branches:
      - develop
      - test_for_doc_build_trigger
    paths:
      - nncf/config/**
<<<<<<< HEAD
=======
  pull_request:
    branches:
      - develop
      - test_for_doc_build_trigger
    paths:
      - nncf/config/**
    types:
      - closed
>>>>>>> 1de96697

permissions:
  contents: write
jobs:
  build-and-deploy:
<<<<<<< HEAD
=======
    if: github.event.pull_request.merged == true || github.event_name == 'push'
>>>>>>> 1de96697
    concurrency: ci-${{ github.ref }} # Recommended if you intend to make multiple deployments in quick succession.
    runs-on: ubuntu-latest
    steps:
      - name: Checkout
        uses: actions/checkout@v3

      - name: Install and Build # This example project is built using npm and outputs the result to the 'build' folder. Replace with the commands required to build your project, or remove this step entirely if your site is pre-built.
        run: |
          pip install json-schema-for-humans
          pip install -e .
          python -c 'import jstyleson; from nncf.config import NNCFConfig; jstyleson.dump(NNCFConfig.schema(), open("./schema.json", "w"), indent=2)'
          mkdir schema_html_build
          generate-schema-doc --deprecated-from-description schema.json schema_html_build/index.html
      - name: Deploy
        uses: JamesIves/github-pages-deploy-action@v4
        with:
          folder: schema_html_build # The folder the action should deploy.
          token: ${{ secrets.PUSH_TO_GH_PAGES_BRANCH }}
          branch: doc_pages<|MERGE_RESOLUTION|>--- conflicted
+++ resolved
@@ -6,26 +6,10 @@
       - test_for_doc_build_trigger
     paths:
       - nncf/config/**
-<<<<<<< HEAD
-=======
-  pull_request:
-    branches:
-      - develop
-      - test_for_doc_build_trigger
-    paths:
-      - nncf/config/**
-    types:
-      - closed
->>>>>>> 1de96697
-
 permissions:
   contents: write
 jobs:
   build-and-deploy:
-<<<<<<< HEAD
-=======
-    if: github.event.pull_request.merged == true || github.event_name == 'push'
->>>>>>> 1de96697
     concurrency: ci-${{ github.ref }} # Recommended if you intend to make multiple deployments in quick succession.
     runs-on: ubuntu-latest
     steps:
