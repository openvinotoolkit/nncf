[![GitHub Release](https://img.shields.io/github/v/release/openvinotoolkit/nncf?color=green)](https://github.com/openvinotoolkit/nncf/releases)
[![Website](https://img.shields.io/website?up_color=blue&up_message=docs&url=https%3A%2F%2Fdocs.openvino.ai%2Fnncf)](https://docs.openvino.ai/nncf)
[![Apache License Version 2.0](https://img.shields.io/badge/license-Apache_2.0-green.svg)](https://github.com/openvinotoolkit/nncf?tab=Apache-2.0-1-ov-file#readme)
[![PyPI Downloads](https://static.pepy.tech/badge/nncf)](https://pypi.org/project/nncf/)

# Neural Network Compression Framework (NNCF)

Neural Network Compression Framework (NNCF) provides a suite of post-training and training-time algorithms for
optimizing inference of neural networks in [OpenVINO&trade;](https://docs.openvino.ai) with a minimal accuracy drop.

NNCF is designed to work with models from [PyTorch](https://pytorch.org/),
[TorchFX](https://pytorch.org/docs/stable/fx.html), [TensorFlow](https://www.tensorflow.org/),
[ONNX](https://onnx.ai/) and [OpenVINO&trade;](https://docs.openvino.ai).

NNCF provides [samples](https://github.com/openvinotoolkit/nncf/blob/develop/#demos-tutorials-and-samples) that demonstrate the usage of compression algorithms for different
use cases and models.

The framework is organized as a Python\* package that can be built and used in a standalone mode. The framework
architecture is unified to make it easy to add different compression algorithms for both PyTorch and TensorFlow deep
learning frameworks.

For more information about NNCF, see:

- [NNCF repository](https://github.com/openvinotoolkit/nncf)
- [User documentation](https://docs.openvino.ai/nncf)
- [NNCF API documentation](https://openvinotoolkit.github.io/nncf/autoapi/nncf/)
- [Usage examples](https://github.com/openvinotoolkit/nncf/tree/develop/docs/usage)
- [Notebook tutorials](https://github.com/openvinotoolkit/openvino_notebooks/blob/latest/notebooks/README.md#model-training)

## Table of contents

- [Key Features](#key-features)
- [Installation](#installation-guide)
- [Third-party integration](#third-party-repository-integration)

## Key Features<a id="key-features"></a>

### Post-Training Compression Algorithms

| Compression algorithm                                                                                    | OpenVINO  | PyTorch   | TorchFX   | TensorFlow    | ONNX          |
| :------------------------------------------------------------------------------------------------------- | :-------: | :-------: | :-----------: | :-----------: | :-----------: |
| [Post-Training Quantization](https://github.com/openvinotoolkit/nncf/blob/develop/docs/usage/post_training_compression/post_training_quantization/Usage.md) | Supported | Supported | Experimental | Supported     | Supported     |
| [Weights Compression](https://github.com/openvinotoolkit/nncf/blob/develop/docs/usage/post_training_compression/weights_compression/Usage.md)               | Supported | Supported | Experimental | Not supported | Not supported |
| [Activation Sparsity](https://github.com/openvinotoolkit/nncf/blob/develop/src/nncf/experimental/torch/sparsify_activations/ActivationSparsity.md)          | Not supported | Experimental | Not supported| Not supported| Not supported |

### Training-Time Compression Algorithms

| Compression algorithm                                                                                      | PyTorch      | TensorFlow    |
| :--------------------------------------------------------------------------------------------------------- | :----------: | :-----------: |
| [Quantization Aware Training](https://github.com/openvinotoolkit/nncf/blob/develop/docs/usage/training_time_compression/quantization_aware_training/Usage.md) | Supported    | Supported     |
| [Weight-Only Quantization Aware Training with LoRA and NLS](https://github.com/openvinotoolkit/nncf/blob/develop/docs/usage/training_time_compression/quantization_aware_training_lora/Usage.md) | Supported    | Not Supported     |
| [Mixed-Precision Quantization](https://github.com/openvinotoolkit/nncf/blob/develop/docs/usage/training_time_compression/other_algorithms/LegacyQuantization.md#mixed-precision-quantization) | Supported | Not supported |
| [Sparsity](https://github.com/openvinotoolkit/nncf/blob/develop/docs/usage/training_time_compression/other_algorithms/Sparsity.md)                            | Supported    | Supported     |
| [Filter pruning](https://github.com/openvinotoolkit/nncf/blob/develop/docs/usage/training_time_compression/other_algorithms/Pruning.md)                       | Supported    | Supported     |
| [Movement pruning](https://github.com/openvinotoolkit/nncf/blob/develop/src/nncf/experimental/torch/sparsity/movement/MovementSparsity.md)                    | Experimental | Not supported |

- Automatic, configurable model graph transformation to obtain the compressed model.
  > **NOTE**: Limited support for TensorFlow models. Only models created using Sequential or Keras Functional API are supported.
- Common interface for compression methods.
- GPU-accelerated layers for faster compressed model fine-tuning.
- Distributed training support.
- Git patch for prominent third-party repository ([huggingface-transformers](https://github.com/huggingface/transformers)) demonstrating the process of integrating NNCF into custom training pipelines.
- Exporting PyTorch compressed models to ONNX\* checkpoints and TensorFlow compressed models to SavedModel or Frozen Graph format, ready to use with [OpenVINO&trade; toolkit](https://docs.openvino.ai).
- Support for [Accuracy-Aware model training](https://github.com/openvinotoolkit/nncf/blob/develop/docs/usage/training_time_compression/other_algorithms/Usage.md#accuracy-aware-model-training) pipelines via the [Adaptive Compression Level Training](https://github.com/openvinotoolkit/nncf/blob/develop/docs/accuracy_aware_model_training/AdaptiveCompressionLevelTraining.md) and [Early Exit Training](https://github.com/openvinotoolkit/nncf/blob/develop/docs/accuracy_aware_model_training/EarlyExitTraining.md).

## Installation Guide<a id="installation-guide"></a>

For detailed installation instructions, refer to the [Installation](https://github.com/openvinotoolkit/nncf/blob/develop/docs/Installation.md) guide.

NNCF can be installed as a regular PyPI package via pip:

```bash
pip install nncf
```

NNCF is also available via [conda](https://anaconda.org/conda-forge/nncf):

```bash
conda install -c conda-forge nncf
```

System requirements of NNCF correspond to the used backend. System requirements for each backend and
the matrix of corresponding versions can be found in [installation.md](https://github.com/openvinotoolkit/nncf/blob/develop/docs/Installation.md).

## Third-party Repository Integration<a id="third-party-repository-integration"></a>

NNCF may be easily integrated into training/evaluation pipelines of third-party repositories.

### Used by

- [HuggingFace Optimum Intel](https://huggingface.co/docs/optimum/intel/optimization_ov)

  NNCF is used as a compression backend within the renowned `transformers` repository in HuggingFace Optimum Intel. For instance, the command below exports the [Llama-3.2-3B-Instruct](https://huggingface.co/meta-llama/Llama-3.2-3B-Instruct) model to OpenVINO format with INT4-quantized weights:
  
  ```bash
  optimum-cli export openvino -m meta-llama/Llama-3.2-3B-Instruct --weight-format int4 ./Llama-3.2-3B-Instruct-int4
  ```

- [Ultralytics](https://docs.ultralytics.com/integrations/openvino)

  NNCF is integrated into the Intel OpenVINO export pipeline, enabling quantization for the exported models.

- [ExecuTorch](https://github.com/pytorch/executorch/blob/main/examples/openvino/README.md)

  NNCF is used as primary quantization framework for the [ExecuTorch OpenVINO integration](https://docs.pytorch.org/executorch/main/build-run-openvino.html).

- [torch.compile](https://docs.pytorch.org/tutorials/prototype/openvino_quantizer.html)

  NNCF is used as primary quantization framework for the [torch.compile OpenVINO integration](https://docs.openvino.ai/2025/openvino-workflow/torch-compile.html).

<<<<<<< HEAD
=======
- [OpenVINO Training Extensions](https://github.com/openvinotoolkit/training_extensions)

  NNCF is integrated into OpenVINO Training Extensions as a model optimization backend. You can train, optimize, and
  export new models based on available model templates as well as run the exported models with OpenVINO.

## NNCF Compressed Model Zoo<a id="nncf-compressed-model-zoo"></a>

List of models and compression results for them can be found at our [NNCF Model Zoo page](https://github.com/openvinotoolkit/nncf/blob/develop/docs/ModelZoo.md).

>>>>>>> e23298bd
## Citing

```bi
@article{kozlov2020neural,
    title =   {Neural network compression framework for fast model inference},
    author =  {Kozlov, Alexander and Lazarevich, Ivan and Shamporov, Vasily and Lyalyushkin, Nikolay and Gorbachev, Yury},
    journal = {arXiv preprint arXiv:2002.08679},
    year =    {2020}
}
```

## Telemetry

NNCF as part of the OpenVINO™ toolkit collects anonymous usage data for the purpose of improving OpenVINO™ tools.
You can opt-out at any time by running the following command in the Python environment where you have NNCF installed:

`opt_in_out --opt_out`

More information available on [OpenVINO telemetry](https://docs.openvino.ai/2025/about-openvino/additional-resources/telemetry.html).<|MERGE_RESOLUTION|>--- conflicted
+++ resolved
@@ -91,7 +91,7 @@
 - [HuggingFace Optimum Intel](https://huggingface.co/docs/optimum/intel/optimization_ov)
 
   NNCF is used as a compression backend within the renowned `transformers` repository in HuggingFace Optimum Intel. For instance, the command below exports the [Llama-3.2-3B-Instruct](https://huggingface.co/meta-llama/Llama-3.2-3B-Instruct) model to OpenVINO format with INT4-quantized weights:
-  
+
   ```bash
   optimum-cli export openvino -m meta-llama/Llama-3.2-3B-Instruct --weight-format int4 ./Llama-3.2-3B-Instruct-int4
   ```
@@ -108,18 +108,11 @@
 
   NNCF is used as primary quantization framework for the [torch.compile OpenVINO integration](https://docs.openvino.ai/2025/openvino-workflow/torch-compile.html).
 
-<<<<<<< HEAD
-=======
 - [OpenVINO Training Extensions](https://github.com/openvinotoolkit/training_extensions)
 
   NNCF is integrated into OpenVINO Training Extensions as a model optimization backend. You can train, optimize, and
   export new models based on available model templates as well as run the exported models with OpenVINO.
 
-## NNCF Compressed Model Zoo<a id="nncf-compressed-model-zoo"></a>
-
-List of models and compression results for them can be found at our [NNCF Model Zoo page](https://github.com/openvinotoolkit/nncf/blob/develop/docs/ModelZoo.md).
-
->>>>>>> e23298bd
 ## Citing
 
 ```bi
