--- conflicted
+++ resolved
@@ -352,10 +352,6 @@
                           configure_optimizers_fn=configure_optimizers_fn,
                           dump_checkpoint_fn=dump_checkpoint_fn)
 ```
-<<<<<<< HEAD
-The above call executes the acccuracy-aware training loop and return the compressed model. For more details on how to use the accuracy-aware training loop functionality of NNCF, please refer to its [documentation](./accuracy_aware_model_training/AdaptiveCompressionTraining.md).
-
-See a PyTorch [example](../../examples/torch/classification/main.py) for **Quantization** + **Filter Pruning** Adaptive Compression scenario on CIFAR10 and ResNet18 [config](../../examples/torch/classification/configs/pruning/resnet18_cifar10_accuracy_aware.json).
-=======
 The above call executes the accuracy-aware training loop and return the compressed model. For more details on how to use the accuracy-aware training loop functionality of NNCF, please refer to its [documentation](./accuracy_aware_model_training/AdaptiveCompressionTraining.md).
->>>>>>> cd4171c2
+
+See a PyTorch [example](../../examples/torch/classification/main.py) for **Quantization** + **Filter Pruning** Adaptive Compression scenario on CIFAR10 and ResNet18 [config](../../examples/torch/classification/configs/pruning/resnet18_cifar10_accuracy_aware.json).